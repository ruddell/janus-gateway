--- conflicted
+++ resolved
@@ -101,25 +101,14 @@
 		}
 		temp = temp->next;
 	}
-<<<<<<< HEAD
 	/* Now go on with m-line and their attributes */
 	temp = remote_sdp->m_lines;
 	while(temp) {
 		janus_sdp_mline *m = (janus_sdp_mline *)temp->data;
 		if(m->type == JANUS_SDP_AUDIO) {
-			if(handle->rtp_profile == NULL)
+			if(handle->rtp_profile == NULL && m->proto != NULL)
 				handle->rtp_profile = g_strdup(m->proto);
 			if(m->port > 0) {
-=======
-	sdp_media_t *m = remote_sdp->sdp_media;
-	while(m) {
-		/* What media type is this? */
-		stream = NULL;
-		if(m->m_type == sdp_media_audio) {
-			if(handle->rtp_profile == NULL && m->m_proto_name != NULL)
-				handle->rtp_profile = g_strdup(m->m_proto_name);
-			if(m->m_port > 0) {
->>>>>>> 47df0af9
 				audio++;
 				if(audio > 1) {
 					temp = temp->next;
@@ -133,7 +122,7 @@
 				JANUS_LOG(LOG_VERB, "[%"SCNu64"] Audio rejected by peer...\n", handle->handle_id);
 			}
 		} else if(m->type == JANUS_SDP_VIDEO) {
-			if(handle->rtp_profile == NULL)
+			if(handle->rtp_profile == NULL && m->proto != NULL)
 				handle->rtp_profile = g_strdup(m->proto);
 			if(m->port > 0) {
 				video++;
@@ -185,13 +174,9 @@
 #endif
 		} else {
 			JANUS_LOG(LOG_WARN, "[%"SCNu64"] Skipping disabled/unsupported media line...\n", handle->handle_id);
-<<<<<<< HEAD
+		}
+		if(stream == NULL) {
 			temp = temp->next;
-=======
-		}
-		if(stream == NULL) {
-			m = m->m_next;
->>>>>>> 47df0af9
 			continue;
 		}
 		/* Look for mid, ICE credentials and fingerprint first: check media attributes */
@@ -606,7 +591,6 @@
 		continue;
 	}
 		/* m= */
-<<<<<<< HEAD
 	temp = anon->m_lines;
 	while(temp) {
 		janus_sdp_mline *m = (janus_sdp_mline *)temp->data;
@@ -616,11 +600,15 @@
 		} else if(m->type == JANUS_SDP_VIDEO && m->port > 0) {
 			video++;
 			m->port = video == 1 ? 9 : 0;
-#ifdef HAVE_SCTP
 		} else if(m->type == JANUS_SDP_APPLICATION && m->port > 0) {
+			if(m->proto != NULL && !strcasecmp(m->proto, "DTLS/SCTP") && m->port != 0) {
+				data++;
+				m->port = data == 1 ? 1 : 0;
+			} else {
+				m->port = 0;
+			}
 			data++;
 			m->port = data == 1 ? 9 : 0;
-#endif
 		} else {
 			m->port = 0;
 		}
@@ -658,134 +646,6 @@
 				tempA = m->attributes;
 				janus_sdp_attribute_destroy(a);
 				continue;
-=======
-	if(anon->sdp_media) {
-		int audio = 0, video = 0, data = 0;
-		sdp_media_t *m = anon->sdp_media;
-		while(m) {
-			if(m->m_type == sdp_media_audio && m->m_port > 0) {
-				audio++;
-				m->m_port = audio == 1 ? 1 : 0;
-			} else if(m->m_type == sdp_media_video && m->m_port > 0) {
-				video++;
-				m->m_port = video == 1 ? 1 : 0;
-			} else if(m->m_type == sdp_media_application) {
-				if(m->m_proto_name != NULL && !strcasecmp(m->m_proto_name, "DTLS/SCTP") && m->m_port != 0) {
-					data++;
-					m->m_port = data == 1 ? 1 : 0;
-				} else {
-					m->m_port = 0;
-				}
-			} else {
-				m->m_port = 0;
-			}
-				/* c= */
-			if(m->m_connections) {
-				sdp_connection_t *c = m->m_connections;
-				while(c) {
-					if(c->c_address) {
-						c->c_address = "1.1.1.1";
-					}
-					c = c->c_next;
-				}
-			}
-				/* a= */
-			if(m->m_attributes) {
-				/* These are attributes we handle ourselves, the plugins don't need them */
-				while(sdp_attribute_find(m->m_attributes, "ice-ufrag"))
-					sdp_attribute_remove(&m->m_attributes, "ice-ufrag");
-				while(sdp_attribute_find(m->m_attributes, "ice-pwd"))
-					sdp_attribute_remove(&m->m_attributes, "ice-pwd");
-				while(sdp_attribute_find(m->m_attributes, "ice-options"))
-					sdp_attribute_remove(&m->m_attributes, "ice-options");
-				while(sdp_attribute_find(m->m_attributes, "crypto"))
-					sdp_attribute_remove(&m->m_attributes, "crypto");
-				while(sdp_attribute_find(m->m_attributes, "fingerprint"))
-					sdp_attribute_remove(&m->m_attributes, "fingerprint");
-				while(sdp_attribute_find(m->m_attributes, "setup"))
-					sdp_attribute_remove(&m->m_attributes, "setup");
-				while(sdp_attribute_find(m->m_attributes, "connection"))
-					sdp_attribute_remove(&m->m_attributes, "connection");
-				while(sdp_attribute_find(m->m_attributes, "group"))
-					sdp_attribute_remove(&m->m_attributes, "group");
-				while(sdp_attribute_find(m->m_attributes, "mid"))
-					sdp_attribute_remove(&m->m_attributes, "mid");
-				while(sdp_attribute_find(m->m_attributes, "msid"))
-					sdp_attribute_remove(&m->m_attributes, "msid");
-				while(sdp_attribute_find(m->m_attributes, "msid-semantic"))
-					sdp_attribute_remove(&m->m_attributes, "msid-semantic");
-				while(sdp_attribute_find(m->m_attributes, "rtcp"))
-					sdp_attribute_remove(&m->m_attributes, "rtcp");
-				while(sdp_attribute_find(m->m_attributes, "rtcp-mux"))
-					sdp_attribute_remove(&m->m_attributes, "rtcp-mux");
-				while(sdp_attribute_find(m->m_attributes, "rtcp-rsize"))
-					sdp_attribute_remove(&m->m_attributes, "rtcp-rsize");
-				while(sdp_attribute_find(m->m_attributes, "candidate"))
-					sdp_attribute_remove(&m->m_attributes, "candidate");
-				while(sdp_attribute_find(m->m_attributes, "ssrc"))
-					sdp_attribute_remove(&m->m_attributes, "ssrc");
-				while(sdp_attribute_find(m->m_attributes, "ssrc-group"))
-					sdp_attribute_remove(&m->m_attributes, "ssrc-group");
-				while(sdp_attribute_find(m->m_attributes, "extmap"))	/* TODO Actually implement RTP extensions */
-					sdp_attribute_remove(&m->m_attributes, "extmap");
-				while(sdp_attribute_find(m->m_attributes, "sctpmap"))
-					sdp_attribute_remove(&m->m_attributes, "sctpmap");
-				/* Also remove attributes/formats we know we don't support now */
-				GList *ptypes = NULL;
-				sdp_attribute_t *a = m->m_attributes;
-				while(a) {
-					if(strstr(a->a_value, "red/90000") || strstr(a->a_value, "ulpfec/90000") || strstr(a->a_value, "rtx/90000")) {
-						int ptype = atoi(a->a_value);
-						ptypes = g_list_append(ptypes, GINT_TO_POINTER(ptype));
-						JANUS_LOG(LOG_VERB, "Will remove payload type %d\n", ptype);
-					}
-					a = a->a_next;
-				}
-				if(ptypes) {
-					GList *p = ptypes;
-					while(p) {
-						int ptype = GPOINTER_TO_INT(p->data);
-						if(m->m_format) {
-							sdp_list_t *fmt = m->m_format, *old = NULL;
-							while(fmt) {
-								int fmt_pt = atoi(fmt->l_text);
-								if(fmt_pt == ptype) {
-									if(!old) {
-										m->m_format = fmt->l_next;
-										fmt = m->m_format;
-										continue;
-									} else {
-										old->l_next = fmt->l_next;
-										fmt = fmt->l_next;
-										continue;
-									}
-								}
-								old = fmt;
-								fmt = fmt->l_next;
-							}
-						}
-						a = m->m_attributes;
-						sdp_attribute_t *old = NULL;
-						while(a) {
-							int a_pt = atoi(a->a_value);
-							if(a_pt == ptype) {
-								if(!old) {
-									m->m_attributes = a->a_next;
-									a = m->m_attributes;
-									continue;
-								} else {
-									old->a_next = a->a_next;
-									a = a->a_next;
-									continue;
-								}
-							}
-							old = a;
-							a = a->a_next;
-						}
-						p = g_list_remove(p, p->data);
-					}
-				}
->>>>>>> 47df0af9
 			}
 			tempA = tempA->next;
 		}
