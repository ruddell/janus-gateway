/*! \file   janus_recordplay.c
 * \author Lorenzo Miniero <lorenzo@meetecho.com>
 * \copyright GNU General Public License v3
 * \brief  Janus Record&Play plugin
 * \details Check the \ref recordplay for more details.
 *
 * \ingroup plugins
 * \ref plugins
 *
 * \page recordplay Record&Play plugin documentation
 * This is a simple application that implements two different
 * features: it allows you to record a message you send with WebRTC in
 * the format defined in recorded.c (MJR recording) and subsequently
 * replay this recording (or other previously recorded) through WebRTC
 * as well.
 *
 * This application aims at showing how easy recording frames sent by
 * a peer is, and how this recording can be re-used directly, without
 * necessarily involving a post-processing process (e.g., through the
 * tool we provide in janus-pp-rec.c). Notice that only audio and video
 * can be recorded and replayed in this plugin: if you're interested in
 * recording data channel messages (which Janus and the .mjr format do
 * support), you should use a different plugin instead.
 *
 * The configuration process is quite easy: just choose where the
 * recordings should be saved. The same folder will also be used to list
 * the available recordings that can be replayed.
 *
 * \note The application creates a special file in INI format with
 * \c .nfo extension for each recording that is saved. This is necessary
 * to map a specific audio .mjr file to a different video .mjr one, as
 * they always get saved in different files. If you want to replay
 * recordings you took in a different application (e.g., the streaming
 * or videoroom plugins) just copy the related files in the folder you
 * configured this plugin to use and create a .nfo file in the same
 * folder to create a mapping, e.g.:
 *
 * 		[12345678]
 * 		name = My videoroom recording
 * 		date = 2014-10-14 17:11:26
 * 		audio = mcu-audio.mjr
 * 		video = mcu-video.mjr
 *
 * \section recplayapi Record&Play API
 *
 * The Record&Play API supports several requests, some of which are
 * synchronous and some asynchronous. There are some situations, though,
 * (invalid JSON, invalid request) which will always result in a
 * synchronous error response even for asynchronous requests.
 *
 * \c list and \c update are synchronous requests, which means you'll
 * get a response directly within the context of the transaction. \c list
 * lists all the available recordings, while \c update forces the plugin
 * to scan the folder of recordings again in case some were added manually
 * and not indexed in the meanwhile.
 *
 * The \c record , \c play , \c start and \c stop requests instead are
 * all asynchronous, which means you'll get a notification about their
 * success or failure in an event. \c record asks the plugin to start
 * recording a session; \c play asks the plugin to prepare the playout
 * of one of the previously recorded sessions; \c start starts the
 * actual playout, and \c stop stops whatever the session was for, i.e.,
 * recording or replaying.
 *
 * The \c list request has to be formatted as follows:
 *
\verbatim
{
	"request" : "list"
}
\endverbatim
 *
 * A successful request will result in an array of recordings:
 *
\verbatim
{
	"recordplay" : "list",
	"list": [	// Array of recording objects
		{			// Recording #1
			"id": <numeric ID>,
			"name": "<Name of the recording>",
			"date": "<Date of the recording>",
			"audio": "<Audio rec file, if any; optional>",
			"video": "<Video rec file, if any; optional>",
			"audio_codec": "<Audio codec, if any; optional>",
			"video_codec": "<Video codec, if any; optional>"
		},
		<other recordings>
	]
}
\endverbatim
 *
 * An error instead (and the same applies to all other requests, so this
 * won't be repeated) would provide both an error code and a more verbose
 * description of the cause of the issue:
 *
\verbatim
{
	"recordplay" : "event",
	"error_code" : <numeric ID, check Macros below>,
	"error" : "<error description as a string>"
}
\endverbatim
 *
 * The \c update request instead has to be formatted as follows:
 *
\verbatim
{
	"request" : "update"
}
\endverbatim
 *
 * which will always result in an immediate ack ( \c ok ):
 *
\verbatim
{
	"recordplay" : "ok",
}
\endverbatim
 *
 * Coming to the asynchronous requests, \c record has to be attached to
 * a JSEP offer (failure to do so will result in an error) and has to be
 * formatted as follows:
 *
\verbatim
{
	"request" : "record",
	"id" : <unique numeric ID for the recording; optional, will be chosen by the server if missing>
	"name" : "<Pretty name for the recording>"
}
\endverbatim
 *
 * A successful management of this request will result in a \c recording
 * event which will include the unique ID of the recording and a JSEP
 * answer to complete the setup of the associated PeerConnection to record:
 *
\verbatim
{
	"recordplay" : "event",
	"result": {
		"status" : "recording",
		"id" : <unique numeric ID>
	}
}
\endverbatim
 *
 * A \c stop request can interrupt the recording process and tear the
 * associated PeerConnection down:
 *
\verbatim
{
	"request" : "stop",
}
\endverbatim
 *
 * This will result in a \c stopped status:
 *
\verbatim
{
	"recordplay" : "event",
	"result": {
		"status" : "stopped",
		"id" : <unique numeric ID of the interrupted recording>
	}
}
\endverbatim
 *
 * For what concerns the playout, instead, the process is slightly
 * different: you first choose a recording to replay, using \c play ,
 * and then start its playout using a \c start request. Just as before,
 * a \c stop request will interrupt the playout and tear the PeerConnection
 * down. It's very important to point out that no JSEP offer must be
 * sent for replaying a recording: in this case, it will always be the
 * plugin to generate a JSON offer (in response to a \c play request),
 * which means you'll then have to provide a JSEP answer within the
 * context of the following \c start request which will close the circle.
 *
 * A \c play request has to be formatted as follows:
 *
\verbatim
{
	"request" : "play",
	"id" : <unique numeric ID of the recording to replay>
}
\endverbatim
 *
 * This will result in a \c preparing status notification which will be
 * attached to the JSEP offer originated by the plugin in order to
 * match the media available in the recording:
 *
\verbatim
{
	"recordplay" : "event",
	"result": {
		"status" : "preparing",
		"id" : <unique numeric ID of the recording>
	}
}
\endverbatim
 *
 * A \c start request, which as anticipated must be attached to the JSEP
 * answer to the previous offer sent by the plugin, has to be formatted
 * as follows:
 *
\verbatim
{
	"request" : "start",
}
\endverbatim
 *
 * This will result in a \c playing status notification:
 *
\verbatim
{
	"recordplay" : "event",
	"result": {
		"status" : "playing"
	}
}
\endverbatim
 *
 * Just as before, a \c stop request can interrupt the playout process at
 * any time, and tear the associated PeerConnection down:
 *
\verbatim
{
	"request" : "stop",
}
\endverbatim
 *
 * This will result in a \c stopped status:
 *
\verbatim
{
	"recordplay" : "event",
	"result": {
		"status" : "stopped"
	}
}
\endverbatim
 *
 * If the plugin detects a loss of the associated PeerConnection, whether
 * as a result of a \c stop request or because the 10 seconds passed, a
 * \c done result notification is triggered to inform the application
 * the recording/playout session is over:
 *
\verbatim
{
	"recordplay" : "event",
	"result": "done"
}
\endverbatim
 */

#include "plugin.h"

#include <dirent.h>
#include <arpa/inet.h>
#include <sys/stat.h>
#include <sys/time.h>
#include <jansson.h>

#include "../debug.h"
#include "../apierror.h"
#include "../config.h"
#include "../mutex.h"
#include "../record.h"
#include "../sdp-utils.h"
#include "../rtp.h"
#include "../rtcp.h"
#include "../utils.h"


/* Plugin information */
#define JANUS_RECORDPLAY_VERSION			4
#define JANUS_RECORDPLAY_VERSION_STRING		"0.0.4"
#define JANUS_RECORDPLAY_DESCRIPTION		"This is a trivial Record&Play plugin for Janus, to record WebRTC sessions and replay them."
#define JANUS_RECORDPLAY_NAME				"JANUS Record&Play plugin"
#define JANUS_RECORDPLAY_AUTHOR				"Meetecho s.r.l."
#define JANUS_RECORDPLAY_PACKAGE			"janus.plugin.recordplay"

/* Plugin methods */
janus_plugin *create(void);
int janus_recordplay_init(janus_callbacks *callback, const char *onfig_path);
void janus_recordplay_destroy(void);
int janus_recordplay_get_api_compatibility(void);
int janus_recordplay_get_version(void);
const char *janus_recordplay_get_version_string(void);
const char *janus_recordplay_get_description(void);
const char *janus_recordplay_get_name(void);
const char *janus_recordplay_get_author(void);
const char *janus_recordplay_get_package(void);
void janus_recordplay_create_session(janus_plugin_session *handle, int *error);
struct janus_plugin_result *janus_recordplay_handle_message(janus_plugin_session *handle, char *transaction, json_t *message, json_t *jsep);
void janus_recordplay_setup_media(janus_plugin_session *handle);
void janus_recordplay_incoming_rtp(janus_plugin_session *handle, int video, char *buf, int len);
void janus_recordplay_incoming_rtcp(janus_plugin_session *handle, int video, char *buf, int len);
void janus_recordplay_incoming_data(janus_plugin_session *handle, char *buf, int len);
void janus_recordplay_slow_link(janus_plugin_session *handle, int uplink, int video);
void janus_recordplay_hangup_media(janus_plugin_session *handle);
void janus_recordplay_destroy_session(janus_plugin_session *handle, int *error);
json_t *janus_recordplay_query_session(janus_plugin_session *handle);

/* Plugin setup */
static janus_plugin janus_recordplay_plugin =
	JANUS_PLUGIN_INIT (
		.init = janus_recordplay_init,
		.destroy = janus_recordplay_destroy,

		.get_api_compatibility = janus_recordplay_get_api_compatibility,
		.get_version = janus_recordplay_get_version,
		.get_version_string = janus_recordplay_get_version_string,
		.get_description = janus_recordplay_get_description,
		.get_name = janus_recordplay_get_name,
		.get_author = janus_recordplay_get_author,
		.get_package = janus_recordplay_get_package,

		.create_session = janus_recordplay_create_session,
		.handle_message = janus_recordplay_handle_message,
		.setup_media = janus_recordplay_setup_media,
		.incoming_rtp = janus_recordplay_incoming_rtp,
		.incoming_rtcp = janus_recordplay_incoming_rtcp,
		.incoming_data = janus_recordplay_incoming_data,
		.slow_link = janus_recordplay_slow_link,
		.hangup_media = janus_recordplay_hangup_media,
		.destroy_session = janus_recordplay_destroy_session,
		.query_session = janus_recordplay_query_session,
	);

/* Plugin creator */
janus_plugin *create(void) {
	JANUS_LOG(LOG_VERB, "%s created!\n", JANUS_RECORDPLAY_NAME);
	return &janus_recordplay_plugin;
}

/* Parameter validation */
static struct janus_json_parameter request_parameters[] = {
	{"request", JSON_STRING, JANUS_JSON_PARAM_REQUIRED}
};
static struct janus_json_parameter configure_parameters[] = {
	{"video-bitrate-max", JSON_INTEGER, JANUS_JSON_PARAM_POSITIVE},
	{"video-keyframe-interval", JSON_INTEGER, JANUS_JSON_PARAM_POSITIVE}
};
static struct janus_json_parameter record_parameters[] = {
	{"name", JSON_STRING, JANUS_JSON_PARAM_REQUIRED | JANUS_JSON_PARAM_NONEMPTY},
	{"id", JSON_INTEGER, JANUS_JSON_PARAM_POSITIVE},
	{"filename", JSON_STRING, 0},
	{"update", JANUS_JSON_BOOL, 0}
};
static struct janus_json_parameter play_parameters[] = {
	{"id", JSON_INTEGER, JANUS_JSON_PARAM_REQUIRED | JANUS_JSON_PARAM_POSITIVE},
	{"restart", JANUS_JSON_BOOL, 0}
};

/* Useful stuff */
static volatile gint initialized = 0, stopping = 0;
static gboolean notify_events = TRUE;
static janus_callbacks *gateway = NULL;
static GThread *handler_thread;
static void *janus_recordplay_handler(void *data);
static void janus_recordplay_hangup_media_internal(janus_plugin_session *handle);

typedef struct janus_recordplay_message {
	janus_plugin_session *handle;
	char *transaction;
	json_t *message;
	json_t *jsep;
} janus_recordplay_message;
static GAsyncQueue *messages = NULL;
static janus_recordplay_message exit_message;

typedef struct janus_recordplay_rtp_header_extension {
	uint16_t type;
	uint16_t length;
} janus_recordplay_rtp_header_extension;

typedef struct janus_recordplay_frame_packet {
	uint16_t seq;	/* RTP Sequence number */
	uint64_t ts;	/* RTP Timestamp */
	int len;		/* Length of the data */
	long offset;	/* Offset of the data in the file */
	struct janus_recordplay_frame_packet *next;
	struct janus_recordplay_frame_packet *prev;
} janus_recordplay_frame_packet;
janus_recordplay_frame_packet *janus_recordplay_get_frames(const char *dir, const char *filename);

typedef struct janus_recordplay_recording {
	guint64 id;					/* Recording unique ID */
	char *name;					/* Name of the recording */
	char *date;					/* Time of the recording */
	char *arc_file;				/* Audio file name */
	janus_audiocodec acodec;	/* Codec used for audio, if available */
	int audio_pt;				/* Payload types to use for audio when playing recordings */
	char *vrc_file;				/* Video file name */
	janus_videocodec vcodec;	/* Codec used for video, if available */
	int video_pt;				/* Payload types to use for audio when playing recordings */
	char *offer;				/* The SDP offer that will be sent to watchers */
	GList *viewers;				/* List of users watching this recording */
	volatile gint completed;	/* Whether this recording was completed or still going on */
	volatile gint destroyed;	/* Whether this recording has been marked as destroyed */
	janus_refcount ref;			/* Reference counter */
	janus_mutex mutex;			/* Mutex for this recording */
} janus_recordplay_recording;
static GHashTable *recordings = NULL;
static janus_mutex recordings_mutex = JANUS_MUTEX_INITIALIZER;

typedef struct janus_recordplay_session {
	janus_plugin_session *handle;
	gint64 sdp_sessid;
	gint64 sdp_version;
	gboolean active;
	gboolean recorder;		/* Whether this session is used to record or to replay a WebRTC session */
	gboolean firefox;		/* We send Firefox users a different kind of FIR */
	janus_recordplay_recording *recording;
	janus_recorder *arc;	/* Audio recorder */
	janus_recorder *vrc;	/* Video recorder */
	janus_mutex rec_mutex;	/* Mutex to protect the recorders from race conditions */
	janus_recordplay_frame_packet *aframes;	/* Audio frames (for playout) */
	janus_recordplay_frame_packet *vframes;	/* Video frames (for playout) */
	guint video_remb_startup;
	gint64 video_remb_last;
	guint32 video_bitrate;
	guint video_keyframe_interval;			/* Keyframe request interval (ms) */
	guint64 video_keyframe_request_last;	/* Timestamp of last keyframe request sent */
	gint video_fir_seq;
	janus_rtp_switching_context context;
	uint32_t ssrc[3];		/* Only needed in case VP8 (or H.264) simulcasting is involved */
	janus_rtp_simulcasting_context sim_context;
	janus_vp8_simulcast_context vp8_context;
	volatile gint hangingup;
	volatile gint destroyed;
	janus_refcount ref;
} janus_recordplay_session;
static GHashTable *sessions;
static janus_mutex sessions_mutex = JANUS_MUTEX_INITIALIZER;

static void janus_recordplay_session_destroy(janus_recordplay_session *session) {
	if(session && g_atomic_int_compare_and_exchange(&session->destroyed, 0, 1))
		janus_refcount_decrease(&session->ref);
}

static void janus_recordplay_session_free(const janus_refcount *session_ref) {
	janus_recordplay_session *session = janus_refcount_containerof(session_ref, janus_recordplay_session, ref);
	/* Remove the reference to the core plugin session */
	janus_refcount_decrease(&session->handle->ref);
	/* This session can be destroyed, free all the resources */
	g_free(session);
}


static void janus_recordplay_recording_destroy(janus_recordplay_recording *recording) {
	if(recording && g_atomic_int_compare_and_exchange(&recording->destroyed, 0, 1))
		janus_refcount_decrease(&recording->ref);
}

static void janus_recordplay_recording_free(const janus_refcount *recording_ref) {
	janus_recordplay_recording *recording = janus_refcount_containerof(recording_ref, janus_recordplay_recording, ref);
	/* This recording can be destroyed, free all the resources */
	g_free(recording->name);
	g_free(recording->date);
	g_free(recording->arc_file);
	g_free(recording->vrc_file);
	g_free(recording->offer);
	g_free(recording);
}


static char *recordings_path = NULL;
void janus_recordplay_update_recordings_list(void);
static void *janus_recordplay_playout_thread(void *data);

/* Helper to send RTCP feedback back to recorders, if needed */
void janus_recordplay_send_rtcp_feedback(janus_plugin_session *handle, int video, char *buf, int len);

/* To make things easier, we use static payload types for viewers (unless it's for G.711 or G.722) */
#define AUDIO_PT		111
#define VIDEO_PT		100

/* Helper method to check which codec was used in a specific recording */
static const char *janus_recordplay_parse_codec(const char *dir, const char *filename) {
	if(dir == NULL || filename == NULL)
		return NULL;
	char source[1024];
	if(strstr(filename, ".mjr"))
		g_snprintf(source, 1024, "%s/%s", dir, filename);
	else
		g_snprintf(source, 1024, "%s/%s.mjr", dir, filename);
	FILE *file = fopen(source, "rb");
	if(file == NULL) {
		JANUS_LOG(LOG_ERR, "Could not open file %s\n", source);
		return NULL;
	}
	fseek(file, 0L, SEEK_END);
	long fsize = ftell(file);
	fseek(file, 0L, SEEK_SET);

	/* Pre-parse */
	JANUS_LOG(LOG_VERB, "Pre-parsing file %s to generate ordered index...\n", source);
	gboolean parsed_header = FALSE;
	int bytes = 0;
	long offset = 0;
	uint16_t len = 0;
	char prebuffer[1500];
	memset(prebuffer, 0, 1500);
	/* Let's look for timestamp resets first */
	while(offset < fsize) {
		/* Read frame header */
		fseek(file, offset, SEEK_SET);
		bytes = fread(prebuffer, sizeof(char), 8, file);
		if(bytes != 8 || prebuffer[0] != 'M') {
			JANUS_LOG(LOG_ERR, "Invalid header...\n");
			fclose(file);
			return NULL;
		}
		if(prebuffer[1] == 'E') {
			/* Either the old .mjr format header ('MEETECHO' header followed by 'audio' or 'video'), or a frame */
			offset += 8;
			bytes = fread(&len, sizeof(uint16_t), 1, file);
			len = ntohs(len);
			offset += 2;
			if(len == 5 && !parsed_header) {
				/* This is the main header */
				parsed_header = TRUE;
				bytes = fread(prebuffer, sizeof(char), 5, file);
				if(prebuffer[0] == 'v') {
					JANUS_LOG(LOG_VERB, "This is an old video recording, assuming VP8\n");
					fclose(file);
					return "vp8";
				} else if(prebuffer[0] == 'a') {
					JANUS_LOG(LOG_VERB, "This is an old audio recording, assuming Opus\n");
					fclose(file);
					return "opus";
				}
			}
			JANUS_LOG(LOG_WARN, "Unsupported recording media type...\n");
			fclose(file);
			return NULL;
		} else if(prebuffer[1] == 'J') {
			/* New .mjr format */
			offset += 8;
			bytes = fread(&len, sizeof(uint16_t), 1, file);
			len = ntohs(len);
			offset += 2;
			if(len > 0 && !parsed_header) {
				/* This is the info header */
				bytes = fread(prebuffer, sizeof(char), len, file);
				if(bytes < 0) {
					JANUS_LOG(LOG_ERR, "Error reading from file... %s\n", strerror(errno));
					fclose(file);
					return NULL;
				}
				parsed_header = TRUE;
				prebuffer[len] = '\0';
				json_error_t error;
				json_t *info = json_loads(prebuffer, 0, &error);
				if(!info) {
					JANUS_LOG(LOG_ERR, "JSON error: on line %d: %s\n", error.line, error.text);
					JANUS_LOG(LOG_WARN, "Error parsing info header...\n");
					fclose(file);
					return NULL;
				}
				/* Is it audio or video? */
				json_t *type = json_object_get(info, "t");
				if(!type || !json_is_string(type)) {
					JANUS_LOG(LOG_WARN, "Missing/invalid recording type in info header...\n");
					json_decref(info);
					fclose(file);
					return NULL;
				}
				const char *t = json_string_value(type);
				gboolean video = FALSE;
				if(!strcasecmp(t, "v")) {
					video = TRUE;
				} else if(!strcasecmp(t, "a")) {
					video = FALSE;
				} else {
					JANUS_LOG(LOG_WARN, "Unsupported recording type '%s' in info header...\n", t);
					json_decref(info);
					fclose(file);
					return NULL;
				}
				/* What codec was used? */
				json_t *codec = json_object_get(info, "c");
				if(!codec || !json_is_string(codec)) {
					JANUS_LOG(LOG_WARN, "Missing recording codec in info header...\n");
					json_decref(info);
					fclose(file);
					return NULL;
				}
				const char *c = json_string_value(codec);
				const char *mcodec = janus_sdp_match_preferred_codec(video ? JANUS_SDP_VIDEO : JANUS_SDP_AUDIO, (char *)c);
				if(mcodec != NULL) {
					/* Found! */
					json_decref(info);
					fclose(file);
					return mcodec;
				}
				json_decref(info);
			}
			JANUS_LOG(LOG_WARN, "No codec found...\n");
			fclose(file);
			return NULL;
		} else {
			JANUS_LOG(LOG_ERR, "Invalid header...\n");
			fclose(file);
			return NULL;
		}
	}
	fclose(file);
	return NULL;
}

/* Helper method to prepare an SDP offer when a recording is available */
static int janus_recordplay_generate_offer(janus_recordplay_recording *rec) {
	if(rec == NULL)
		return -1;
	/* Prepare an SDP offer we'll send to playout viewers */
	gboolean offer_audio = (rec->arc_file != NULL && rec->acodec != JANUS_AUDIOCODEC_NONE),
		offer_video = (rec->vrc_file != NULL && rec->vcodec != JANUS_VIDEOCODEC_NONE);
	char s_name[100];
	g_snprintf(s_name, sizeof(s_name), "Recording %"SCNu64, rec->id);
	janus_sdp *offer = janus_sdp_generate_offer(
		s_name, "1.1.1.1",
		JANUS_SDP_OA_AUDIO, offer_audio,
		JANUS_SDP_OA_AUDIO_CODEC, janus_audiocodec_name(rec->acodec),
		JANUS_SDP_OA_AUDIO_PT, rec->audio_pt,
		JANUS_SDP_OA_AUDIO_DIRECTION, JANUS_SDP_SENDONLY,
		JANUS_SDP_OA_VIDEO, offer_video,
		JANUS_SDP_OA_VIDEO_CODEC, janus_videocodec_name(rec->vcodec),
		JANUS_SDP_OA_VIDEO_PT, rec->video_pt,
		JANUS_SDP_OA_VIDEO_DIRECTION, JANUS_SDP_SENDONLY,
		JANUS_SDP_OA_DATA, FALSE,
		JANUS_SDP_OA_DONE);
	g_free(rec->offer);
	rec->offer = janus_sdp_write(offer);
	janus_sdp_destroy(offer);
	return 0;
}

static void janus_recordplay_message_free(janus_recordplay_message *msg) {
	if(!msg || msg == &exit_message)
		return;

	if(msg->handle && msg->handle->plugin_handle) {
		janus_recordplay_session *session = (janus_recordplay_session *)msg->handle->plugin_handle;
		janus_refcount_decrease(&session->ref);
	}
	msg->handle = NULL;

	g_free(msg->transaction);
	msg->transaction = NULL;
	if(msg->message)
		json_decref(msg->message);
	msg->message = NULL;
	if(msg->jsep)
		json_decref(msg->jsep);
	msg->jsep = NULL;

	g_free(msg);
}


/* Error codes */
#define JANUS_RECORDPLAY_ERROR_NO_MESSAGE			411
#define JANUS_RECORDPLAY_ERROR_INVALID_JSON			412
#define JANUS_RECORDPLAY_ERROR_INVALID_REQUEST		413
#define JANUS_RECORDPLAY_ERROR_INVALID_ELEMENT		414
#define JANUS_RECORDPLAY_ERROR_MISSING_ELEMENT		415
#define JANUS_RECORDPLAY_ERROR_NOT_FOUND			416
#define JANUS_RECORDPLAY_ERROR_INVALID_RECORDING	417
#define JANUS_RECORDPLAY_ERROR_INVALID_STATE		418
#define JANUS_RECORDPLAY_ERROR_INVALID_SDP			419
#define JANUS_RECORDPLAY_ERROR_RECORDING_EXISTS		420
#define JANUS_RECORDPLAY_ERROR_UNKNOWN_ERROR		499


/* Plugin implementation */
int janus_recordplay_init(janus_callbacks *callback, const char *config_path) {
	if(g_atomic_int_get(&stopping)) {
		/* Still stopping from before */
		return -1;
	}
	if(callback == NULL || config_path == NULL) {
		/* Invalid arguments */
		return -1;
	}

	/* Read configuration */
	char filename[255];
	g_snprintf(filename, 255, "%s/%s.jcfg", config_path, JANUS_RECORDPLAY_PACKAGE);
	JANUS_LOG(LOG_VERB, "Configuration file: %s\n", filename);
	janus_config *config = janus_config_parse(filename);
	if(config == NULL) {
		JANUS_LOG(LOG_WARN, "Couldn't find .jcfg configuration file (%s), trying .cfg\n", JANUS_RECORDPLAY_PACKAGE);
		g_snprintf(filename, 255, "%s/%s.cfg", config_path, JANUS_RECORDPLAY_PACKAGE);
		JANUS_LOG(LOG_VERB, "Configuration file: %s\n", filename);
		config = janus_config_parse(filename);
	}
	if(config != NULL)
		janus_config_print(config);
	/* Parse configuration */
	if(config != NULL) {
		janus_config_category *config_general = janus_config_get_create(config, NULL, janus_config_type_category, "general");
		janus_config_item *path = janus_config_get(config, config_general, janus_config_type_item, "path");
		if(path && path->value)
			recordings_path = g_strdup(path->value);
		janus_config_item *events = janus_config_get(config, config_general, janus_config_type_item, "events");
		if(events != NULL && events->value != NULL)
			notify_events = janus_is_true(events->value);
		if(!notify_events && callback->events_is_enabled()) {
			JANUS_LOG(LOG_WARN, "Notification of events to handlers disabled for %s\n", JANUS_RECORDPLAY_NAME);
		}
		/* Done */
		janus_config_destroy(config);
		config = NULL;
	}
	if(recordings_path == NULL) {
		JANUS_LOG(LOG_FATAL, "No recordings path specified, giving up...\n");
		return -1;
	}
	/* Create the folder, if needed */
	struct stat st = {0};
	if(stat(recordings_path, &st) == -1) {
		int res = janus_mkdir(recordings_path, 0755);
		JANUS_LOG(LOG_VERB, "Creating folder: %d\n", res);
		if(res != 0) {
			JANUS_LOG(LOG_ERR, "%s", strerror(errno));
			return -1;	/* No point going on... */
		}
	}
	recordings = g_hash_table_new_full(g_int64_hash, g_int64_equal, (GDestroyNotify)g_free, (GDestroyNotify)janus_recordplay_recording_destroy);
	janus_recordplay_update_recordings_list();

	sessions = g_hash_table_new_full(NULL, NULL, NULL, (GDestroyNotify)janus_recordplay_session_destroy);
	messages = g_async_queue_new_full((GDestroyNotify) janus_recordplay_message_free);
	/* This is the callback we'll need to invoke to contact the Janus core */
	gateway = callback;

	g_atomic_int_set(&initialized, 1);

	/* Launch the thread that will handle incoming messages */
	GError *error = NULL;
	handler_thread = g_thread_try_new("recordplay handler", janus_recordplay_handler, NULL, &error);
	if(error != NULL) {
		g_atomic_int_set(&initialized, 0);
		JANUS_LOG(LOG_ERR, "Got error %d (%s) trying to launch the Record&Play handler thread...\n", error->code, error->message ? error->message : "??");
		return -1;
	}
	JANUS_LOG(LOG_INFO, "%s initialized!\n", JANUS_RECORDPLAY_NAME);
	return 0;
}

void janus_recordplay_destroy(void) {
	if(!g_atomic_int_get(&initialized))
		return;
	g_atomic_int_set(&stopping, 1);

	g_async_queue_push(messages, &exit_message);
	if(handler_thread != NULL) {
		g_thread_join(handler_thread);
		handler_thread = NULL;
	}
	/* FIXME We should destroy the sessions cleanly */
	janus_mutex_lock(&sessions_mutex);
	g_hash_table_destroy(sessions);
	sessions = NULL;
	g_hash_table_destroy(recordings);
	recordings = NULL;
	janus_mutex_unlock(&sessions_mutex);
	g_async_queue_unref(messages);
	messages = NULL;
	g_atomic_int_set(&initialized, 0);
	g_atomic_int_set(&stopping, 0);
	JANUS_LOG(LOG_INFO, "%s destroyed!\n", JANUS_RECORDPLAY_NAME);
}

int janus_recordplay_get_api_compatibility(void) {
	/* Important! This is what your plugin MUST always return: don't lie here or bad things will happen */
	return JANUS_PLUGIN_API_VERSION;
}

int janus_recordplay_get_version(void) {
	return JANUS_RECORDPLAY_VERSION;
}

const char *janus_recordplay_get_version_string(void) {
	return JANUS_RECORDPLAY_VERSION_STRING;
}

const char *janus_recordplay_get_description(void) {
	return JANUS_RECORDPLAY_DESCRIPTION;
}

const char *janus_recordplay_get_name(void) {
	return JANUS_RECORDPLAY_NAME;
}

const char *janus_recordplay_get_author(void) {
	return JANUS_RECORDPLAY_AUTHOR;
}

const char *janus_recordplay_get_package(void) {
	return JANUS_RECORDPLAY_PACKAGE;
}

static janus_recordplay_session *janus_recordplay_lookup_session(janus_plugin_session *handle) {
	janus_recordplay_session *session = NULL;
	if (g_hash_table_contains(sessions, handle)) {
		session = (janus_recordplay_session *)handle->plugin_handle;
	}
	return session;
}

void janus_recordplay_create_session(janus_plugin_session *handle, int *error) {
	if(g_atomic_int_get(&stopping) || !g_atomic_int_get(&initialized)) {
		*error = -1;
		return;
	}
	janus_recordplay_session *session = g_malloc0(sizeof(janus_recordplay_session));
	session->handle = handle;
	session->active = FALSE;
	session->recorder = FALSE;
	session->firefox = FALSE;
	session->arc = NULL;
	session->vrc = NULL;
	janus_mutex_init(&session->rec_mutex);
	g_atomic_int_set(&session->hangingup, 0);
	g_atomic_int_set(&session->destroyed, 0);
	session->video_remb_startup = 4;
	session->video_remb_last = janus_get_monotonic_time();
	session->video_bitrate = 1024 * 1024; 		/* This is 1mbps by default */
	session->video_keyframe_request_last = 0;
	session->video_keyframe_interval = 15000; 	/* 15 seconds by default */
	session->video_fir_seq = 0;
	janus_rtp_switching_context_reset(&session->context);
	janus_rtp_simulcasting_context_reset(&session->sim_context);
	janus_vp8_simulcast_context_reset(&session->vp8_context);
	janus_refcount_init(&session->ref, janus_recordplay_session_free);
	handle->plugin_handle = session;

	janus_mutex_lock(&sessions_mutex);
	g_hash_table_insert(sessions, handle, session);
	janus_mutex_unlock(&sessions_mutex);

	return;
}

void janus_recordplay_destroy_session(janus_plugin_session *handle, int *error) {
	if(g_atomic_int_get(&stopping) || !g_atomic_int_get(&initialized)) {
		*error = -1;
		return;
	}
	janus_mutex_lock(&sessions_mutex);
	janus_recordplay_session *session = janus_recordplay_lookup_session(handle);
	if(!session) {
		janus_mutex_unlock(&sessions_mutex);
		JANUS_LOG(LOG_ERR, "No Record&Play session associated with this handle...\n");
		*error = -2;
		return;
	}
	JANUS_LOG(LOG_VERB, "Removing Record&Play session...\n");
	janus_recordplay_hangup_media_internal(handle);
	g_hash_table_remove(sessions, handle);
	janus_mutex_unlock(&sessions_mutex);
	return;
}

json_t *janus_recordplay_query_session(janus_plugin_session *handle) {
	if(g_atomic_int_get(&stopping) || !g_atomic_int_get(&initialized)) {
		return NULL;
	}
	janus_mutex_lock(&sessions_mutex);
	janus_recordplay_session *session = janus_recordplay_lookup_session(handle);
	if(!session) {
		janus_mutex_unlock(&sessions_mutex);
		JANUS_LOG(LOG_ERR, "No session associated with this handle...\n");
		return NULL;
	}
	janus_refcount_increase(&session->ref);
	janus_mutex_unlock(&sessions_mutex);
	/* In the echo test, every session is the same: we just provide some configure info */
	json_t *info = json_object();
	json_object_set_new(info, "type", json_string(session->recorder ? "recorder" : (session->recording ? "player" : "none")));
	if(session->recording) {
		janus_refcount_increase(&session->recording->ref);
		json_object_set_new(info, "recording_id", json_integer(session->recording->id));
		json_object_set_new(info, "recording_name", json_string(session->recording->name));
		janus_refcount_decrease(&session->recording->ref);
	}
	json_object_set_new(info, "hangingup", json_integer(g_atomic_int_get(&session->hangingup)));
	json_object_set_new(info, "destroyed", json_integer(g_atomic_int_get(&session->destroyed)));
	janus_refcount_decrease(&session->ref);
	return info;
}

struct janus_plugin_result *janus_recordplay_handle_message(janus_plugin_session *handle, char *transaction, json_t *message, json_t *jsep) {
	if(g_atomic_int_get(&stopping) || !g_atomic_int_get(&initialized))
		return janus_plugin_result_new(JANUS_PLUGIN_ERROR, g_atomic_int_get(&stopping) ? "Shutting down" : "Plugin not initialized", NULL);

	/* Pre-parse the message */
	int error_code = 0;
	char error_cause[512];
	json_t *root = message;
	json_t *response = NULL;

	janus_mutex_lock(&sessions_mutex);
	janus_recordplay_session *session = janus_recordplay_lookup_session(handle);
	if(!session) {
		janus_mutex_unlock(&sessions_mutex);
		JANUS_LOG(LOG_ERR, "No session associated with this handle...\n");
		error_code = JANUS_RECORDPLAY_ERROR_UNKNOWN_ERROR;
		g_snprintf(error_cause, 512, "%s", "No session associated with this handle...");
		goto plugin_response;
	}
	/* Increase the reference counter for this session: we'll decrease it after we handle the message */
	janus_refcount_increase(&session->ref);
	janus_mutex_unlock(&sessions_mutex);
	if(g_atomic_int_get(&session->destroyed)) {
		JANUS_LOG(LOG_ERR, "Session has already been destroyed...\n");
		error_code = JANUS_RECORDPLAY_ERROR_UNKNOWN_ERROR;
		g_snprintf(error_cause, 512, "%s", "Session has already been destroyed...");
		goto plugin_response;
	}

	if(message == NULL) {
		JANUS_LOG(LOG_ERR, "No message??\n");
		error_code = JANUS_RECORDPLAY_ERROR_NO_MESSAGE;
		g_snprintf(error_cause, 512, "%s", "No message??");
		goto plugin_response;
	}
	if(!json_is_object(root)) {
		JANUS_LOG(LOG_ERR, "JSON error: not an object\n");
		error_code = JANUS_RECORDPLAY_ERROR_INVALID_JSON;
		g_snprintf(error_cause, 512, "JSON error: not an object");
		goto plugin_response;
	}
	/* Get the request first */
	JANUS_VALIDATE_JSON_OBJECT(root, request_parameters,
		error_code, error_cause, TRUE,
		JANUS_RECORDPLAY_ERROR_MISSING_ELEMENT, JANUS_RECORDPLAY_ERROR_INVALID_ELEMENT);
	if(error_code != 0)
		goto plugin_response;
	json_t *request = json_object_get(root, "request");
	/* Some requests ('create' and 'destroy') can be handled synchronously */
	const char *request_text = json_string_value(request);
	if(!strcasecmp(request_text, "update")) {
		/* Update list of available recordings, scanning the folder again */
		janus_recordplay_update_recordings_list();
		/* Send info back */
		response = json_object();
		json_object_set_new(response, "recordplay", json_string("ok"));
		goto plugin_response;
	} else if(!strcasecmp(request_text, "list")) {
		json_t *list = json_array();
		JANUS_LOG(LOG_VERB, "Request for the list of recordings\n");
		/* Return a list of all available recordings */
		janus_mutex_lock(&recordings_mutex);
		GHashTableIter iter;
		gpointer value;
		g_hash_table_iter_init(&iter, recordings);
		while (g_hash_table_iter_next(&iter, NULL, &value)) {
			janus_recordplay_recording *rec = value;
			if(!g_atomic_int_get(&rec->completed))	/* Ongoing recording, skip */
				continue;
			janus_refcount_increase(&rec->ref);
			json_t *ml = json_object();
			json_object_set_new(ml, "id", json_integer(rec->id));
			json_object_set_new(ml, "name", json_string(rec->name));
			json_object_set_new(ml, "date", json_string(rec->date));
			json_object_set_new(ml, "audio", rec->arc_file ? json_true() : json_false());
			if(rec->acodec != JANUS_AUDIOCODEC_NONE)
				json_object_set_new(ml, "audio_codec", json_string(janus_audiocodec_name(rec->acodec)));
			json_object_set_new(ml, "video", rec->vrc_file ? json_true() : json_false());
			if(rec->vcodec != JANUS_VIDEOCODEC_NONE)
				json_object_set_new(ml, "video_codec", json_string(janus_videocodec_name(rec->vcodec)));
			janus_refcount_decrease(&rec->ref);
			json_array_append_new(list, ml);
		}
		janus_mutex_unlock(&recordings_mutex);
		/* Send info back */
		response = json_object();
		json_object_set_new(response, "recordplay", json_string("list"));
		json_object_set_new(response, "list", list);
		goto plugin_response;
	} else if(!strcasecmp(request_text, "configure")) {
		JANUS_VALIDATE_JSON_OBJECT(root, configure_parameters,
			error_code, error_cause, TRUE,
			JANUS_RECORDPLAY_ERROR_MISSING_ELEMENT, JANUS_RECORDPLAY_ERROR_INVALID_ELEMENT);
		if(error_code != 0)
			goto plugin_response;
		json_t *video_bitrate_max = json_object_get(root, "video-bitrate-max");
		if(video_bitrate_max) {
			session->video_bitrate = json_integer_value(video_bitrate_max);
			JANUS_LOG(LOG_VERB, "Video bitrate has been set to %"SCNu32"\n", session->video_bitrate);
		}
		json_t *video_keyframe_interval= json_object_get(root, "video-keyframe-interval");
		if(video_keyframe_interval) {
			session->video_keyframe_interval = json_integer_value(video_keyframe_interval);
			JANUS_LOG(LOG_VERB, "Video keyframe interval has been set to %u\n", session->video_keyframe_interval);
		}
		response = json_object();
		json_object_set_new(response, "recordplay", json_string("configure"));
		json_object_set_new(response, "status", json_string("ok"));
		/* Return a success, and also let the client be aware of what changed, to allow crosschecks */
		json_t *settings = json_object();
		json_object_set_new(settings, "video-keyframe-interval", json_integer(session->video_keyframe_interval));
		json_object_set_new(settings, "video-bitrate-max", json_integer(session->video_bitrate));
		json_object_set_new(response, "settings", settings);
		goto plugin_response;
	} else if(!strcasecmp(request_text, "record") || !strcasecmp(request_text, "play")
			|| !strcasecmp(request_text, "start") || !strcasecmp(request_text, "stop")) {
		/* These messages are handled asynchronously */
		janus_recordplay_message *msg = g_malloc(sizeof(janus_recordplay_message));
		msg->handle = handle;
		msg->transaction = transaction;
		msg->message = root;
		msg->jsep = jsep;

		g_async_queue_push(messages, msg);

		return janus_plugin_result_new(JANUS_PLUGIN_OK_WAIT, NULL, NULL);
	} else {
		JANUS_LOG(LOG_VERB, "Unknown request '%s'\n", request_text);
		error_code = JANUS_RECORDPLAY_ERROR_INVALID_REQUEST;
		g_snprintf(error_cause, 512, "Unknown request '%s'", request_text);
	}

plugin_response:
		{
			if(error_code == 0 && !response) {
				error_code = JANUS_RECORDPLAY_ERROR_UNKNOWN_ERROR;
				g_snprintf(error_cause, 512, "Invalid response");
			}
			if(error_code != 0) {
				/* Prepare JSON error event */
				json_t *event = json_object();
				json_object_set_new(event, "recordplay", json_string("event"));
				json_object_set_new(event, "error_code", json_integer(error_code));
				json_object_set_new(event, "error", json_string(error_cause));
				response = event;
			}
			if(root != NULL)
				json_decref(root);
			if(jsep != NULL)
				json_decref(jsep);
			g_free(transaction);

			if(session != NULL)
				janus_refcount_decrease(&session->ref);
			return janus_plugin_result_new(JANUS_PLUGIN_OK, NULL, response);
		}

}

void janus_recordplay_setup_media(janus_plugin_session *handle) {
	JANUS_LOG(LOG_INFO, "[%s-%p] WebRTC media is now available\n", JANUS_RECORDPLAY_PACKAGE, handle);
	if(g_atomic_int_get(&stopping) || !g_atomic_int_get(&initialized))
		return;
	janus_mutex_lock(&sessions_mutex);
	janus_recordplay_session *session = janus_recordplay_lookup_session(handle);
	if(!session) {
		janus_mutex_unlock(&sessions_mutex);
		JANUS_LOG(LOG_ERR, "No session associated with this handle...\n");
		return;
	}
	if(g_atomic_int_get(&session->destroyed)) {
		janus_mutex_unlock(&sessions_mutex);
		return;
	}
	janus_refcount_increase(&session->ref);
	janus_mutex_unlock(&sessions_mutex);
	g_atomic_int_set(&session->hangingup, 0);
	/* Take note of the fact that the session is now active */
	session->active = TRUE;
	if(!session->recorder) {
		GError *error = NULL;
		janus_refcount_increase(&session->ref);
		g_thread_try_new("recordplay playout thread", &janus_recordplay_playout_thread, session, &error);
		if(error != NULL) {
			janus_refcount_decrease(&session->ref);
			/* FIXME Should we notify this back to the user somehow? */
			JANUS_LOG(LOG_ERR, "Got error %d (%s) trying to launch the Record&Play playout thread...\n", error->code, error->message ? error->message : "??");
			gateway->close_pc(session->handle);
		}
	}
	janus_refcount_decrease(&session->ref);
}

void janus_recordplay_send_rtcp_feedback(janus_plugin_session *handle, int video, char *buf, int len) {
	if(video != 1)
		return;	/* We just do this for video, for now */

	janus_recordplay_session *session = (janus_recordplay_session *)handle->plugin_handle;
	char rtcpbuf[24];

	/* Send a RR+SDES+REMB every five seconds, or ASAP while we are still
	 * ramping up (first 4 RTP packets) */
	gint64 now = janus_get_monotonic_time();
	gint64 elapsed = now - session->video_remb_last;
	gboolean remb_rampup = session->video_remb_startup > 0;

	if(remb_rampup || (elapsed >= 5*G_USEC_PER_SEC)) {
		guint32 bitrate = session->video_bitrate;

		if(remb_rampup) {
			bitrate = bitrate / session->video_remb_startup;
			session->video_remb_startup--;
		}

		/* Send a new REMB back */
		char rtcpbuf[24];
		janus_rtcp_remb((char *)(&rtcpbuf), 24, bitrate);
		gateway->relay_rtcp(handle, video, rtcpbuf, 24);

		session->video_remb_last = now;
	}

	/* Request a keyframe on a regular basis (every session->video_keyframe_interval ms) */
	elapsed = now - session->video_keyframe_request_last;
	gint64 interval = (gint64)(session->video_keyframe_interval / 1000) * G_USEC_PER_SEC;

	if(elapsed >= interval) {
		/* Send both a FIR and a PLI, just to be sure */
		janus_rtcp_fir((char *)&rtcpbuf, 20, &session->video_fir_seq);
		gateway->relay_rtcp(handle, video, rtcpbuf, 20);
		janus_rtcp_pli((char *)&rtcpbuf, 12);
		gateway->relay_rtcp(handle, video, rtcpbuf, 12);
		session->video_keyframe_request_last = now;
	}
}

void janus_recordplay_incoming_rtp(janus_plugin_session *handle, int video, char *buf, int len) {
	if(handle == NULL || g_atomic_int_get(&handle->stopped) || g_atomic_int_get(&stopping) || !g_atomic_int_get(&initialized))
		return;
	janus_recordplay_session *session = (janus_recordplay_session *)handle->plugin_handle;
	if(!session) {
		JANUS_LOG(LOG_ERR, "No session associated with this handle...\n");
		return;
	}
	if(g_atomic_int_get(&session->destroyed))
		return;
	if(!session->recorder || !session->recording)
		return;
	if(video && session->ssrc[0] != 0) {
		/* Handle simulcast: backup the header information first */
		janus_rtp_header *header = (janus_rtp_header *)buf;
		uint32_t seq_number = ntohs(header->seq_number);
		uint32_t timestamp = ntohl(header->timestamp);
		uint32_t ssrc = ntohl(header->ssrc);
		/* Process this packet: don't save if it's not the SSRC/layer we wanted to handle */
		gboolean save = janus_rtp_simulcasting_context_process_rtp(&session->sim_context,
			buf, len, session->ssrc, session->recording->vcodec, &session->context);
		/* Do we need to drop this? */
		if(!save)
			return;
		if(session->sim_context.need_pli) {
			/* Send a PLI */
			JANUS_LOG(LOG_VERB, "We need a PLI for the simulcast context\n");
			char rtcpbuf[12];
			memset(rtcpbuf, 0, 12);
			janus_rtcp_pli((char *)&rtcpbuf, 12);
			gateway->relay_rtcp(handle, 1, rtcpbuf, 12);
		}
		/* If we got here, update the RTP header and save the packet */
		janus_rtp_header_update(header, &session->context, TRUE, 0);
		if(session->recording->vcodec == JANUS_VIDEOCODEC_VP8) {
			int plen = 0;
			char *payload = janus_rtp_payload(buf, len, &plen);
			janus_vp8_simulcast_descriptor_update(payload, plen, &session->vp8_context, session->sim_context.changed_substream);
		}
		/* Save the frame if we're recording (and make sure the SSRC never changes even if the substream does) */
		header->ssrc = htonl(session->ssrc[0]);
		janus_recorder_save_frame(session->vrc, buf, len);
		/* Restore header or core statistics will be messed up */
		header->ssrc = htonl(ssrc);
		header->timestamp = htonl(timestamp);
		header->seq_number = htons(seq_number);
	} else {
		/* Save the frame if we're recording */
		janus_recorder_save_frame(video ? session->vrc : session->arc, buf, len);
	}

	janus_recordplay_send_rtcp_feedback(handle, video, buf, len);
}

void janus_recordplay_incoming_rtcp(janus_plugin_session *handle, int video, char *buf, int len) {
	if(handle == NULL || g_atomic_int_get(&handle->stopped) || g_atomic_int_get(&stopping) || !g_atomic_int_get(&initialized))
		return;
}

void janus_recordplay_incoming_data(janus_plugin_session *handle, char *buf, int len) {
	if(handle == NULL || g_atomic_int_get(&handle->stopped) || g_atomic_int_get(&stopping) || !g_atomic_int_get(&initialized))
		return;
	/* FIXME We don't care */
}

void janus_recordplay_slow_link(janus_plugin_session *handle, int uplink, int video) {
	if(handle == NULL || g_atomic_int_get(&handle->stopped) || g_atomic_int_get(&stopping) || !g_atomic_int_get(&initialized) || !gateway)
		return;

	janus_mutex_lock(&sessions_mutex);
	janus_recordplay_session *session = janus_recordplay_lookup_session(handle);
	if(!session || g_atomic_int_get(&session->destroyed)) {
		janus_mutex_unlock(&sessions_mutex);
		return;
	}
	janus_refcount_increase(&session->ref);
	janus_mutex_unlock(&sessions_mutex);

	json_t *event = json_object();
	json_object_set_new(event, "recordplay", json_string("event"));
	json_t *result = json_object();
	json_object_set_new(result, "status", json_string("slow_link"));
	/* What is uplink for the server is downlink for the client, so turn the tables */
	json_object_set_new(result, "current-bitrate", json_integer(session->video_bitrate));
	json_object_set_new(result, "uplink", json_integer(uplink ? 0 : 1));
	json_object_set_new(event, "result", result);
	gateway->push_event(session->handle, &janus_recordplay_plugin, NULL, event, NULL);
	json_decref(event);
	janus_refcount_decrease(&session->ref);
}

void janus_recordplay_hangup_media(janus_plugin_session *handle) {
	JANUS_LOG(LOG_INFO, "[%s-%p] No WebRTC media anymore\n", JANUS_RECORDPLAY_PACKAGE, handle);
	janus_mutex_lock(&sessions_mutex);
	janus_recordplay_hangup_media_internal(handle);
	janus_mutex_unlock(&sessions_mutex);
}

static void janus_recordplay_hangup_media_internal(janus_plugin_session *handle) {
	if(g_atomic_int_get(&stopping) || !g_atomic_int_get(&initialized))
		return;
	janus_recordplay_session *session = janus_recordplay_lookup_session(handle);
	if(!session) {
		JANUS_LOG(LOG_ERR, "No session associated with this handle...\n");
		return;
	}
	session->active = FALSE;
	if(g_atomic_int_get(&session->destroyed))
		return;
	if(!g_atomic_int_compare_and_exchange(&session->hangingup, 0, 1))
		return;
	janus_rtp_switching_context_reset(&session->context);
	janus_rtp_simulcasting_context_reset(&session->sim_context);
	janus_vp8_simulcast_context_reset(&session->vp8_context);

	/* Send an event to the browser and tell it's over */
	json_t *event = json_object();
	json_object_set_new(event, "recordplay", json_string("event"));
	json_object_set_new(event, "result", json_string("done"));
	int ret = gateway->push_event(handle, &janus_recordplay_plugin, NULL, event, NULL);
	JANUS_LOG(LOG_VERB, "  >> Pushing event: %d (%s)\n", ret, janus_get_api_error(ret));
	json_decref(event);

	session->active = FALSE;
	janus_mutex_lock(&session->rec_mutex);
	if(session->arc) {
		janus_recorder *rc = session->arc;
		session->arc = NULL;
		janus_recorder_close(rc);
		JANUS_LOG(LOG_INFO, "Closed audio recording %s\n", rc->filename ? rc->filename : "??");
		janus_recorder_destroy(rc);
	}
	if(session->vrc) {
		janus_recorder *rc = session->vrc;
		session->vrc = NULL;
		janus_recorder_close(rc);
		JANUS_LOG(LOG_INFO, "Closed video recording %s\n", rc->filename ? rc->filename : "??");
		janus_recorder_destroy(rc);
	}
	janus_mutex_unlock(&session->rec_mutex);
	if(session->recorder) {
		if(session->recording) {
			/* Create a .nfo file for this recording */
			char nfofile[1024], nfo[1024];
			nfofile[0] = '\0';
			nfo[0] = '\0';
			g_snprintf(nfofile, 1024, "%s/%"SCNu64".nfo", recordings_path, session->recording->id);
			FILE *file = fopen(nfofile, "wt");
			if(file == NULL) {
				JANUS_LOG(LOG_ERR, "Error creating file %s...\n", nfofile);
			} else {
				if(session->recording->arc_file && session->recording->vrc_file) {
					g_snprintf(nfo, 1024,
						"[%"SCNu64"]\r\n"
						"name = %s\r\n"
						"date = %s\r\n"
						"audio = %s.mjr\r\n"
						"video = %s.mjr\r\n",
							session->recording->id, session->recording->name, session->recording->date,
							session->recording->arc_file, session->recording->vrc_file);
				} else if(session->recording->arc_file) {
					g_snprintf(nfo, 1024,
						"[%"SCNu64"]\r\n"
						"name = %s\r\n"
						"date = %s\r\n"
						"audio = %s.mjr\r\n",
							session->recording->id, session->recording->name, session->recording->date,
							session->recording->arc_file);
				} else if(session->recording->vrc_file) {
					g_snprintf(nfo, 1024,
						"[%"SCNu64"]\r\n"
						"name = %s\r\n"
						"date = %s\r\n"
						"video = %s.mjr\r\n",
							session->recording->id, session->recording->name, session->recording->date,
							session->recording->vrc_file);
				}
				/* Write to the file now */
				fwrite(nfo, strlen(nfo), sizeof(char), file);
				fclose(file);
				g_atomic_int_set(&session->recording->completed, 1);
				/* Generate the offer */
				if(janus_recordplay_generate_offer(session->recording) < 0) {
					JANUS_LOG(LOG_WARN, "Could not generate offer for recording %"SCNu64"...\n", session->recording->id);
				}
			}
		} else {
			JANUS_LOG(LOG_WARN, "Got a stop but missing recorder/recording! .nfo file may not have been generated...\n");
		}
	}
	if(session->recording) {
		janus_refcount_decrease(&session->recording->ref);
		session->recording = NULL;
	}
	g_atomic_int_set(&session->hangingup, 0);
}

/* Thread to handle incoming messages */
static void *janus_recordplay_handler(void *data) {
	JANUS_LOG(LOG_VERB, "Joining Record&Play handler thread\n");
	janus_recordplay_message *msg = NULL;
	int error_code = 0;
	char error_cause[512];
	json_t *root = NULL;
	while(g_atomic_int_get(&initialized) && !g_atomic_int_get(&stopping)) {
		msg = g_async_queue_pop(messages);
		if(msg == &exit_message)
			break;
		if(msg->handle == NULL) {
			janus_recordplay_message_free(msg);
			continue;
		}
		janus_mutex_lock(&sessions_mutex);
		janus_recordplay_session *session = janus_recordplay_lookup_session(msg->handle);
		if(!session) {
			janus_mutex_unlock(&sessions_mutex);
			JANUS_LOG(LOG_ERR, "No session associated with this handle...\n");
			janus_recordplay_message_free(msg);
			continue;
		}
		if(g_atomic_int_get(&session->destroyed)) {
			janus_mutex_unlock(&sessions_mutex);
			janus_recordplay_message_free(msg);
			continue;
		}
		janus_mutex_unlock(&sessions_mutex);
		/* Handle request */
		error_code = 0;
		root = NULL;
		if(msg->message == NULL) {
			JANUS_LOG(LOG_ERR, "No message??\n");
			error_code = JANUS_RECORDPLAY_ERROR_NO_MESSAGE;
			g_snprintf(error_cause, 512, "%s", "No message??");
			goto error;
		}
		root = msg->message;
		/* Get the request first */
		JANUS_VALIDATE_JSON_OBJECT(root, request_parameters,
			error_code, error_cause, TRUE,
			JANUS_RECORDPLAY_ERROR_MISSING_ELEMENT, JANUS_RECORDPLAY_ERROR_INVALID_ELEMENT);
		if(error_code != 0)
			goto error;
		const char *msg_sdp_type = json_string_value(json_object_get(msg->jsep, "type"));
		const char *msg_sdp = json_string_value(json_object_get(msg->jsep, "sdp"));
		json_t *request = json_object_get(root, "request");
		const char *request_text = json_string_value(request);
		json_t *event = NULL;
		json_t *result = NULL;
		char *sdp = NULL;
		gboolean sdp_update = FALSE;
		if(json_object_get(msg->jsep, "update") != NULL)
			sdp_update = json_is_true(json_object_get(msg->jsep, "update"));
		const char *filename_text = NULL;
		if(!strcasecmp(request_text, "record")) {
			if(!msg_sdp || !msg_sdp_type || strcasecmp(msg_sdp_type, "offer")) {
				JANUS_LOG(LOG_ERR, "Missing SDP offer\n");
				error_code = JANUS_RECORDPLAY_ERROR_MISSING_ELEMENT;
				g_snprintf(error_cause, 512, "Missing SDP offer");
				goto error;
			}
			JANUS_VALIDATE_JSON_OBJECT(root, record_parameters,
				error_code, error_cause, TRUE,
				JANUS_RECORDPLAY_ERROR_MISSING_ELEMENT, JANUS_RECORDPLAY_ERROR_INVALID_ELEMENT);
			if(error_code != 0)
				goto error;
			char error_str[512];
			janus_sdp *offer = janus_sdp_parse(msg_sdp, error_str, sizeof(error_str)), *answer = NULL;
			if(offer == NULL) {
				json_decref(event);
				JANUS_LOG(LOG_ERR, "Error parsing offer: %s\n", error_str);
				error_code = JANUS_RECORDPLAY_ERROR_INVALID_SDP;
				g_snprintf(error_cause, 512, "Error parsing offer: %s", error_str);
				goto error;
			}
			json_t *name = json_object_get(root, "name");
			const char *name_text = json_string_value(name);
			json_t *filename = json_object_get(root, "filename");
			if(filename) {
				filename_text = json_string_value(filename);
			}
			json_t *update = json_object_get(root, "update");
			gboolean do_update = update ? json_is_true(update) : FALSE;
			if(do_update && !sdp_update) {
				JANUS_LOG(LOG_WARN, "Got a 'update' request, but no SDP update? Ignoring...\n");
			}
			/* Check if this is a new recorder, or if an update is taking place (i.e., ICE restart) */
			guint64 id = 0;
			janus_recordplay_recording *rec = NULL;
			gboolean audio = FALSE, video = FALSE;
			if(sdp_update) {
				/* Renegotiation: make sure the user provided an offer, and send answer */
				JANUS_LOG(LOG_VERB, "Request to update existing recorder\n");
				if(!session->recorder || !session->recording) {
					JANUS_LOG(LOG_ERR, "Not a recording session, can't update\n");
					error_code = JANUS_RECORDPLAY_ERROR_INVALID_STATE;
					g_snprintf(error_cause, 512, "Not a recording session, can't update");
					goto error;
				}
				id = session->recording->id;
				rec = session->recording;
				session->sdp_version++;		/* This needs to be increased when it changes */
				audio = (session->arc != NULL);
				video = (session->vrc != NULL);
				sdp_update = do_update;
				goto recdone;
			}
			/* If we're here, we're doing a new recording */
			janus_mutex_lock(&recordings_mutex);
			json_t *rec_id = json_object_get(root, "id");
			if(rec_id) {
				id = json_integer_value(rec_id);
				if(id > 0) {
					/* Let's make sure the ID doesn't exist already */
					if(g_hash_table_lookup(recordings, &id) != NULL) {
						/* It does... */
						janus_mutex_unlock(&recordings_mutex);
						JANUS_LOG(LOG_ERR, "Recording %"SCNu64" already exists!\n", id);
						error_code = JANUS_RECORDPLAY_ERROR_RECORDING_EXISTS;
						g_snprintf(error_cause, 512, "Recording %"SCNu64" already exists", id);
						goto error;
					}
				}
			}
			if(id == 0) {
				while(id == 0) {
					id = janus_random_uint64();
					if(g_hash_table_lookup(recordings, &id) != NULL) {
						/* Recording ID already taken, try another one */
						id = 0;
					}
				}
			}
			JANUS_LOG(LOG_VERB, "Starting new recording with ID %"SCNu64"\n", id);
			rec = g_malloc0(sizeof(janus_recordplay_recording));
			rec->id = id;
			rec->name = g_strdup(name_text);
			rec->viewers = NULL;
			rec->offer = NULL;
			rec->acodec = JANUS_AUDIOCODEC_NONE;
			rec->vcodec = JANUS_VIDEOCODEC_NONE;
			g_atomic_int_set(&rec->destroyed, 0);
			g_atomic_int_set(&rec->completed, 0);
			janus_refcount_init(&rec->ref, janus_recordplay_recording_free);
			janus_refcount_increase(&rec->ref);	/* This is for the user writing the recording */
			janus_mutex_init(&rec->mutex);
			/* Check which codec we should record for audio and/or video */
			const char *acodec = NULL, *vcodec = NULL;
			janus_sdp_find_preferred_codecs(offer, &acodec, &vcodec);
			rec->acodec = janus_audiocodec_from_name(acodec);
			rec->vcodec = janus_videocodec_from_name(vcodec);
			/* We found preferred codecs: let's just make sure the direction is what we need */
			janus_sdp_mline *m = janus_sdp_mline_find(offer, JANUS_SDP_AUDIO);
			if(m != NULL && m->direction == JANUS_SDP_RECVONLY)
				rec->acodec = JANUS_AUDIOCODEC_NONE;
			audio = (rec->acodec != JANUS_AUDIOCODEC_NONE);
			if(audio) {
				JANUS_LOG(LOG_VERB, "Audio codec: %s\n", janus_audiocodec_name(rec->acodec));
			}
			m = janus_sdp_mline_find(offer, JANUS_SDP_VIDEO);
			if(m != NULL && m->direction == JANUS_SDP_RECVONLY)
				rec->vcodec = JANUS_VIDEOCODEC_NONE;
			video = (rec->vcodec != JANUS_VIDEOCODEC_NONE);
			if(video) {
				JANUS_LOG(LOG_VERB, "Video codec: %s\n", janus_videocodec_name(rec->vcodec));
			}
			rec->audio_pt = AUDIO_PT;
			if(rec->acodec != JANUS_AUDIOCODEC_NONE) {
				/* Some audio codecs have a fixed payload type that we can't mess with */
				if(rec->acodec == JANUS_AUDIOCODEC_PCMU)
					rec->audio_pt = 0;
				else if(rec->acodec == JANUS_AUDIOCODEC_PCMA)
					rec->audio_pt = 8;
				else if(rec->acodec == JANUS_AUDIOCODEC_G722)
					rec->audio_pt = 9;
			}
			rec->video_pt = VIDEO_PT;
			/* Create a date string */
			time_t t = time(NULL);
			struct tm *tmv = localtime(&t);
			char outstr[200];
			strftime(outstr, sizeof(outstr), "%Y-%m-%d %H:%M:%S", tmv);
			rec->date = g_strdup(outstr);
			if(audio) {
				char filename[256];
				if(filename_text != NULL) {
					g_snprintf(filename, 256, "%s-audio", filename_text);
				} else {
					g_snprintf(filename, 256, "rec-%"SCNu64"-audio", id);
				}
				rec->arc_file = g_strdup(filename);
				session->arc = janus_recorder_create(recordings_path, janus_audiocodec_name(rec->acodec), rec->arc_file);
			}
			if(video) {
				char filename[256];
				if(filename_text != NULL) {
					g_snprintf(filename, 256, "%s-video", filename_text);
				} else {
					g_snprintf(filename, 256, "rec-%"SCNu64"-video", id);
				}
				rec->vrc_file = g_strdup(filename);
				session->vrc = janus_recorder_create(recordings_path, janus_videocodec_name(rec->vcodec), rec->vrc_file);
			}
			session->recorder = TRUE;
			session->recording = rec;
			session->sdp_version = 1;	/* This needs to be increased when it changes */
			session->sdp_sessid = janus_get_real_time();
			g_hash_table_insert(recordings, janus_uint64_dup(rec->id), rec);
			janus_mutex_unlock(&recordings_mutex);
			/* We need to prepare an answer */
recdone:
			answer = janus_sdp_generate_answer(offer,
				JANUS_SDP_OA_AUDIO, audio,
				JANUS_SDP_OA_AUDIO_CODEC, janus_audiocodec_name(rec->acodec),
				JANUS_SDP_OA_AUDIO_DIRECTION, JANUS_SDP_RECVONLY,
				JANUS_SDP_OA_VIDEO, video,
				JANUS_SDP_OA_VIDEO_CODEC, janus_videocodec_name(rec->vcodec),
				JANUS_SDP_OA_VIDEO_DIRECTION, JANUS_SDP_RECVONLY,
				JANUS_SDP_OA_DATA, FALSE,
				JANUS_SDP_OA_DONE);
			g_free(answer->s_name);
			char s_name[100];
			g_snprintf(s_name, sizeof(s_name), "Recording %"SCNu64, rec->id);
			answer->s_name = g_strdup(s_name);
			/* Let's overwrite a couple o= fields, in case this is a renegotiation */
			answer->o_sessid = session->sdp_sessid;
			answer->o_version = session->sdp_version;
			/* Generate the SDP string */
			sdp = janus_sdp_write(answer);
			janus_sdp_destroy(offer);
			janus_sdp_destroy(answer);
			JANUS_LOG(LOG_VERB, "Going to answer this SDP:\n%s\n", sdp);
			/* If the user negotiated simulcasting, prepare it accordingly */
			json_t *msg_simulcast = json_object_get(msg->jsep, "simulcast");
			if(msg_simulcast) {
				JANUS_LOG(LOG_VERB, "Recording client negotiated simulcasting\n");
				session->ssrc[0] = json_integer_value(json_object_get(msg_simulcast, "ssrc-0"));
				session->ssrc[1] = json_integer_value(json_object_get(msg_simulcast, "ssrc-1"));
				session->ssrc[2] = json_integer_value(json_object_get(msg_simulcast, "ssrc-2"));
				session->sim_context.substream_target = 2;	/* Let's aim for the highest quality */
				session->sim_context.templayer_target = 2;	/* Let's aim for all temporal layers */
				if(rec->vcodec != JANUS_VIDEOCODEC_VP8 && rec->vcodec != JANUS_VIDEOCODEC_H264) {
					/* VP8 r H.264 were not negotiated, if simulcasting was enabled then disable it here */
					session->ssrc[0] = 0;
					session->ssrc[1] = 0;
					session->ssrc[2] = 0;
				}
			}
			/* Done! */
			result = json_object();
			json_object_set_new(result, "status", json_string("recording"));
			json_object_set_new(result, "id", json_integer(id));
			/* Also notify event handlers */
			if(!sdp_update && notify_events && gateway->events_is_enabled()) {
				json_t *info = json_object();
				json_object_set_new(info, "event", json_string("recording"));
				json_object_set_new(info, "id", json_integer(id));
				json_object_set_new(info, "audio", session->arc ? json_true() : json_false());
				json_object_set_new(info, "video", session->vrc ? json_true() : json_false());
				gateway->notify_event(&janus_recordplay_plugin, session->handle, info);
			}
		} else if(!strcasecmp(request_text, "play")) {
			if(msg_sdp) {
				JANUS_LOG(LOG_ERR, "A play request can't contain an SDP\n");
				error_code = JANUS_RECORDPLAY_ERROR_INVALID_ELEMENT;
				g_snprintf(error_cause, 512, "A play request can't contain an SDP");
				goto error;
			}
			JANUS_LOG(LOG_VERB, "Replaying a recording\n");
			JANUS_VALIDATE_JSON_OBJECT(root, play_parameters,
				error_code, error_cause, TRUE,
				JANUS_RECORDPLAY_ERROR_MISSING_ELEMENT, JANUS_RECORDPLAY_ERROR_INVALID_ELEMENT);
			if(error_code != 0)
				goto error;
			json_t *restart = json_object_get(root, "restart");
			gboolean do_restart = restart ? json_is_true(restart) : FALSE;
			/* Check if this is a new playout, or if an update is taking place (i.e., ICE restart) */
			guint64 id_value = 0;
			janus_recordplay_recording *rec = NULL;
			const char *warning = NULL;
			if(sdp_update || do_restart) {
				/* Renegotiation: make sure the user provided an offer, and send answer */
				JANUS_LOG(LOG_VERB, "Request to perform an ICE restart on existing playout\n");
				if(session->recorder || session->recording == NULL || session->recording->offer == NULL) {
					JANUS_LOG(LOG_ERR, "Not a playout session, can't restart\n");
					error_code = JANUS_RECORDPLAY_ERROR_INVALID_STATE;
					g_snprintf(error_cause, 512, "Not a playout session, can't restart");
					goto error;
				}
				rec = session->recording;
				id_value = rec->id;
				session->sdp_version++;		/* This needs to be increased when it changes */
				sdp_update = TRUE;
				/* Let's overwrite a couple o= fields, in case this is a renegotiation */
				char error_str[512];
				janus_sdp *offer = janus_sdp_parse(rec->offer, error_str, sizeof(error_str));
				if(offer == NULL) {
					JANUS_LOG(LOG_ERR, "Invalid offer, can't restart\n");
					error_code = JANUS_RECORDPLAY_ERROR_INVALID_STATE;
					g_snprintf(error_cause, 512, "Invalid, can't restart");
					goto error;
				}
				offer->o_sessid = session->sdp_sessid;
				offer->o_version = session->sdp_version;
				sdp = janus_sdp_write(offer);
				janus_sdp_destroy(offer);
				goto playdone;
			}
			/* If we got here, it's a new playout */
			json_t *id = json_object_get(root, "id");
			id_value = json_integer_value(id);
			/* Look for this recording */
			janus_mutex_lock(&recordings_mutex);
			rec = g_hash_table_lookup(recordings, &id_value);
			if(rec != NULL)
				janus_refcount_increase(&rec->ref);
			janus_mutex_unlock(&recordings_mutex);
			if(rec == NULL || rec->offer == NULL || g_atomic_int_get(&rec->destroyed)) {
				if(rec != NULL)
					janus_refcount_decrease(&rec->ref);
				JANUS_LOG(LOG_ERR, "No such recording\n");
				error_code = JANUS_RECORDPLAY_ERROR_NOT_FOUND;
				g_snprintf(error_cause, 512, "No such recording");
				goto error;
			}
			/* Access the frames */
			if(rec->arc_file) {
				session->aframes = janus_recordplay_get_frames(recordings_path, rec->arc_file);
				if(session->aframes == NULL) {
					JANUS_LOG(LOG_WARN, "Error opening audio recording, trying to go on anyway\n");
					warning = "Broken audio file, playing video only";
				}
			}
			if(rec->vrc_file) {
				session->vframes = janus_recordplay_get_frames(recordings_path, rec->vrc_file);
				if(session->vframes == NULL) {
					JANUS_LOG(LOG_WARN, "Error opening video recording, trying to go on anyway\n");
					warning = "Broken video file, playing audio only";
				}
			}
			if(session->aframes == NULL && session->vframes == NULL) {
				error_code = JANUS_RECORDPLAY_ERROR_INVALID_RECORDING;
				g_snprintf(error_cause, 512, "Error opening recording files");
				goto error;
			}
			session->recording = rec;
			session->recorder = FALSE;
			rec->viewers = g_list_append(rec->viewers, session);
			/* Send this viewer the prepared offer  */
			sdp = g_strdup(rec->offer);
playdone:
			JANUS_LOG(LOG_VERB, "Going to offer this SDP:\n%s\n", sdp);
			/* Done! */
			result = json_object();
			json_object_set_new(result, "status", json_string(sdp_update ? "restarting" : "preparing"));
			json_object_set_new(result, "id", json_integer(id_value));
			if(warning)
				json_object_set_new(result, "warning", json_string(warning));
			/* Also notify event handlers */
			if(!sdp_update && notify_events && gateway->events_is_enabled()) {
				json_t *info = json_object();
				json_object_set_new(info, "event", json_string("playout"));
				json_object_set_new(info, "id", json_integer(id_value));
				json_object_set_new(info, "audio", session->aframes ? json_true() : json_false());
				json_object_set_new(info, "video", session->vframes ? json_true() : json_false());
				gateway->notify_event(&janus_recordplay_plugin, session->handle, info);
			}
		} else if(!strcasecmp(request_text, "start")) {
			if(!session->aframes && !session->vframes) {
				JANUS_LOG(LOG_ERR, "Not a playout session, can't start\n");
				error_code = JANUS_RECORDPLAY_ERROR_INVALID_STATE;
				g_snprintf(error_cause, 512, "Not a playout session, can't start");
				goto error;
			}
			/* Just a final message we make use of, e.g., to receive an ANSWER to our OFFER for a playout */
			if(!msg_sdp) {
				JANUS_LOG(LOG_ERR, "Missing SDP answer\n");
				error_code = JANUS_RECORDPLAY_ERROR_MISSING_ELEMENT;
				g_snprintf(error_cause, 512, "Missing SDP answer");
				goto error;
			}
			/* Done! */
			result = json_object();
			json_object_set_new(result, "status", json_string("playing"));
			/* Also notify event handlers */
			if(notify_events && gateway->events_is_enabled()) {
				json_t *info = json_object();
				json_object_set_new(info, "event", json_string("playing"));
				json_object_set_new(info, "id", json_integer(session->recording->id));
				gateway->notify_event(&janus_recordplay_plugin, session->handle, info);
			}
		} else if(!strcasecmp(request_text, "stop")) {
			/* Done! */
			result = json_object();
			json_object_set_new(result, "status", json_string("stopped"));
			if(session->recording) {
				json_object_set_new(result, "id", json_integer(session->recording->id));
				/* Also notify event handlers */
				if(notify_events && gateway->events_is_enabled()) {
					json_t *info = json_object();
					json_object_set_new(info, "event", json_string("stopped"));
					if(session->recording)
						json_object_set_new(info, "id", json_integer(session->recording->id));
					gateway->notify_event(&janus_recordplay_plugin, session->handle, info);
				}
			}
			/* Stop the recording/playout */
			janus_recordplay_hangup_media(session->handle);
		} else {
			JANUS_LOG(LOG_ERR, "Unknown request '%s'\n", request_text);
			error_code = JANUS_RECORDPLAY_ERROR_INVALID_REQUEST;
			g_snprintf(error_cause, 512, "Unknown request '%s'", request_text);
			goto error;
		}

		/* Prepare JSON event */
		event = json_object();
		json_object_set_new(event, "recordplay", json_string("event"));
		if(result != NULL)
			json_object_set_new(event, "result", result);
		if(!sdp) {
			int ret = gateway->push_event(msg->handle, &janus_recordplay_plugin, msg->transaction, event, NULL);
			JANUS_LOG(LOG_VERB, "  >> Pushing event: %d (%s)\n", ret, janus_get_api_error(ret));
			json_decref(event);
		} else {
			const char *type = session->recorder ? "answer" : "offer";
			json_t *jsep = json_pack("{ssss}", "type", type, "sdp", sdp);
			if(sdp_update)
				json_object_set_new(jsep, "restart", json_true());
			/* How long will the gateway take to push the event? */
			g_atomic_int_set(&session->hangingup, 0);
			gint64 start = janus_get_monotonic_time();
			int res = gateway->push_event(msg->handle, &janus_recordplay_plugin, msg->transaction, event, jsep);
			JANUS_LOG(LOG_VERB, "  >> Pushing event: %d (took %"SCNu64" us)\n",
				res, janus_get_monotonic_time()-start);
			g_free(sdp);
			json_decref(event);
			json_decref(jsep);
		}
		janus_recordplay_message_free(msg);
		continue;

error:
		{
			/* Prepare JSON error event */
			json_t *event = json_object();
			json_object_set_new(event, "recordplay", json_string("event"));
			json_object_set_new(event, "error_code", json_integer(error_code));
			json_object_set_new(event, "error", json_string(error_cause));
			int ret = gateway->push_event(msg->handle, &janus_recordplay_plugin, msg->transaction, event, NULL);
			JANUS_LOG(LOG_VERB, "  >> Pushing event: %d (%s)\n", ret, janus_get_api_error(ret));
			json_decref(event);
			janus_recordplay_message_free(msg);
		}
	}
	JANUS_LOG(LOG_VERB, "LeavingRecord&Play handler thread\n");
	return NULL;
}

void janus_recordplay_update_recordings_list(void) {
	if(recordings_path == NULL)
		return;
	JANUS_LOG(LOG_VERB, "Updating recordings list in %s\n", recordings_path);
	janus_mutex_lock(&recordings_mutex);
	/* First of all, let's keep track of which recordings are currently available */
	GList *old_recordings = NULL;
	if(recordings != NULL && g_hash_table_size(recordings) > 0) {
		GHashTableIter iter;
		gpointer value;
		g_hash_table_iter_init(&iter, recordings);
		while(g_hash_table_iter_next(&iter, NULL, &value)) {
			janus_recordplay_recording *rec = value;
			if(rec) {
				janus_refcount_increase(&rec->ref);
				old_recordings = g_list_append(old_recordings, &rec->id);
			}
		}
	}
	/* Open dir */
	DIR *dir = opendir(recordings_path);
	if(!dir) {
		JANUS_LOG(LOG_ERR, "Couldn't open folder...\n");
		g_list_free(old_recordings);
		janus_mutex_unlock(&recordings_mutex);
		return;
	}
	struct dirent *recent = NULL;
	char recpath[1024];
	while((recent = readdir(dir))) {
		int len = strlen(recent->d_name);
		if(len < 4)
			continue;
		if(strcasecmp(recent->d_name+len-4, ".nfo"))
			continue;
		JANUS_LOG(LOG_VERB, "Importing recording '%s'...\n", recent->d_name);
		memset(recpath, 0, 1024);
		g_snprintf(recpath, 1024, "%s/%s", recordings_path, recent->d_name);
		janus_config *nfo = janus_config_parse(recpath);
		if(nfo == NULL) {
			JANUS_LOG(LOG_ERR, "Invalid recording '%s'...\n", recent->d_name);
			continue;
		}
		GList *cl = janus_config_get_categories(nfo, NULL);
		if(cl == NULL || cl->data == NULL) {
			JANUS_LOG(LOG_WARN, "No recording info in '%s', skipping...\n", recent->d_name);
			janus_config_destroy(nfo);
			continue;
		}
		janus_config_category *cat = (janus_config_category *)cl->data;
		guint64 id = g_ascii_strtoull(cat->name, NULL, 0);
		if(id == 0) {
			JANUS_LOG(LOG_WARN, "Invalid ID, skipping...\n");
			g_list_free(cl);
			janus_config_destroy(nfo);
			continue;
		}
		janus_recordplay_recording *rec = g_hash_table_lookup(recordings, &id);
		if(rec != NULL) {
			JANUS_LOG(LOG_VERB, "Skipping recording with ID %"SCNu64", it's already in the list...\n", id);
			g_list_free(cl);
			janus_config_destroy(nfo);
			/* Mark that we updated this recording */
			old_recordings = g_list_remove(old_recordings, &rec->id);
			janus_refcount_decrease(&rec->ref);
			continue;
		}
		janus_config_item *name = janus_config_get(nfo, cat, janus_config_type_item, "name");
		janus_config_item *date = janus_config_get(nfo, cat, janus_config_type_item, "date");
		janus_config_item *audio = janus_config_get(nfo, cat, janus_config_type_item, "audio");
		janus_config_item *video = janus_config_get(nfo, cat, janus_config_type_item, "video");
		if(!name || !name->value || strlen(name->value) == 0 || !date || !date->value || strlen(date->value) == 0) {
			JANUS_LOG(LOG_WARN, "Invalid info for recording %"SCNu64", skipping...\n", id);
			g_list_free(cl);
			janus_config_destroy(nfo);
			continue;
		}
		if((!audio || !audio->value) && (!video || !video->value)) {
			JANUS_LOG(LOG_WARN, "No audio and no video in recording %"SCNu64", skipping...\n", id);
			janus_config_destroy(nfo);
			continue;
		}
		rec = g_malloc0(sizeof(janus_recordplay_recording));
		rec->id = id;
		rec->name = g_strdup(name->value);
		rec->date = g_strdup(date->value);
		if(audio && audio->value) {
			rec->arc_file = g_strdup(audio->value);
			char *ext = strstr(rec->arc_file, ".mjr");
			if(ext != NULL)
				*ext = '\0';
			/* Check which codec is in this recording */
			rec->acodec = janus_audiocodec_from_name(janus_recordplay_parse_codec(recordings_path, rec->arc_file));
		}
		if(video && video->value) {
			rec->vrc_file = g_strdup(video->value);
			char *ext = strstr(rec->vrc_file, ".mjr");
			if(ext != NULL)
				*ext = '\0';
			/* Check which codec is in this recording */
			rec->vcodec = janus_videocodec_from_name(janus_recordplay_parse_codec(recordings_path, rec->vrc_file));
		}
		rec->audio_pt = AUDIO_PT;
		if(rec->acodec != JANUS_AUDIOCODEC_NONE) {
			/* Some audio codecs have a fixed payload type that we can't mess with */
			if(rec->acodec == JANUS_AUDIOCODEC_PCMU)
				rec->audio_pt = 0;
			else if(rec->acodec == JANUS_AUDIOCODEC_PCMA)
				rec->audio_pt = 8;
			else if(rec->acodec == JANUS_AUDIOCODEC_G722)
				rec->audio_pt = 9;
		}
		rec->video_pt = VIDEO_PT;
		rec->viewers = NULL;
		if(janus_recordplay_generate_offer(rec) < 0) {
			JANUS_LOG(LOG_WARN, "Could not generate offer for recording %"SCNu64"...\n", rec->id);
		}
		g_atomic_int_set(&rec->destroyed, 0);
		g_atomic_int_set(&rec->completed, 1);
		janus_refcount_init(&rec->ref, janus_recordplay_recording_free);
		janus_mutex_init(&rec->mutex);
<<<<<<< HEAD
		
		g_list_free(cl);
=======

>>>>>>> 7ce60372
		janus_config_destroy(nfo);

		/* Add to the list of recordings */
		g_hash_table_insert(recordings, janus_uint64_dup(rec->id), rec);
	}
	closedir(dir);
	/* Now let's check if any of the previously existing recordings was removed */
	if(old_recordings != NULL) {
		while(old_recordings != NULL) {
			guint64 id = *((guint64 *)old_recordings->data);
			JANUS_LOG(LOG_VERB, "Recording %"SCNu64" is not available anymore, removing...\n", id);
			janus_recordplay_recording *old_rec = g_hash_table_lookup(recordings, &id);
			if(old_rec != NULL) {
				/* Remove it */
				g_hash_table_remove(recordings, &id);
				janus_refcount_decrease(&old_rec->ref);
			}
			old_recordings = old_recordings->next;
		}
		g_list_free(old_recordings);
	}
	janus_mutex_unlock(&recordings_mutex);
}

janus_recordplay_frame_packet *janus_recordplay_get_frames(const char *dir, const char *filename) {
	if(!dir || !filename)
		return NULL;
	/* Open the file */
	char source[1024];
	if(strstr(filename, ".mjr"))
		g_snprintf(source, 1024, "%s/%s", dir, filename);
	else
		g_snprintf(source, 1024, "%s/%s.mjr", dir, filename);
	FILE *file = fopen(source, "rb");
	if(file == NULL) {
		JANUS_LOG(LOG_ERR, "Could not open file %s\n", source);
		return NULL;
	}
	fseek(file, 0L, SEEK_END);
	long fsize = ftell(file);
	fseek(file, 0L, SEEK_SET);
	JANUS_LOG(LOG_VERB, "File is %zu bytes\n", fsize);

	/* Pre-parse */
	JANUS_LOG(LOG_VERB, "Pre-parsing file %s to generate ordered index...\n", source);
	gboolean parsed_header = FALSE;
	int bytes = 0;
	long offset = 0;
	uint16_t len = 0, count = 0;
	uint32_t first_ts = 0, last_ts = 0, reset = 0;	/* To handle whether there's a timestamp reset in the recording */
	char prebuffer[1500];
	memset(prebuffer, 0, 1500);
	/* Let's look for timestamp resets first */
	while(offset < fsize) {
		/* Read frame header */
		fseek(file, offset, SEEK_SET);
		bytes = fread(prebuffer, sizeof(char), 8, file);
		if(bytes != 8 || prebuffer[0] != 'M') {
			JANUS_LOG(LOG_ERR, "Invalid header...\n");
			fclose(file);
			return NULL;
		}
		if(prebuffer[1] == 'E') {
			/* Either the old .mjr format header ('MEETECHO' header followed by 'audio' or 'video'), or a frame */
			offset += 8;
			bytes = fread(&len, sizeof(uint16_t), 1, file);
			len = ntohs(len);
			offset += 2;
			if(len == 5 && !parsed_header) {
				/* This is the main header */
				parsed_header = TRUE;
				JANUS_LOG(LOG_VERB, "Old .mjr header format\n");
				bytes = fread(prebuffer, sizeof(char), 5, file);
				if(prebuffer[0] == 'v') {
					JANUS_LOG(LOG_INFO, "This is an old video recording, assuming VP8\n");
				} else if(prebuffer[0] == 'a') {
					JANUS_LOG(LOG_INFO, "This is an old audio recording, assuming Opus\n");
				} else {
					JANUS_LOG(LOG_WARN, "Unsupported recording media type...\n");
					fclose(file);
					return NULL;
				}
				offset += len;
				continue;
			} else if(len < 12) {
				/* Not RTP, skip */
				JANUS_LOG(LOG_VERB, "Skipping packet (not RTP?)\n");
				offset += len;
				continue;
			}
		} else if(prebuffer[1] == 'J') {
			/* New .mjr format, the header may contain useful info */
			offset += 8;
			bytes = fread(&len, sizeof(uint16_t), 1, file);
			len = ntohs(len);
			offset += 2;
			if(len > 0 && !parsed_header) {
				/* This is the info header */
				JANUS_LOG(LOG_VERB, "New .mjr header format\n");
				bytes = fread(prebuffer, sizeof(char), len, file);
				if(bytes < 0) {
					JANUS_LOG(LOG_ERR, "Error reading from file... %s\n", strerror(errno));
					fclose(file);
					return NULL;
				}
				parsed_header = TRUE;
				prebuffer[len] = '\0';
				json_error_t error;
				json_t *info = json_loads(prebuffer, 0, &error);
				if(!info) {
					JANUS_LOG(LOG_ERR, "JSON error: on line %d: %s\n", error.line, error.text);
					JANUS_LOG(LOG_WARN, "Error parsing info header...\n");
					fclose(file);
					return NULL;
				}
				/* Is it audio or video? */
				json_t *type = json_object_get(info, "t");
				if(!type || !json_is_string(type)) {
					JANUS_LOG(LOG_WARN, "Missing/invalid recording type in info header...\n");
					json_decref(info);
					fclose(file);
					return NULL;
				}
				const char *t = json_string_value(type);
				int video = 0;
				gint64 c_time = 0, w_time = 0;
				if(!strcasecmp(t, "v")) {
					video = 1;
				} else if(!strcasecmp(t, "a")) {
					video = 0;
				} else {
					JANUS_LOG(LOG_WARN, "Unsupported recording type '%s' in info header...\n", t);
					json_decref(info);
					fclose(file);
					return NULL;
				}
				/* What codec was used? */
				json_t *codec = json_object_get(info, "c");
				if(!codec || !json_is_string(codec)) {
					JANUS_LOG(LOG_WARN, "Missing recording codec in info header...\n");
					json_decref(info);
					fclose(file);
					return NULL;
				}
				const char *c = json_string_value(codec);
				/* When was the file created? */
				json_t *created = json_object_get(info, "s");
				if(!created || !json_is_integer(created)) {
					JANUS_LOG(LOG_WARN, "Missing recording created time in info header...\n");
					json_decref(info);
					fclose(file);
					return NULL;
				}
				c_time = json_integer_value(created);
				/* When was the first frame written? */
				json_t *written = json_object_get(info, "u");
				if(!written || !json_is_integer(written)) {
					JANUS_LOG(LOG_WARN, "Missing recording written time in info header...\n");
					json_decref(info);
					fclose(file);
					return NULL;
				}
				w_time = json_integer_value(created);
				/* Summary */
				JANUS_LOG(LOG_VERB, "This is %s recording:\n", video ? "a video" : "an audio");
				JANUS_LOG(LOG_VERB, "  -- Codec:   %s\n", c);
				JANUS_LOG(LOG_VERB, "  -- Created: %"SCNi64"\n", c_time);
				JANUS_LOG(LOG_VERB, "  -- Written: %"SCNi64"\n", w_time);
				json_decref(info);
			}
		} else {
			JANUS_LOG(LOG_ERR, "Invalid header...\n");
			fclose(file);
			return NULL;
		}
		/* Only read RTP header */
		bytes = fread(prebuffer, sizeof(char), 16, file);
		janus_rtp_header *rtp = (janus_rtp_header *)prebuffer;
		if(last_ts == 0) {
			first_ts = ntohl(rtp->timestamp);
			if(first_ts > 1000*1000)	/* Just used to check whether a packet is pre- or post-reset */
				first_ts -= 1000*1000;
		} else {
			if(ntohl(rtp->timestamp) < last_ts) {
				/* The new timestamp is smaller than the next one, is it a timestamp reset or simply out of order? */
				if(last_ts-ntohl(rtp->timestamp) > 2*1000*1000*1000) {
					reset = ntohl(rtp->timestamp);
					JANUS_LOG(LOG_VERB, "Timestamp reset: %"SCNu32"\n", reset);
				}
			} else if(ntohl(rtp->timestamp) < reset) {
				JANUS_LOG(LOG_VERB, "Updating timestamp reset: %"SCNu32" (was %"SCNu32")\n", ntohl(rtp->timestamp), reset);
				reset = ntohl(rtp->timestamp);
			}
		}
		last_ts = ntohl(rtp->timestamp);
		/* Skip data for now */
		offset += len;
	}
	/* Now let's parse the frames and order them */
	offset = 0;
	janus_recordplay_frame_packet *list = NULL, *last = NULL;
	while(offset < fsize) {
		/* Read frame header */
		fseek(file, offset, SEEK_SET);
		bytes = fread(prebuffer, sizeof(char), 8, file);
		prebuffer[8] = '\0';
		JANUS_LOG(LOG_HUGE, "Header: %s\n", prebuffer);
		offset += 8;
		bytes = fread(&len, sizeof(uint16_t), 1, file);
		len = ntohs(len);
		JANUS_LOG(LOG_HUGE, "  -- Length: %"SCNu16"\n", len);
		offset += 2;
		if(prebuffer[1] == 'J' || len < 12) {
			/* Not RTP, skip */
			JANUS_LOG(LOG_HUGE, "  -- Not RTP, skipping\n");
			offset += len;
			continue;
		}
		/* Only read RTP header */
		bytes = fread(prebuffer, sizeof(char), 16, file);
		if(bytes < 0) {
			JANUS_LOG(LOG_WARN, "Error reading RTP header, stopping here...\n");
			break;
		}
		janus_rtp_header *rtp = (janus_rtp_header *)prebuffer;
		JANUS_LOG(LOG_HUGE, "  -- RTP packet (ssrc=%"SCNu32", pt=%"SCNu16", ext=%"SCNu16", seq=%"SCNu16", ts=%"SCNu32")\n",
				ntohl(rtp->ssrc), rtp->type, rtp->extension, ntohs(rtp->seq_number), ntohl(rtp->timestamp));
		/* Generate frame packet and insert in the ordered list */
		janus_recordplay_frame_packet *p = g_malloc(sizeof(janus_recordplay_frame_packet));
		p->seq = ntohs(rtp->seq_number);
		if(reset == 0) {
			/* Simple enough... */
			p->ts = ntohl(rtp->timestamp);
		} else {
			/* Is this packet pre- or post-reset? */
			if(ntohl(rtp->timestamp) > first_ts) {
				/* Pre-reset... */
				p->ts = ntohl(rtp->timestamp);
			} else {
				/* Post-reset... */
				uint64_t max32 = UINT32_MAX;
				max32++;
				p->ts = max32+ntohl(rtp->timestamp);
			}
		}
		p->len = len;
		p->offset = offset;
		p->next = NULL;
		p->prev = NULL;
		if(list == NULL) {
			/* First element becomes the list itself (and the last item), at least for now */
			list = p;
			last = p;
		} else {
			/* Check where we should insert this, starting from the end */
			int added = 0;
			janus_recordplay_frame_packet *tmp = last;
			while(tmp) {
				if(tmp->ts < p->ts) {
					/* The new timestamp is greater than the last one we have, append */
					added = 1;
					if(tmp->next != NULL) {
						/* We're inserting */
						tmp->next->prev = p;
						p->next = tmp->next;
					} else {
						/* Update the last packet */
						last = p;
					}
					tmp->next = p;
					p->prev = tmp;
					break;
				} else if(tmp->ts == p->ts) {
					/* Same timestamp, check the sequence number */
					if(tmp->seq < p->seq && (abs(tmp->seq - p->seq) < 10000)) {
						/* The new sequence number is greater than the last one we have, append */
						added = 1;
						if(tmp->next != NULL) {
							/* We're inserting */
							tmp->next->prev = p;
							p->next = tmp->next;
						} else {
							/* Update the last packet */
							last = p;
						}
						tmp->next = p;
						p->prev = tmp;
						break;
					} else if(tmp->seq > p->seq && (abs(tmp->seq - p->seq) > 10000)) {
						/* The new sequence number (resetted) is greater than the last one we have, append */
						added = 1;
						if(tmp->next != NULL) {
							/* We're inserting */
							tmp->next->prev = p;
							p->next = tmp->next;
						} else {
							/* Update the last packet */
							last = p;
						}
						tmp->next = p;
						p->prev = tmp;
						break;
					}
				}
				/* If either the timestamp ot the sequence number we just got is smaller, keep going back */
				tmp = tmp->prev;
			}
			if(!added) {
				/* We reached the start */
				p->next = list;
				list->prev = p;
				list = p;
			}
		}
		/* Skip data for now */
		offset += len;
		count++;
	}

	JANUS_LOG(LOG_VERB, "Counted %"SCNu16" RTP packets\n", count);
	janus_recordplay_frame_packet *tmp = list;
	count = 0;
	while(tmp) {
		count++;
		JANUS_LOG(LOG_HUGE, "[%10lu][%4d] seq=%"SCNu16", ts=%"SCNu64"\n", tmp->offset, tmp->len, tmp->seq, tmp->ts);
		tmp = tmp->next;
	}
	JANUS_LOG(LOG_VERB, "Counted %"SCNu16" frame packets\n", count);

	/* Done! */
	fclose(file);
	return list;
}

static void *janus_recordplay_playout_thread(void *data) {
	janus_recordplay_session *session = (janus_recordplay_session *)data;
	if(!session) {
		JANUS_LOG(LOG_ERR, "Invalid session, can't start playout thread...\n");
		g_thread_unref(g_thread_self());
		return NULL;
	}
	if(!session->recording) {
		janus_refcount_decrease(&session->ref);
		JANUS_LOG(LOG_ERR, "No recording object, can't start playout thread...\n");
		g_thread_unref(g_thread_self());
		return NULL;
	}
	janus_refcount_increase(&session->recording->ref);
	janus_recordplay_recording *rec = session->recording;
	if(session->recorder) {
		janus_refcount_decrease(&rec->ref);
		janus_refcount_decrease(&session->ref);
		JANUS_LOG(LOG_ERR, "This is a recorder, can't start playout thread...\n");
		g_thread_unref(g_thread_self());
		return NULL;
	}
	if(!session->aframes && !session->vframes) {
		janus_refcount_decrease(&rec->ref);
		janus_refcount_decrease(&session->ref);
		JANUS_LOG(LOG_ERR, "No audio and no video frames, can't start playout thread...\n");
		g_thread_unref(g_thread_self());
		return NULL;
	}
	JANUS_LOG(LOG_INFO, "Joining playout thread\n");
	/* Open the files */
	FILE *afile = NULL, *vfile = NULL;
	if(session->aframes) {
		char source[1024];
		if(strstr(rec->arc_file, ".mjr"))
			g_snprintf(source, 1024, "%s/%s", recordings_path, rec->arc_file);
		else
			g_snprintf(source, 1024, "%s/%s.mjr", recordings_path, rec->arc_file);
		afile = fopen(source, "rb");
		if(afile == NULL) {
			janus_refcount_decrease(&rec->ref);
			janus_refcount_decrease(&session->ref);
			JANUS_LOG(LOG_ERR, "Could not open audio file %s, can't start playout thread...\n", source);
			g_thread_unref(g_thread_self());
			return NULL;
		}
	}
	if(session->vframes) {
		char source[1024];
		if(strstr(rec->vrc_file, ".mjr"))
			g_snprintf(source, 1024, "%s/%s", recordings_path, rec->vrc_file);
		else
			g_snprintf(source, 1024, "%s/%s.mjr", recordings_path, rec->vrc_file);
		vfile = fopen(source, "rb");
		if(vfile == NULL) {
			janus_refcount_decrease(&rec->ref);
			janus_refcount_decrease(&session->ref);
			JANUS_LOG(LOG_ERR, "Could not open video file %s, can't start playout thread...\n", source);
			if(afile)
				fclose(afile);
			afile = NULL;
			g_thread_unref(g_thread_self());
			return NULL;
		}
	}

	/* Timer */
	gboolean asent = FALSE, vsent = FALSE;
	struct timeval now, abefore, vbefore;
	time_t d_s, d_us;
	gettimeofday(&now, NULL);
	gettimeofday(&abefore, NULL);
	gettimeofday(&vbefore, NULL);

	janus_recordplay_frame_packet *audio = session->aframes, *video = session->vframes;
	char *buffer = g_malloc0(1500);
	int bytes = 0;
	int64_t ts_diff = 0, passed = 0;

	int audio_pt = session->recording->audio_pt;
	int video_pt = session->recording->video_pt;

	int akhz = 48;
	if(audio_pt == 0 || audio_pt == 8 || audio_pt == 9)
		akhz = 8;
	int vkhz = 90;

	while(!g_atomic_int_get(&session->destroyed) && session->active
			&& !g_atomic_int_get(&rec->destroyed) && (audio || video)) {
		if(!asent && !vsent) {
			/* We skipped the last round, so sleep a bit (5ms) */
			g_usleep(5000);
		}
		asent = FALSE;
		vsent = FALSE;
		if(audio) {
			if(audio == session->aframes) {
				/* First packet, send now */
				fseek(afile, audio->offset, SEEK_SET);
				bytes = fread(buffer, sizeof(char), audio->len, afile);
				if(bytes != audio->len)
					JANUS_LOG(LOG_WARN, "Didn't manage to read all the bytes we needed (%d < %d)...\n", bytes, audio->len);
				/* Update payload type */
				janus_rtp_header *rtp = (janus_rtp_header *)buffer;
				rtp->type = audio_pt;
				gateway->relay_rtp(session->handle, 0, (char *)buffer, bytes);
				gettimeofday(&now, NULL);
				abefore.tv_sec = now.tv_sec;
				abefore.tv_usec = now.tv_usec;
				asent = TRUE;
				audio = audio->next;
			} else {
				/* What's the timestamp skip from the previous packet? */
				ts_diff = audio->ts - audio->prev->ts;
				ts_diff = (ts_diff*1000)/akhz;
				/* Check if it's time to send */
				gettimeofday(&now, NULL);
				d_s = now.tv_sec - abefore.tv_sec;
				d_us = now.tv_usec - abefore.tv_usec;
				if(d_us < 0) {
					d_us += 1000000;
					--d_s;
				}
				passed = d_s*1000000 + d_us;
				if(passed < (ts_diff-5000)) {
					asent = FALSE;
				} else {
					/* Update the reference time */
					abefore.tv_usec += ts_diff%1000000;
					if(abefore.tv_usec > 1000000) {
						abefore.tv_sec++;
						abefore.tv_usec -= 1000000;
					}
					if(ts_diff/1000000 > 0) {
						abefore.tv_sec += ts_diff/1000000;
						abefore.tv_usec -= ts_diff/1000000;
					}
					/* Send now */
					fseek(afile, audio->offset, SEEK_SET);
					bytes = fread(buffer, sizeof(char), audio->len, afile);
					if(bytes != audio->len)
						JANUS_LOG(LOG_WARN, "Didn't manage to read all the bytes we needed (%d < %d)...\n", bytes, audio->len);
					/* Update payload type */
					janus_rtp_header *rtp = (janus_rtp_header *)buffer;
					rtp->type = audio_pt;
					gateway->relay_rtp(session->handle, 0, (char *)buffer, bytes);
					asent = TRUE;
					audio = audio->next;
				}
			}
		}
		if(video) {
			if(video == session->vframes) {
				/* First packets: there may be many of them with the same timestamp, send them all */
				uint64_t ts = video->ts;
				while(video && video->ts == ts) {
					fseek(vfile, video->offset, SEEK_SET);
					bytes = fread(buffer, sizeof(char), video->len, vfile);
					if(bytes != video->len)
						JANUS_LOG(LOG_WARN, "Didn't manage to read all the bytes we needed (%d < %d)...\n", bytes, video->len);
					/* Update payload type */
					janus_rtp_header *rtp = (janus_rtp_header *)buffer;
					rtp->type = video_pt;
					gateway->relay_rtp(session->handle, 1, (char *)buffer, bytes);
					video = video->next;
				}
				vsent = TRUE;
				gettimeofday(&now, NULL);
				vbefore.tv_sec = now.tv_sec;
				vbefore.tv_usec = now.tv_usec;
			} else {
				/* What's the timestamp skip from the previous packet? */
				ts_diff = video->ts - video->prev->ts;
				ts_diff = (ts_diff*1000)/vkhz;
				/* Check if it's time to send */
				gettimeofday(&now, NULL);
				d_s = now.tv_sec - vbefore.tv_sec;
				d_us = now.tv_usec - vbefore.tv_usec;
				if(d_us < 0) {
					d_us += 1000000;
					--d_s;
				}
				passed = d_s*1000000 + d_us;
				if(passed < (ts_diff-5000)) {
					vsent = FALSE;
				} else {
					/* Update the reference time */
					vbefore.tv_usec += ts_diff%1000000;
					if(vbefore.tv_usec > 1000000) {
						vbefore.tv_sec++;
						vbefore.tv_usec -= 1000000;
					}
					if(ts_diff/1000000 > 0) {
						vbefore.tv_sec += ts_diff/1000000;
						vbefore.tv_usec -= ts_diff/1000000;
					}
					/* There may be multiple packets with the same timestamp, send them all */
					uint64_t ts = video->ts;
					while(video && video->ts == ts) {
						/* Send now */
						fseek(vfile, video->offset, SEEK_SET);
						bytes = fread(buffer, sizeof(char), video->len, vfile);
						if(bytes != video->len)
							JANUS_LOG(LOG_WARN, "Didn't manage to read all the bytes we needed (%d < %d)...\n", bytes, video->len);
						/* Update payload type */
						janus_rtp_header *rtp = (janus_rtp_header *)buffer;
						rtp->type = video_pt;
						gateway->relay_rtp(session->handle, 1, (char *)buffer, bytes);
						video = video->next;
					}
					vsent = TRUE;
				}
			}
		}
	}

	g_free(buffer);

	/* Get rid of the indexes */
	janus_recordplay_frame_packet *tmp = NULL;
	audio = session->aframes;
	while(audio) {
		tmp = audio->next;
		g_free(audio);
		audio = tmp;
	}
	session->aframes = NULL;
	video = session->vframes;
	while(video) {
		tmp = video->next;
		g_free(video);
		video = tmp;
	}
	session->vframes = NULL;

	if(afile)
		fclose(afile);
	afile = NULL;
	if(vfile)
		fclose(vfile);
	vfile = NULL;

	/* Remove from the list of viewers */
	janus_mutex_lock(&rec->mutex);
	rec->viewers = g_list_remove(rec->viewers, session);
	janus_mutex_unlock(&rec->mutex);

	/* Tell the core to tear down the PeerConnection, hangup_media will do the rest */
	gateway->close_pc(session->handle);

	janus_refcount_decrease(&rec->ref);
	janus_refcount_decrease(&session->ref);

	JANUS_LOG(LOG_INFO, "Leaving playout thread\n");
	g_thread_unref(g_thread_self());
	return NULL;
}<|MERGE_RESOLUTION|>--- conflicted
+++ resolved
@@ -1908,12 +1908,8 @@
 		g_atomic_int_set(&rec->completed, 1);
 		janus_refcount_init(&rec->ref, janus_recordplay_recording_free);
 		janus_mutex_init(&rec->mutex);
-<<<<<<< HEAD
-		
+
 		g_list_free(cl);
-=======
-
->>>>>>> 7ce60372
 		janus_config_destroy(nfo);
 
 		/* Add to the list of recordings */
