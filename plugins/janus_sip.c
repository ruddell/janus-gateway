--- conflicted
+++ resolved
@@ -1986,13 +1986,8 @@
 			}
 			char *sdp = janus_sip_sdp_manipulate(session, parsed_sdp, FALSE);
 			if(sdp == NULL) {
-<<<<<<< HEAD
-				JANUS_LOG(LOG_ERR, "Could not allocate RTP/RTCP ports\n");
+				JANUS_LOG(LOG_ERR, "Error manipulating SDP\n");
 				janus_sdp_destroy(parsed_sdp);
-=======
-				JANUS_LOG(LOG_ERR, "Error manipulating SDP\n");
-				janus_sdp_free(parsed_sdp);
->>>>>>> bf2efc4b
 				error_code = JANUS_SIP_ERROR_IO_ERROR;
 				g_snprintf(error_cause, 512, "Error manipulating SDP");
 				goto error;
@@ -2283,13 +2278,13 @@
 			char *sdp = janus_sip_sdp_manipulate(session, parsed_sdp, FALSE);
 			if(sdp == NULL) {
 				JANUS_LOG(LOG_ERR, "Error manipulating SDP\n");
-				janus_sdp_free(parsed_sdp);
+				janus_sdp_destroy(parsed_sdp);
 				error_code = JANUS_SIP_ERROR_IO_ERROR;
 				g_snprintf(error_cause, 512, "Error manipulating SDP");
 				goto error;
 			}
 			/* Take note of the new SDP */
-			janus_sdp_free(session->sdp);
+			janus_sdp_destroy(session->sdp);
 			session->sdp = parsed_sdp;
 			session->media.update = TRUE;
 			JANUS_LOG(LOG_VERB, "Prepared SDP for update:\n%s", sdp);
