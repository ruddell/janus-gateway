--- conflicted
+++ resolved
@@ -1781,13 +1781,13 @@
 				continue;
 			}
 			JANUS_LOG(LOG_VERB, "Adding video room '%s'\n", cat->name);
-<<<<<<< HEAD
 			janus_config_item *desc = janus_config_get(config, cat, janus_config_type_item, "description");
 			janus_config_item *priv = janus_config_get(config, cat, janus_config_type_item, "is_private");
 			janus_config_item *secret = janus_config_get(config, cat, janus_config_type_item, "secret");
 			janus_config_item *pin = janus_config_get(config, cat, janus_config_type_item, "pin");
 			janus_config_item *req_pvtid = janus_config_get(config, cat, janus_config_type_item, "require_pvtid");
 			janus_config_item *bitrate = janus_config_get(config, cat, janus_config_type_item, "bitrate");
+			janus_config_item *bitrate_cap = janus_config_get(config, cat, janus_config_type_item, "bitrate_cap");
 			janus_config_item *maxp = janus_config_get(config, cat, janus_config_type_item, "publishers");
 			janus_config_item *firfreq = janus_config_get(config, cat, janus_config_type_item, "fir_freq");
 			janus_config_item *audiocodec = janus_config_get(config, cat, janus_config_type_item, "audiocodec");
@@ -1803,30 +1803,6 @@
 			janus_config_item *notify_joining = janus_config_get(config, cat, janus_config_type_item, "notify_joining");
 			janus_config_item *record = janus_config_get(config, cat, janus_config_type_item, "record");
 			janus_config_item *rec_dir = janus_config_get(config, cat, janus_config_type_item, "rec_dir");
-=======
-			janus_config_item *desc = janus_config_get_item(cat, "description");
-			janus_config_item *priv = janus_config_get_item(cat, "is_private");
-			janus_config_item *secret = janus_config_get_item(cat, "secret");
-			janus_config_item *pin = janus_config_get_item(cat, "pin");
-			janus_config_item *req_pvtid = janus_config_get_item(cat, "require_pvtid");
-			janus_config_item *bitrate = janus_config_get_item(cat, "bitrate");
-			janus_config_item *bitrate_cap = janus_config_get_item(cat, "bitrate_cap");
-			janus_config_item *maxp = janus_config_get_item(cat, "publishers");
-			janus_config_item *firfreq = janus_config_get_item(cat, "fir_freq");
-			janus_config_item *audiocodec = janus_config_get_item(cat, "audiocodec");
-			janus_config_item *videocodec = janus_config_get_item(cat, "videocodec");
-			janus_config_item *svc = janus_config_get_item(cat, "video_svc");
-			janus_config_item *audiolevel_ext = janus_config_get_item(cat, "audiolevel_ext");
-			janus_config_item *audiolevel_event = janus_config_get_item(cat, "audiolevel_event");
-			janus_config_item *audio_active_packets = janus_config_get_item(cat, "audio_active_packets");
-			janus_config_item *audio_level_average = janus_config_get_item(cat, "audio_level_average");
-			janus_config_item *videoorient_ext = janus_config_get_item(cat, "videoorient_ext");
-			janus_config_item *playoutdelay_ext = janus_config_get_item(cat, "playoutdelay_ext");
-			janus_config_item *transport_wide_cc_ext = janus_config_get_item(cat, "transport_wide_cc_ext");
-			janus_config_item *notify_joining = janus_config_get_item(cat, "notify_joining");
-			janus_config_item *record = janus_config_get_item(cat, "record");
-			janus_config_item *rec_dir = janus_config_get_item(cat, "rec_dir");
->>>>>>> bb7ad25a
 			/* Create the video room */
 			janus_videoroom *videoroom = g_malloc0(sizeof(janus_videoroom));
 			const char *room_num = cat->name;
@@ -2755,13 +2731,9 @@
 			if(videoroom->require_pvtid)
 				janus_config_add(config, c, janus_config_item_create("require_pvtid", "yes"));
 			g_snprintf(value, BUFSIZ, "%"SCNu32, videoroom->bitrate);
-<<<<<<< HEAD
 			janus_config_add(config, c, janus_config_item_create("bitrate", value));
-=======
-			janus_config_add_item(config, cat, "bitrate", value);
 			if(videoroom->bitrate_cap)
-				janus_config_add_item(config, cat, "bitrate_cap", "yes");
->>>>>>> bb7ad25a
+				janus_config_add(config, c, janus_config_item_create("bitrate_cap", "yes"));
 			g_snprintf(value, BUFSIZ, "%d", videoroom->max_publishers);
 			janus_config_add(config, c, janus_config_item_create("publishers", value));
 			if(videoroom->fir_freq) {
@@ -2915,13 +2887,9 @@
 			if(videoroom->require_pvtid)
 				janus_config_add(config, c, janus_config_item_create("require_pvtid", "yes"));
 			g_snprintf(value, BUFSIZ, "%"SCNu32, videoroom->bitrate);
-<<<<<<< HEAD
 			janus_config_add(config, c, janus_config_item_create("bitrate", value));
-=======
-			janus_config_add_item(config, cat, "bitrate", value);
 			if(videoroom->bitrate_cap)
-				janus_config_add_item(config, cat, "bitrate_cap", "yes");
->>>>>>> bb7ad25a
+				janus_config_add(config, c, janus_config_item_create("bitrate_cap", "yes"));
 			g_snprintf(value, BUFSIZ, "%d", videoroom->max_publishers);
 			janus_config_add(config, c, janus_config_item_create("publishers", value));
 			if(videoroom->fir_freq) {
