/*! \file   janus_videoroom.c
 * \author Lorenzo Miniero <lorenzo@meetecho.com>
 * \copyright GNU General Public License v3
 * \brief  Janus VideoRoom plugin
 * \details  This is a plugin implementing a videoconferencing SFU
 * (Selective Forwarding Unit) for Janus, that is an audio/video router.
 * This means that the plugin implements a virtual conferencing room peers
 * can join and leave at any time. This room is based on a Publish/Subscribe
 * pattern. Each peer can publish his/her own live audio/video feeds: this
 * feed becomes an available stream in the room the other participants can
 * attach to. This means that this plugin allows the realization of several
 * different scenarios, ranging from a simple webinar (one speaker, several
 * watchers) to a fully meshed video conference (each peer sending and
 * receiving to and from all the others).
 * 
 * Considering that this plugin allows for several different WebRTC PeerConnections
 * to be on at the same time for the same peer (specifically, each peer
 * potentially has 1 PeerConnection on for publishing and N on for subscriptions
 * from other peers), each peer may need to attach several times to the same
 * plugin for every stream: this means that each peer needs to have at least one
 * handle active for managing its relation with the plugin (joining a room,
 * leaving a room, muting/unmuting, publishing, receiving events), and needs
 * to open a new one each time he/she wants to subscribe to a feed from
 * another publisher participant. The handle used for a subscription,
 * however, would be logically a "slave" to the master one used for
 * managing the room: this means that it cannot be used, for instance,
 * to unmute in the room, as its only purpose would be to provide a
 * context in which creating the recvonly PeerConnection for the
 * subscription to an active publisher participant.
 * 
 * \note Work is going on to implement SSRC multiplexing (Unified Plan),
 * meaning that in the future you'll be able to use the same
 * Janus handle/VideoRoom subscriber/PeerConnection to receive multiple
 * publishers at the same time.
 * 
 * Rooms to make available are listed in the plugin configuration file.
 * A pre-filled configuration file is provided in \c conf/janus.plugin.videoroom.cfg
 * and includes a demo room for testing. The same plugin is also used
 * dynamically (that is, with rooms created on the fly via API) in the
 * Screen Sharing demo as well.
 * 
 * To add more rooms or modify the existing one, you can use the following
 * syntax:
 * 
 * \verbatim
[<unique room ID>]
description = This is my awesome room
is_private = yes|no (private rooms don't appear when you do a 'list' request)
secret = <optional password needed for manipulating (e.g. destroying) the room>
pin = <optional password needed for joining the room>
require_pvtid = yes|no (whether subscriptions are required to provide a valid
             a valid private_id to associate with a publisher, default=no)
publishers = <max number of concurrent senders> (e.g., 6 for a video
             conference or 1 for a webinar, default=3)
bitrate = <max video bitrate for senders> (e.g., 128000)
fir_freq = <send a FIR to publishers every fir_freq seconds> (0=disable)
audiocodec = opus|g722|pcmu|pcma|isac32|isac16 (audio codec to force on publishers, default=opus
			can be a comma separated list in order of preference, e.g., opus,pcmu)
videocodec = vp8|vp9|h264 (video codec to force on publishers, default=vp8
			can be a comma separated list in order of preference, e.g., vp9,vp8,h264)
video_svc = yes|no (whether SVC support must be enabled; works only for VP9, default=no)
audiolevel_ext = yes|no (whether the ssrc-audio-level RTP extension must be
	negotiated/used or not for new publishers, default=yes)
audiolevel_event = yes|no (whether to emit event to other users or not)
audio_active_packets = 100 (number of packets with audio level, default=100, 2 seconds)
audio_level_average = 25 (average value of audio level, 127=muted, 0='too loud', default=25)
videoorient_ext = yes|no (whether the video-orientation RTP extension must be
	negotiated/used or not for new publishers, default=yes)
playoutdelay_ext = yes|no (whether the playout-delay RTP extension must be
	negotiated/used or not for new publishers, default=yes)
transport_wide_cc_ext = yes|no (whether the transport wide CC RTP extension must be
	negotiated/used or not for new publishers, default=no)
record = true|false (whether this room should be recorded, default=false)
rec_dir = <folder where recordings should be stored, when enabled>
notify_joining = true|false (optional, whether to notify all participants when a new
            participant joins the room. The Videoroom plugin by design only notifies
            new feeds (publishers), and enabling this may result extra notification
            traffic. This flag is particularly useful when enabled with \c require_pvtid
            for admin to manage listening only participants. default=false)
\endverbatim
 *
 * Note that recording will work with all codecs except iSAC.
 *
 * \section sfuapi Video Room API
 * 
 * The Video Room API supports several requests, some of which are
 * synchronous and some asynchronous. There are some situations, though,
 * (invalid JSON, invalid request) which will always result in a
 * synchronous error response even for asynchronous requests. 
 * 
 * \c create , \c destroy , \c edit , \c exists, \c list, \c allowed, \c kick and
 * and \c listparticipants are synchronous requests, which means you'll
 * get a response directly within the context of the transaction.
 * \c create allows you to create a new video room dynamically, as an
 * alternative to using the configuration file; \c edit allows you to
 * dynamically edit some room properties (e.g., the PIN); \c destroy removes a
 * video room and destroys it, kicking all the users out as part of the
 * process; \c exists allows you to check whether a specific video room
 * exists; finally, \c list lists all the available rooms, while \c
 * listparticipants lists all the active (as in currentòy publishing
 * something) participants of a specific room and their details.
 * 
 * The \c join , \c joinandconfigure , \c configure , \c publish ,
 * \c unpublish , \c start , \c pause , \c switch , \c stop and \c leave
 * requests instead are all asynchronous, which
 * means you'll get a notification about their success or failure in
 * an event. \c join allows you to join a specific video room, specifying
 * whether that specific PeerConnection will be used for publishing or
 * watching; \c configure can be used to modify some of the participation
 * settings (e.g., bitrate cap); \c joinandconfigure combines the previous
 * two requests in a single one (just for publishers); \c publish can be
 * used to start sending media to broadcast to the other participants,
 * while \c unpublish does the opposite; \c start allows you to start
 * receiving media from a publisher you've subscribed to previously by
 * means of a \c join , while \c pause pauses the delivery of the media;
 * the \c switch request can be used to change the source of the media
 * flowing over a specific PeerConnection (e.g., I was watching Alice,
 * I want to watch Bob now) without having to create a new handle for
 * that; \c stop interrupts a viewer instance; finally, \c leave allows
 * you to leave a video room for good.
 * 
 * Notice that, in general, all users can create rooms. If you want to
 * limit this functionality, you can configure an admin \c admin_key in
 * the plugin settings. When configured, only "create" requests that
 * include the correct \c admin_key value in an "admin_key" property
 * will succeed, and will be rejected otherwise.
 * 
 * Actual API docs: TBD.
 * 
 * \ingroup plugins
 * \ref plugins
 */

#include "plugin.h"

#include <jansson.h>

#include "../debug.h"
#include "../apierror.h"
#include "../config.h"
#include "../mutex.h"
#include "../rtp.h"
#include "../rtpsrtp.h"
#include "../rtcp.h"
#include "../record.h"
#include "../sdp-utils.h"
#include "../utils.h"
#include <sys/types.h>
#include <sys/socket.h>


/* Plugin information */
#define JANUS_VIDEOROOM_VERSION			9
#define JANUS_VIDEOROOM_VERSION_STRING	"0.0.9"
#define JANUS_VIDEOROOM_DESCRIPTION		"This is a plugin implementing a videoconferencing SFU (Selective Forwarding Unit) for Janus, that is an audio/video router."
#define JANUS_VIDEOROOM_NAME			"JANUS VideoRoom plugin"
#define JANUS_VIDEOROOM_AUTHOR			"Meetecho s.r.l."
#define JANUS_VIDEOROOM_PACKAGE			"janus.plugin.videoroom"

/* Plugin methods */
janus_plugin *create(void);
int janus_videoroom_init(janus_callbacks *callback, const char *config_path);
void janus_videoroom_destroy(void);
int janus_videoroom_get_api_compatibility(void);
int janus_videoroom_get_version(void);
const char *janus_videoroom_get_version_string(void);
const char *janus_videoroom_get_description(void);
const char *janus_videoroom_get_name(void);
const char *janus_videoroom_get_author(void);
const char *janus_videoroom_get_package(void);
void janus_videoroom_create_session(janus_plugin_session *handle, int *error);
struct janus_plugin_result *janus_videoroom_handle_message(janus_plugin_session *handle, char *transaction, json_t *message, json_t *jsep);
void janus_videoroom_setup_media(janus_plugin_session *handle);
void janus_videoroom_incoming_rtp(janus_plugin_session *handle, int video, char *buf, int len);
void janus_videoroom_incoming_rtcp(janus_plugin_session *handle, int video, char *buf, int len);
void janus_videoroom_incoming_data(janus_plugin_session *handle, char *buf, int len);
void janus_videoroom_slow_link(janus_plugin_session *handle, int uplink, int video);
void janus_videoroom_hangup_media(janus_plugin_session *handle);
void janus_videoroom_destroy_session(janus_plugin_session *handle, int *error);
json_t *janus_videoroom_query_session(janus_plugin_session *handle);

/* Plugin setup */
static janus_plugin janus_videoroom_plugin =
	JANUS_PLUGIN_INIT (
		.init = janus_videoroom_init,
		.destroy = janus_videoroom_destroy,

		.get_api_compatibility = janus_videoroom_get_api_compatibility,
		.get_version = janus_videoroom_get_version,
		.get_version_string = janus_videoroom_get_version_string,
		.get_description = janus_videoroom_get_description,
		.get_name = janus_videoroom_get_name,
		.get_author = janus_videoroom_get_author,
		.get_package = janus_videoroom_get_package,
		
		.create_session = janus_videoroom_create_session,
		.handle_message = janus_videoroom_handle_message,
		.setup_media = janus_videoroom_setup_media,
		.incoming_rtp = janus_videoroom_incoming_rtp,
		.incoming_rtcp = janus_videoroom_incoming_rtcp,
		.incoming_data = janus_videoroom_incoming_data,
		.slow_link = janus_videoroom_slow_link,
		.hangup_media = janus_videoroom_hangup_media,
		.destroy_session = janus_videoroom_destroy_session,
		.query_session = janus_videoroom_query_session,
	);

/* Plugin creator */
janus_plugin *create(void) {
	JANUS_LOG(LOG_VERB, "%s created!\n", JANUS_VIDEOROOM_NAME);
	return &janus_videoroom_plugin;
}

/* Parameter validation */
static struct janus_json_parameter request_parameters[] = {
	{"request", JSON_STRING, JANUS_JSON_PARAM_REQUIRED}
};
static struct janus_json_parameter adminkey_parameters[] = {
	{"admin_key", JSON_STRING, JANUS_JSON_PARAM_REQUIRED}
};
static struct janus_json_parameter create_parameters[] = {
	{"room", JSON_INTEGER, JANUS_JSON_PARAM_POSITIVE},
	{"description", JSON_STRING, 0},
	{"is_private", JANUS_JSON_BOOL, 0},
	{"allowed", JSON_ARRAY, 0},
	{"secret", JSON_STRING, 0},
	{"pin", JSON_STRING, 0},
	{"require_pvtid", JANUS_JSON_BOOL, 0},
	{"bitrate", JSON_INTEGER, JANUS_JSON_PARAM_POSITIVE},
	{"fir_freq", JSON_INTEGER, JANUS_JSON_PARAM_POSITIVE},
	{"publishers", JSON_INTEGER, JANUS_JSON_PARAM_POSITIVE},
	{"audiocodec", JSON_STRING, 0},
	{"videocodec", JSON_STRING, 0},
	{"video_svc", JANUS_JSON_BOOL, 0},
	{"audiolevel_ext", JANUS_JSON_BOOL, 0},
	{"audiolevel_event", JANUS_JSON_BOOL, 0},
	{"audio_active_packets", JSON_INTEGER, JANUS_JSON_PARAM_POSITIVE},
	{"audio_level_average", JSON_INTEGER, JANUS_JSON_PARAM_POSITIVE},
	{"videoorient_ext", JANUS_JSON_BOOL, 0},
	{"playoutdelay_ext", JANUS_JSON_BOOL, 0},
	{"transport_wide_cc_ext", JANUS_JSON_BOOL, 0},
	{"record", JANUS_JSON_BOOL, 0},
	{"rec_dir", JSON_STRING, 0},
	{"permanent", JANUS_JSON_BOOL, 0},
	{"notify_joining", JANUS_JSON_BOOL, 0},
};
static struct janus_json_parameter edit_parameters[] = {
	{"room", JSON_INTEGER, JANUS_JSON_PARAM_REQUIRED | JANUS_JSON_PARAM_POSITIVE},
	{"secret", JSON_STRING, 0},
	{"new_description", JSON_STRING, 0},
	{"new_is_private", JANUS_JSON_BOOL, 0},
	{"new_secret", JSON_STRING, 0},
	{"new_pin", JSON_STRING, 0},
	{"new_require_pvtid", JANUS_JSON_BOOL, 0},
	{"new_bitrate", JSON_INTEGER, JANUS_JSON_PARAM_POSITIVE},
	{"new_fir_freq", JSON_INTEGER, JANUS_JSON_PARAM_POSITIVE},
	{"new_publishers", JSON_INTEGER, JANUS_JSON_PARAM_POSITIVE},
	{"permanent", JANUS_JSON_BOOL, 0}
};
static struct janus_json_parameter room_parameters[] = {
	{"room", JSON_INTEGER, JANUS_JSON_PARAM_REQUIRED | JANUS_JSON_PARAM_POSITIVE}
};
static struct janus_json_parameter destroy_parameters[] = {
	{"room", JSON_INTEGER, JANUS_JSON_PARAM_REQUIRED | JANUS_JSON_PARAM_POSITIVE},
	{"permanent", JANUS_JSON_BOOL, 0}
};
static struct janus_json_parameter allowed_parameters[] = {
	{"room", JSON_INTEGER, JANUS_JSON_PARAM_REQUIRED | JANUS_JSON_PARAM_POSITIVE},
	{"secret", JSON_STRING, 0},
	{"action", JSON_STRING, JANUS_JSON_PARAM_REQUIRED},
	{"allowed", JSON_ARRAY, 0}
};
static struct janus_json_parameter kick_parameters[] = {
	{"room", JSON_INTEGER, JANUS_JSON_PARAM_REQUIRED | JANUS_JSON_PARAM_POSITIVE},
	{"secret", JSON_STRING, 0},
	{"id", JSON_INTEGER, JANUS_JSON_PARAM_REQUIRED | JANUS_JSON_PARAM_POSITIVE}
};
static struct janus_json_parameter join_parameters[] = {
	{"room", JSON_INTEGER, JANUS_JSON_PARAM_REQUIRED | JANUS_JSON_PARAM_POSITIVE},
	{"ptype", JSON_STRING, JANUS_JSON_PARAM_REQUIRED},
	{"audio", JANUS_JSON_BOOL, 0},
	{"video", JANUS_JSON_BOOL, 0},
	{"data", JANUS_JSON_BOOL, 0},
	{"bitrate", JSON_INTEGER, JANUS_JSON_PARAM_POSITIVE},
	{"record", JANUS_JSON_BOOL, 0},
	{"filename", JSON_STRING, 0}
};
static struct janus_json_parameter publish_parameters[] = {
	{"audio", JANUS_JSON_BOOL, 0},
	{"audiocodec", JSON_STRING, 0},
	{"video", JANUS_JSON_BOOL, 0},
	{"videocodec", JSON_STRING, 0},
	{"data", JANUS_JSON_BOOL, 0},
	{"bitrate", JSON_INTEGER, JANUS_JSON_PARAM_POSITIVE},
	{"record", JANUS_JSON_BOOL, 0},
	{"filename", JSON_STRING, 0},
	{"display", JSON_STRING, 0},
	/* The following are just to force a renegotiation and/or an ICE restart */
	{"update", JANUS_JSON_BOOL, 0},
	{"restart", JANUS_JSON_BOOL, 0}
};
static struct janus_json_parameter rtp_forward_parameters[] = {
	{"room", JSON_INTEGER, JANUS_JSON_PARAM_REQUIRED | JANUS_JSON_PARAM_POSITIVE},
	{"publisher_id", JSON_INTEGER, JANUS_JSON_PARAM_REQUIRED | JANUS_JSON_PARAM_POSITIVE},
	{"video_port", JSON_INTEGER, JANUS_JSON_PARAM_POSITIVE},
	{"video_ssrc", JSON_INTEGER, JANUS_JSON_PARAM_POSITIVE},
	{"video_pt", JSON_INTEGER, JANUS_JSON_PARAM_POSITIVE},
	{"video_port_2", JSON_INTEGER, JANUS_JSON_PARAM_POSITIVE},
	{"video_ssrc_2", JSON_INTEGER, JANUS_JSON_PARAM_POSITIVE},
	{"video_pt_2", JSON_INTEGER, JANUS_JSON_PARAM_POSITIVE},
	{"video_port_3", JSON_INTEGER, JANUS_JSON_PARAM_POSITIVE},
	{"video_ssrc_3", JSON_INTEGER, JANUS_JSON_PARAM_POSITIVE},
	{"video_pt_3", JSON_INTEGER, JANUS_JSON_PARAM_POSITIVE},
	{"audio_port", JSON_INTEGER, JANUS_JSON_PARAM_POSITIVE},
	{"audio_ssrc", JSON_INTEGER, JANUS_JSON_PARAM_POSITIVE},
	{"audio_pt", JSON_INTEGER, JANUS_JSON_PARAM_POSITIVE},
	{"data_port", JSON_INTEGER, JANUS_JSON_PARAM_POSITIVE},
	{"host", JSON_STRING, JANUS_JSON_PARAM_REQUIRED},
	{"srtp_suite", JSON_INTEGER, JANUS_JSON_PARAM_POSITIVE},
	{"srtp_crypto", JSON_STRING, 0}
};
static struct janus_json_parameter stop_rtp_forward_parameters[] = {
	{"room", JSON_INTEGER, JANUS_JSON_PARAM_REQUIRED | JANUS_JSON_PARAM_POSITIVE},
	{"publisher_id", JSON_INTEGER, JANUS_JSON_PARAM_REQUIRED | JANUS_JSON_PARAM_POSITIVE},
	{"stream_id", JSON_INTEGER, JANUS_JSON_PARAM_REQUIRED | JANUS_JSON_PARAM_POSITIVE}
};
static struct janus_json_parameter publisher_parameters[] = {
	{"id", JSON_INTEGER, JANUS_JSON_PARAM_POSITIVE},
	{"display", JSON_STRING, 0}
};
static struct janus_json_parameter configure_parameters[] = {
	{"audio", JANUS_JSON_BOOL, 0},
	{"video", JANUS_JSON_BOOL, 0},
	{"data", JANUS_JSON_BOOL, 0},
	/* For VP8 simulcast */
	{"substream", JSON_INTEGER, JANUS_JSON_PARAM_POSITIVE},
	{"temporal", JSON_INTEGER, JANUS_JSON_PARAM_POSITIVE},
	/* For VP9 SVC */
	{"spatial_layer", JSON_INTEGER, JANUS_JSON_PARAM_POSITIVE},
	{"temporal_layer", JSON_INTEGER, JANUS_JSON_PARAM_POSITIVE},
	/* The following is to handle a renegotiation */
	{"update", JANUS_JSON_BOOL, 0},
};
static struct janus_json_parameter subscriber_parameters[] = {
	{"feed", JSON_INTEGER, JANUS_JSON_PARAM_REQUIRED | JANUS_JSON_PARAM_POSITIVE},
	{"private_id", JSON_INTEGER, JANUS_JSON_PARAM_POSITIVE},
	{"audio", JANUS_JSON_BOOL, 0},
	{"video", JANUS_JSON_BOOL, 0},
	{"data", JANUS_JSON_BOOL, 0},
	{"offer_audio", JANUS_JSON_BOOL, 0},
	{"offer_video", JANUS_JSON_BOOL, 0},
	{"offer_data", JANUS_JSON_BOOL, 0}
};

/* Static configuration instance */
static janus_config *config = NULL;
static const char *config_folder = NULL;
static janus_mutex config_mutex = JANUS_MUTEX_INITIALIZER;

/* Useful stuff */
static volatile gint initialized = 0, stopping = 0;
static gboolean notify_events = TRUE;
static janus_callbacks *gateway = NULL;
static GThread *handler_thread;
static void *janus_videoroom_handler(void *data);
static void janus_videoroom_relay_rtp_packet(gpointer data, gpointer user_data);
static void janus_videoroom_relay_data_packet(gpointer data, gpointer user_data);
static void janus_videoroom_hangup_media_internal(janus_plugin_session *handle);

typedef enum janus_videoroom_p_type {
	janus_videoroom_p_type_none = 0,
	janus_videoroom_p_type_subscriber,			/* Generic subscriber */
	janus_videoroom_p_type_publisher,			/* Participant (for receiving events) and optionally publisher */
} janus_videoroom_p_type;

typedef struct janus_videoroom_message {
	janus_plugin_session *handle;
	char *transaction;
	json_t *message;
	json_t *jsep;
} janus_videoroom_message;
static GAsyncQueue *messages = NULL;
static janus_videoroom_message exit_message;


/* Payload types we'll offer internally */
#define OPUS_PT		111
#define ISAC32_PT	104
#define ISAC16_PT	103
#define PCMU_PT		0
#define PCMA_PT		8
#define G722_PT		9
#define VP8_PT		96
#define VP9_PT		101
#define H264_PT		107

typedef enum janus_videoroom_audiocodec {
	JANUS_VIDEOROOM_NOAUDIO,	/* Publishers won't do any audio */
	JANUS_VIDEOROOM_OPUS,		/* Publishers will have to/may use OPUS */
	JANUS_VIDEOROOM_PCMU,		/* Publishers will have to/may use PCMU 8K */
	JANUS_VIDEOROOM_PCMA,		/* Publishers will have to/may use PCMA 8K */
	JANUS_VIDEOROOM_G722,		/* Publishers will have to/may use G.722 */
	JANUS_VIDEOROOM_ISAC_32K,	/* Publishers will have to/may use ISAC 32K */
	JANUS_VIDEOROOM_ISAC_16K	/* Publishers will have to/may use ISAC 16K */
} janus_videoroom_audiocodec;
static const char *janus_videoroom_audiocodec_name(janus_videoroom_audiocodec acodec) {
	switch(acodec) {
		case JANUS_VIDEOROOM_NOAUDIO:
			return "none";
		case JANUS_VIDEOROOM_OPUS:
			return "opus";
		case JANUS_VIDEOROOM_PCMU:
			return "pcmu";
		case JANUS_VIDEOROOM_PCMA:
			return "pcma";
		case JANUS_VIDEOROOM_G722:
			return "g722";
		case JANUS_VIDEOROOM_ISAC_32K:
			return "isac32";
		case JANUS_VIDEOROOM_ISAC_16K:
			return "isac16";
		default:
			/* Shouldn't happen */
			return "opus";
	}
}
static janus_videoroom_audiocodec janus_videoroom_audiocodec_from_name(const char *name) {
	if(name == NULL)
		return JANUS_VIDEOROOM_NOAUDIO;
	else if(!strcasecmp(name, "opus"))
		return JANUS_VIDEOROOM_OPUS;
	else if(!strcasecmp(name, "isac32"))
		return JANUS_VIDEOROOM_ISAC_32K;
	else if(!strcasecmp(name, "isac16"))
		return JANUS_VIDEOROOM_ISAC_16K;
	else if(!strcasecmp(name, "pcmu"))
		return JANUS_VIDEOROOM_PCMU;
	else if(!strcasecmp(name, "pcma"))
		return JANUS_VIDEOROOM_PCMA;
	else if(!strcasecmp(name, "g722"))
		return JANUS_VIDEOROOM_G722;
	JANUS_LOG(LOG_WARN, "Unsupported audio codec '%s'\n", name);
	return JANUS_VIDEOROOM_NOAUDIO;
}
static int janus_videoroom_audiocodec_pt(janus_videoroom_audiocodec acodec) {
	switch(acodec) {
		case JANUS_VIDEOROOM_NOAUDIO:
			return -1;
		case JANUS_VIDEOROOM_OPUS:
			return OPUS_PT;
		case JANUS_VIDEOROOM_ISAC_32K:
			return ISAC32_PT;
		case JANUS_VIDEOROOM_ISAC_16K:
			return ISAC16_PT;
		case JANUS_VIDEOROOM_PCMU:
			return PCMU_PT;
		case JANUS_VIDEOROOM_PCMA:
			return PCMA_PT;
		case JANUS_VIDEOROOM_G722:
			return G722_PT;
		default:
			/* Shouldn't happen */
			return OPUS_PT;
	}
}

typedef enum janus_videoroom_videocodec {
	JANUS_VIDEOROOM_NOVIDEO,	/* Publishers won't do any audio */
	JANUS_VIDEOROOM_VP8,		/* Publishers will have to/may use VP8 */
	JANUS_VIDEOROOM_VP9,		/* Publishers will have to/may use VP9 */
	JANUS_VIDEOROOM_H264		/* Publishers will have to/may use H264 */
} janus_videoroom_videocodec;
static const char *janus_videoroom_videocodec_name(janus_videoroom_videocodec vcodec) {
	switch(vcodec) {
		case JANUS_VIDEOROOM_NOVIDEO:
			return "none";
		case JANUS_VIDEOROOM_VP8:
			return "vp8";
		case JANUS_VIDEOROOM_VP9:
			return "vp9";
		case JANUS_VIDEOROOM_H264:
			return "h264";
		default:
			/* Shouldn't happen */
			return "vp8";
	}
}
static janus_videoroom_videocodec janus_videoroom_videocodec_from_name(const char *name) {
	if(name == NULL)
		return JANUS_VIDEOROOM_NOVIDEO;
	else if(!strcasecmp(name, "vp8"))
		return JANUS_VIDEOROOM_VP8;
	else if(!strcasecmp(name, "vp9"))
		return JANUS_VIDEOROOM_VP9;
	else if(!strcasecmp(name, "h264"))
		return JANUS_VIDEOROOM_H264;
	JANUS_LOG(LOG_WARN, "Unsupported video codec '%s'\n", name);
	return JANUS_VIDEOROOM_NOVIDEO;
}
static int janus_videoroom_videocodec_pt(janus_videoroom_videocodec vcodec) {
	switch(vcodec) {
		case JANUS_VIDEOROOM_NOVIDEO:
			return -1;
		case JANUS_VIDEOROOM_VP8:
			return VP8_PT;
		case JANUS_VIDEOROOM_VP9:
			return VP9_PT;
		case JANUS_VIDEOROOM_H264:
			return H264_PT;
		default:
			/* Shouldn't happen */
			return VP8_PT;
	}
}


typedef struct janus_videoroom {
	guint64 room_id;			/* Unique room ID */
	gchar *room_name;			/* Room description */
	gchar *room_secret;			/* Secret needed to manipulate (e.g., destroy) this room */
	gchar *room_pin;			/* Password needed to join this room, if any */
	gboolean is_private;		/* Whether this room is 'private' (as in hidden) or not */
	gboolean require_pvtid;		/* Whether subscriptions in this room require a private_id */
	int max_publishers;			/* Maximum number of concurrent publishers */
	uint32_t bitrate;			/* Global bitrate limit */
	uint16_t fir_freq;			/* Regular FIR frequency (0=disabled) */
	janus_videoroom_audiocodec acodec[3];	/* Audio codec(s) to force on publishers */
	janus_videoroom_videocodec vcodec[3];	/* Video codec(s) to force on publishers */
	gboolean do_svc;			/* Whether SVC must be done for video (note: only available for VP9 right now) */
	gboolean audiolevel_ext;	/* Whether the ssrc-audio-level extension must be negotiated or not for new publishers */
	gboolean audiolevel_event;	/* Whether to emit event to other users about audiolevel */
	int audio_active_packets;	/* Amount of packets with audio level for checkup */
	int audio_level_average;	/* Average audio level */
	gboolean videoorient_ext;	/* Whether the video-orientation extension must be negotiated or not for new publishers */
	gboolean playoutdelay_ext;	/* Whether the playout-delay extension must be negotiated or not for new publishers */
	gboolean transport_wide_cc_ext;	/* Whether the transport wide cc extension must be negotiated or not for new publishers */
	gboolean record;			/* Whether the feeds from publishers in this room should be recorded */
	char *rec_dir;				/* Where to save the recordings of this room, if enabled */
	GHashTable *participants;	/* Map of potential publishers (we get subscribers from them) */
	GHashTable *private_ids;	/* Map of existing private IDs */
	volatile gint destroyed;	/* Whether this room has been destroyed */
	gboolean check_tokens;		/* Whether to check tokens when participants join (see below) */
	GHashTable *allowed;		/* Map of participants (as tokens) allowed to join */
	gboolean notify_joining;	/* Whether an event is sent to notify all participants if a new participant joins the room */
	janus_mutex mutex;			/* Mutex to lock this room instance */
	janus_refcount ref;			/* Reference counter for this room */
} janus_videoroom;
static GHashTable *rooms;
static janus_mutex rooms_mutex = JANUS_MUTEX_INITIALIZER;
static char *admin_key = NULL;

typedef struct janus_videoroom_session {
	janus_plugin_session *handle;
	gint64 sdp_sessid;
	gint64 sdp_version;
	janus_videoroom_p_type participant_type;
	gpointer participant;
	gboolean started;
	gboolean stopping;
	volatile gint hangingup;
	volatile gint destroyed;
	janus_mutex mutex;
	janus_refcount ref;
} janus_videoroom_session;
static GHashTable *sessions;
static janus_mutex sessions_mutex = JANUS_MUTEX_INITIALIZER;

/* A host whose ports gets streamed RTP packets of the corresponding type */
typedef struct janus_videoroom_srtp_context janus_videoroom_srtp_context;
typedef struct janus_videoroom_rtp_forwarder {
	gboolean is_video;
	gboolean is_data;
	uint32_t ssrc;
	int payload_type;
	int substream;
	struct sockaddr_in serv_addr;
	/* Only needed for SRTP forwarders */
	gboolean is_srtp;
	janus_videoroom_srtp_context *srtp_ctx;
} janus_videoroom_rtp_forwarder;
/* SRTP encryption may be needed, and potentially shared */
struct janus_videoroom_srtp_context {
	GHashTable *contexts;
	char *id;
	srtp_t ctx;
	srtp_policy_t policy;
	char sbuf[1500];
	int slen;
	/* Keep track of how many forwarders are using this context */
	uint8_t count;
};

typedef struct janus_videoroom_publisher {
	janus_videoroom_session *session;
	janus_videoroom *room;	/* Room */
	guint64 user_id;	/* Unique ID in the room */
	guint32 pvt_id;		/* This is sent to the publisher for mapping purposes, but shouldn't be shared with others */
	gchar *display;		/* Display name (just for fun) */
	gchar *sdp;			/* The SDP this publisher negotiated, if any */
	gboolean audio, video, data;		/* Whether audio, video and/or data is going to be sent by this publisher */
	janus_videoroom_audiocodec acodec;	/* Audio codec this publisher is using */
	janus_videoroom_videocodec vcodec;	/* Video codec this publisher is using */
	guint32 audio_pt;		/* Audio payload type (Opus) */
	guint32 video_pt;		/* Video payload type (depends on room configuration) */
	guint32 audio_ssrc;		/* Audio SSRC of this publisher */
	guint32 video_ssrc;		/* Video SSRC of this publisher */
	uint32_t ssrc[3];		/* Only needed in case VP8 simulcasting is involved */
	int rtpmapid_extmap_id;	/* Only needed in case Firefox's RID-based simulcasting is involved */
	char *rid[3];			/* Only needed in case Firefox's RID-based simulcasting is involved */
	guint8 audio_level_extmap_id;		/* Audio level extmap ID */
	guint8 video_orient_extmap_id;		/* Video orientation extmap ID */
	guint8 playout_delay_extmap_id;		/* Playout delay extmap ID */
	guint8 transport_wide_cc_extmap_id; /* Transport wide cc extmap ID */
	gboolean audio_active;
	gboolean video_active;
	int audio_dBov_level;		/* Value in dBov of the audio level (last value from extension) */
	int audio_active_packets;	/* Participant's number of audio packets to accumulate */
	int audio_dBov_sum;			/* Participant's accumulated dBov value for audio level*/
	gboolean talking;			/* Whether this participant is currently talking (uses audio levels extension) */
	gboolean data_active;
	gboolean firefox;	/* We send Firefox users a different kind of FIR */
	uint32_t bitrate;
	gint64 remb_startup;/* Incremental changes on REMB to reach the target at startup */
	gint64 remb_latest;	/* Time of latest sent REMB (to avoid flooding) */
	gint64 fir_latest;	/* Time of latest sent FIR (to avoid flooding) */
	gint fir_seq;		/* FIR sequence number */
	gboolean recording_active;	/* Whether this publisher has to be recorded or not */
	gchar *recording_base;	/* Base name for the recording (e.g., /path/to/filename, will generate /path/to/filename-audio.mjr and/or /path/to/filename-video.mjr */
	janus_recorder *arc;	/* The Janus recorder instance for this publisher's audio, if enabled */
	janus_recorder *vrc;	/* The Janus recorder instance for this user's video, if enabled */
	janus_recorder *drc;	/* The Janus recorder instance for this publisher's data, if enabled */
	janus_mutex rec_mutex;	/* Mutex to protect the recorders from race conditions */
	GSList *subscribers;	/* Subscriptions to this publisher (who's watching this publisher)  */
	GSList *subscriptions;	/* Subscriptions this publisher has created (who this publisher is watching) */
	janus_mutex subscribers_mutex;
	GHashTable *rtp_forwarders;
	GHashTable *srtp_contexts;
	janus_mutex rtp_forwarders_mutex;
	int udp_sock; /* The udp socket on which to forward rtp packets */
	gboolean kicked;	/* Whether this participant has been kicked */
	volatile gint destroyed;
	janus_refcount ref;
} janus_videoroom_publisher;
static void janus_videoroom_rtp_forwarder_free_helper(gpointer data);
<<<<<<< HEAD
static guint32 janus_videoroom_rtp_forwarder_add_helper(janus_videoroom_publisher *p,
	const gchar* host, int port, int pt, uint32_t ssrc, int substream, gboolean is_video, gboolean is_data);
=======
static void janus_videoroom_srtp_context_free_helper(gpointer data);
static guint32 janus_videoroom_rtp_forwarder_add_helper(janus_videoroom_participant *p,
	const gchar* host, int port, int pt, uint32_t ssrc,
	int srtp_suite, const char *srtp_crypto,
	int substream, gboolean is_video, gboolean is_data);
>>>>>>> b169e375

typedef struct janus_videoroom_subscriber {
	janus_videoroom_session *session;
	janus_videoroom *room;	/* Room */
	janus_videoroom_publisher *feed;	/* Participant this subscriber is subscribed to */
	guint32 pvt_id;		/* Private ID of the participant that is subscribing (if available/provided) */
	janus_rtp_switching_context context;	/* Needed in case there are publisher switches on this subscriber */
	int substream;			/* Which VP8 simulcast substream we should forward, in case the publisher is simulcasting */
	int substream_target;	/* As above, but to handle transitions (e.g., wait for keyframe) */
	int templayer;			/* Which VP8 simulcast temporal layer we should forward, in case the publisher is simulcasting */
	int templayer_target;	/* As above, but to handle transitions (e.g., wait for keyframe) */
	gint64 last_relayed;	/* When we relayed the last packet (used to detect when substreams become unavailable) */
	janus_vp8_simulcast_context simulcast_context;
	gboolean audio, video, data;		/* Whether audio, video and/or data must be sent to this subscriber */
	/* As above, but can't change dynamically (says whether something was negotiated at all in SDP) */
	gboolean audio_offered, video_offered, data_offered;
	gboolean paused;
	gboolean kicked;	/* Whether this subscription belongs to a participant that has been kicked */
	/* The following are only relevant if we're doing VP9 SVC, and are not to be confused with VP8
	 * simulcast, which has similar info (substream/templayer) but in a completely different context */
	int spatial_layer, target_spatial_layer;
	int temporal_layer, target_temporal_layer;
	volatile gint destroyed;
	janus_refcount ref;
} janus_videoroom_subscriber;

typedef struct janus_videoroom_rtp_relay_packet {
	janus_rtp_header *data;
	gint length;
	gboolean is_video;
	uint32_t ssrc[3];
	uint32_t timestamp;
	uint16_t seq_number;
	/* The following are only relevant if we're doing VP9 SVC*/
	gboolean svc;
	int spatial_layer;
	int temporal_layer;
	uint8_t pbit, dbit, ubit, bbit, ebit;
} janus_videoroom_rtp_relay_packet;


/* Freeing stuff */
static void janus_videoroom_subscriber_destroy(janus_videoroom_subscriber *s) {
	if(s && g_atomic_int_compare_and_exchange(&s->destroyed, 0, 1))
		janus_refcount_decrease(&s->ref);
}

static void janus_videoroom_subscriber_free(const janus_refcount *s_ref) {
	janus_videoroom_subscriber *s = janus_refcount_containerof(s_ref, janus_videoroom_subscriber, ref);
	/* This subscriber can be destroyed, free all the resources */
	g_free(s);
}

static void janus_videoroom_publisher_dereference(janus_videoroom_publisher *p) {
	/* This is used by g_pointer_clear and g_hash_table_new_full so that NULL is only possible if that was inserted into the hash table. */
	janus_refcount_decrease(&p->ref);
}

static void janus_videoroom_publisher_dereference_nodebug(janus_videoroom_publisher *p) {
	janus_refcount_decrease_nodebug(&p->ref);
}

static void janus_videoroom_publisher_destroy(janus_videoroom_publisher *p) {
	if(p && g_atomic_int_compare_and_exchange(&p->destroyed, 0, 1))
		janus_refcount_decrease(&p->ref);
}

static void janus_videoroom_publisher_free(const janus_refcount *p_ref) {
	janus_videoroom_publisher *p = janus_refcount_containerof(p_ref, janus_videoroom_publisher, ref);
	g_free(p->display);
	g_free(p->sdp);

	g_free(p->recording_base);
	janus_recorder_destroy(p->arc);
	janus_recorder_destroy(p->vrc);
	janus_recorder_destroy(p->drc);

	if(p->udp_sock > 0)
		close(p->udp_sock);
	g_hash_table_destroy(p->rtp_forwarders);
	p->rtp_forwarders = NULL;
	g_slist_free(p->subscribers);

	janus_mutex_destroy(&p->subscribers_mutex);
	janus_mutex_destroy(&p->rtp_forwarders_mutex);
	g_free(p);
}

static void janus_videoroom_session_destroy(janus_videoroom_session *session) {
	if(session && g_atomic_int_compare_and_exchange(&session->destroyed, 0, 1))
		janus_refcount_decrease(&session->ref);
}

static void janus_videoroom_session_free(const janus_refcount *session_ref) {
	janus_videoroom_session *session = janus_refcount_containerof(session_ref, janus_videoroom_session, ref);
	/* Remove the reference to the core plugin session */
	janus_refcount_decrease(&session->handle->ref);
	/* This session can be destroyed, free all the resources */
	janus_mutex_destroy(&session->mutex);
	g_free(session);
}

static void janus_videoroom_room_dereference(janus_videoroom *room) {
	janus_refcount_decrease(&room->ref);
}

static void janus_videoroom_room_destroy(janus_videoroom *room) {
	if(room && g_atomic_int_compare_and_exchange(&room->destroyed, 0, 1))
		janus_refcount_decrease(&room->ref);
}

static void janus_videoroom_room_free(const janus_refcount *room_ref) {
	janus_videoroom *room = janus_refcount_containerof(room_ref, janus_videoroom, ref);
	/* This room can be destroyed, free all the resources */
	g_free(room->room_name);
	g_free(room->room_secret);
	g_free(room->room_pin);
	g_free(room->rec_dir);
	g_hash_table_destroy(room->participants);
	g_hash_table_destroy(room->private_ids);
	g_hash_table_destroy(room->allowed);
	g_free(room);
}

static void janus_videoroom_message_free(janus_videoroom_message *msg) {
	if(!msg || msg == &exit_message)
		return;

	if(msg->handle && msg->handle->plugin_handle) {
		janus_videoroom_session *session = (janus_videoroom_session *)msg->handle->plugin_handle;
		janus_refcount_decrease(&session->ref);
	}
	msg->handle = NULL;

	g_free(msg->transaction);
	msg->transaction = NULL;
	if(msg->message)
		json_decref(msg->message);
	msg->message = NULL;
	if(msg->jsep)
		json_decref(msg->jsep);
	msg->jsep = NULL;

	g_free(msg);
}


/* Error codes */
#define JANUS_VIDEOROOM_ERROR_UNKNOWN_ERROR		499
#define JANUS_VIDEOROOM_ERROR_NO_MESSAGE		421
#define JANUS_VIDEOROOM_ERROR_INVALID_JSON		422
#define JANUS_VIDEOROOM_ERROR_INVALID_REQUEST	423
#define JANUS_VIDEOROOM_ERROR_JOIN_FIRST		424
#define JANUS_VIDEOROOM_ERROR_ALREADY_JOINED	425
#define JANUS_VIDEOROOM_ERROR_NO_SUCH_ROOM		426
#define JANUS_VIDEOROOM_ERROR_ROOM_EXISTS		427
#define JANUS_VIDEOROOM_ERROR_NO_SUCH_FEED		428
#define JANUS_VIDEOROOM_ERROR_MISSING_ELEMENT	429
#define JANUS_VIDEOROOM_ERROR_INVALID_ELEMENT	430
#define JANUS_VIDEOROOM_ERROR_INVALID_SDP_TYPE	431
#define JANUS_VIDEOROOM_ERROR_PUBLISHERS_FULL	432
#define JANUS_VIDEOROOM_ERROR_UNAUTHORIZED		433
#define JANUS_VIDEOROOM_ERROR_ALREADY_PUBLISHED	434
#define JANUS_VIDEOROOM_ERROR_NOT_PUBLISHED		435
#define JANUS_VIDEOROOM_ERROR_ID_EXISTS			436
#define JANUS_VIDEOROOM_ERROR_INVALID_SDP		437


<<<<<<< HEAD
static guint32 janus_videoroom_rtp_forwarder_add_helper(janus_videoroom_publisher *p,
		const gchar* host, int port, int pt, uint32_t ssrc, int substream, gboolean is_video, gboolean is_data) {
=======
static guint32 janus_videoroom_rtp_forwarder_add_helper(janus_videoroom_participant *p,
		const gchar* host, int port, int pt, uint32_t ssrc,
		int srtp_suite, const char *srtp_crypto,
		int substream, gboolean is_video, gboolean is_data) {
>>>>>>> b169e375
	if(!p || !host) {
		return 0;
	}
	janus_mutex_lock(&p->rtp_forwarders_mutex);
	janus_videoroom_rtp_forwarder *forward = g_malloc0(sizeof(janus_videoroom_rtp_forwarder));
	/* First of all, let's check if we need to setup an SRTP forwarder */
	if(!is_data && srtp_suite > 0 && srtp_crypto != NULL) {
		/* First of all, let's check if there's already an RTP forwarder with
		 * the same SRTP context: make sure SSRC and pt are the same too */
		char media[10];
		memset(media, 0, sizeof(media));
		if(!is_video) {
			g_sprintf(media, "audio");
		} else if(is_video) {
			g_sprintf(media, "video%d", substream);
		}
		char srtp_id[256];
		memset(srtp_id, 0, sizeof(srtp_id));
		g_snprintf(srtp_id, 255, "%s-%s-%"SCNu32"-%d", srtp_crypto, media, ssrc, pt);
		JANUS_LOG(LOG_VERB, "SRTP context ID: %s\n", srtp_id);
		janus_videoroom_srtp_context *srtp_ctx = g_hash_table_lookup(p->srtp_contexts, srtp_id);
		if(srtp_ctx != NULL) {
			JANUS_LOG(LOG_VERB, "  -- Reusing existing SRTP context\n");
			srtp_ctx->count++;
			forward->srtp_ctx = srtp_ctx;
		} else {
			/* Nope, base64 decode the crypto string and set it as a new SRTP context */
			JANUS_LOG(LOG_VERB, "  -- Creating new SRTP context\n");
			srtp_ctx = g_malloc0(sizeof(janus_videoroom_srtp_context));
			gsize len = 0;
			guchar *decoded = g_base64_decode(srtp_crypto, &len);
			if(len < SRTP_MASTER_LENGTH) {
				janus_mutex_unlock(&p->rtp_forwarders_mutex);
				JANUS_LOG(LOG_ERR, "Invalid SRTP crypto (%s)\n", srtp_crypto);
				g_free(decoded);
				g_free(srtp_ctx);
				g_free(forward);
				return 0;
			}
			/* Set SRTP policy */
			srtp_policy_t *policy = &srtp_ctx->policy;
			srtp_crypto_policy_set_rtp_default(&(policy->rtp));
			if(srtp_suite == 32) {
				srtp_crypto_policy_set_aes_cm_128_hmac_sha1_32(&(policy->rtp));
			} else if(srtp_suite == 80) {
				srtp_crypto_policy_set_aes_cm_128_hmac_sha1_80(&(policy->rtp));
			}
			policy->ssrc.type = ssrc_any_inbound;
			policy->key = decoded;
			policy->next = NULL;
			/* Create SRTP context */
			srtp_err_status_t res = srtp_create(&srtp_ctx->ctx, policy);
			if(res != srtp_err_status_ok) {
				/* Something went wrong... */
				janus_mutex_unlock(&p->rtp_forwarders_mutex);
				JANUS_LOG(LOG_ERR, "Error creating forwarder SRTP session: %d (%s)\n", res, janus_srtp_error_str(res));
				g_free(decoded);
				policy->key = NULL;
				g_free(srtp_ctx);
				g_free(forward);
				return 0;
			}
			srtp_ctx->contexts = p->srtp_contexts;
			srtp_ctx->id = g_strdup(srtp_id);
			srtp_ctx->count = 1;
			g_hash_table_insert(p->srtp_contexts, srtp_ctx->id, srtp_ctx);
			forward->srtp_ctx = srtp_ctx;
		}
		forward->is_srtp = TRUE;
	}
	forward->is_video = is_video;
	forward->payload_type = pt;
	forward->ssrc = ssrc;
	forward->substream = substream;
	forward->is_data = is_data;
	forward->serv_addr.sin_family = AF_INET;
	inet_pton(AF_INET, host, &(forward->serv_addr.sin_addr));
	forward->serv_addr.sin_port = htons(port);
	guint32 stream_id = janus_random_uint32();
	while(g_hash_table_lookup(p->rtp_forwarders, GUINT_TO_POINTER(stream_id)) != NULL) {
		stream_id = janus_random_uint32();
	}
	g_hash_table_insert(p->rtp_forwarders, GUINT_TO_POINTER(stream_id), forward);
	janus_mutex_unlock(&p->rtp_forwarders_mutex);
	JANUS_LOG(LOG_VERB, "Added %s/%d rtp_forward to participant %"SCNu64" host: %s:%d stream_id: %"SCNu32"\n",
		is_data ? "data" : (is_video ? "video" : "audio"), substream, p->user_id, host, port, stream_id);
	return stream_id;
}

static void janus_videoroom_rtp_forwarder_free_helper(gpointer data) {
	if(data) {
<<<<<<< HEAD
		janus_videoroom_rtp_forwarder* forward = (janus_videoroom_rtp_forwarder*)data;
		g_free(forward);
		forward = NULL;
	}
}

=======
		janus_videoroom_rtp_forwarder *forward = (janus_videoroom_rtp_forwarder *)data;
		if(forward) {
			if(forward->is_srtp && forward->srtp_ctx) {
				forward->srtp_ctx->count--;
				if(forward->srtp_ctx->count == 0 && forward->srtp_ctx->contexts != NULL)
					g_hash_table_remove(forward->srtp_ctx->contexts, forward->srtp_ctx->id);
			}
			g_free(forward);
			forward = NULL;
		}
	}
}

static void janus_videoroom_srtp_context_free_helper(gpointer data) {
	if(data) {
		janus_videoroom_srtp_context *srtp_ctx = (janus_videoroom_srtp_context *)data;
		if(srtp_ctx) {
			g_free(srtp_ctx->id);
			srtp_dealloc(srtp_ctx->ctx);
			g_free(srtp_ctx->policy.key);
			g_free(srtp_ctx);
			srtp_ctx = NULL;
		}
	}
}

/* Convenience wrapper function for session_free that corresponds to GHRFunc() format for hash table cleanup */
static gboolean session_hash_table_remove(gpointer key, gpointer value, gpointer not_used) {
	if(value) {
		session_free(value);
	}
	return TRUE;
}

/* VideoRoom watchdog/garbage collector (sort of) */
static void *janus_videoroom_watchdog(void *data) {
	JANUS_LOG(LOG_INFO, "VideoRoom watchdog started\n");
	gint64 now = 0, room_now = 0;
	while(g_atomic_int_get(&initialized) && !g_atomic_int_get(&stopping)) {
		janus_mutex_lock(&sessions_mutex);
		/* Iterate on all the participants/listeners and check if we need to remove any of them */
		now = janus_get_monotonic_time();
		if(old_sessions != NULL) {
			GList *sl = old_sessions;
			JANUS_LOG(LOG_HUGE, "Checking %d old VideoRoom sessions...\n", g_list_length(old_sessions));
			while(sl) {
				janus_videoroom_session *session = (janus_videoroom_session *)sl->data;
				/* If we are stopping, their is no point to continue to iterate */
				if(!initialized || stopping) {
					break;
				}
				if(!session) {
					sl = sl->next;
					continue;
				}
				if(now-session->destroyed >= 5*G_USEC_PER_SEC) {
					/* We're lazy and actually get rid of the stuff only after a few seconds */
					JANUS_LOG(LOG_VERB, "Freeing old VideoRoom session\n");
					GList *rm = sl->next;
					old_sessions = g_list_delete_link(old_sessions, sl);
					sl = rm;
					session_free(session);
					continue;
				}
				sl = sl->next;
			}
		}
		janus_mutex_unlock(&sessions_mutex);
		janus_mutex_lock(&rooms_mutex);
		if(old_rooms != NULL) {
			GList *rl = old_rooms;
			room_now = janus_get_monotonic_time();
			while(rl) {
				janus_videoroom* room = (janus_videoroom*)rl->data;
				if(!initialized || stopping){
					break;
				}
				if(!room) {
					rl = rl->next;
					continue;
				}
				if(room_now - room->destroyed >= 5*G_USEC_PER_SEC) {
					GList *rm = rl->next;
					old_rooms = g_list_delete_link(old_rooms, rl);
					rl = rm;
					g_hash_table_remove(rooms, &room->room_id);
					continue;
				}
				rl = rl->next;
			}
		}
		janus_mutex_unlock(&rooms_mutex);
		g_usleep(500000);
	}
	JANUS_LOG(LOG_INFO, "VideoRoom watchdog stopped\n");
	return NULL;
}

>>>>>>> b169e375

/* Plugin implementation */
int janus_videoroom_init(janus_callbacks *callback, const char *config_path) {
	if(g_atomic_int_get(&stopping)) {
		/* Still stopping from before */
		return -1;
	}
	if(callback == NULL || config_path == NULL) {
		/* Invalid arguments */
		return -1;
	}

	/* Read configuration */
	char filename[255];
	g_snprintf(filename, 255, "%s/%s.cfg", config_path, JANUS_VIDEOROOM_PACKAGE);
	JANUS_LOG(LOG_VERB, "Configuration file: %s\n", filename);
	config = janus_config_parse(filename);
	config_folder = config_path;
	if(config != NULL)
		janus_config_print(config);

	rooms = g_hash_table_new_full(g_int64_hash, g_int64_equal,
		(GDestroyNotify)g_free, (GDestroyNotify) janus_videoroom_room_destroy);
	sessions = g_hash_table_new_full(NULL, NULL, NULL, (GDestroyNotify)janus_videoroom_session_destroy);

	messages = g_async_queue_new_full((GDestroyNotify) janus_videoroom_message_free);

	/* This is the callback we'll need to invoke to contact the gateway */
	gateway = callback;

	/* Parse configuration to populate the rooms list */
	if(config != NULL) {
		/* Any admin key to limit who can "create"? */
		janus_config_item *key = janus_config_get_item_drilldown(config, "general", "admin_key");
		if(key != NULL && key->value != NULL)
			admin_key = g_strdup(key->value);
		janus_config_item *events = janus_config_get_item_drilldown(config, "general", "events");
		if(events != NULL && events->value != NULL)
			notify_events = janus_is_true(events->value);
		if(!notify_events && callback->events_is_enabled()) {
			JANUS_LOG(LOG_WARN, "Notification of events to handlers disabled for %s\n", JANUS_VIDEOROOM_NAME);
		}
		/* Iterate on all rooms */
		GList *cl = janus_config_get_categories(config);
		while(cl != NULL) {
			janus_config_category *cat = (janus_config_category *)cl->data;
			if(cat->name == NULL || !strcasecmp(cat->name, "general")) {
				cl = cl->next;
				continue;
			}
			JANUS_LOG(LOG_VERB, "Adding video room '%s'\n", cat->name);
			janus_config_item *desc = janus_config_get_item(cat, "description");
			janus_config_item *priv = janus_config_get_item(cat, "is_private");
			janus_config_item *secret = janus_config_get_item(cat, "secret");
			janus_config_item *pin = janus_config_get_item(cat, "pin");
			janus_config_item *req_pvtid = janus_config_get_item(cat, "require_pvtid");
			janus_config_item *bitrate = janus_config_get_item(cat, "bitrate");
			janus_config_item *maxp = janus_config_get_item(cat, "publishers");
			janus_config_item *firfreq = janus_config_get_item(cat, "fir_freq");
			janus_config_item *audiocodec = janus_config_get_item(cat, "audiocodec");
			janus_config_item *videocodec = janus_config_get_item(cat, "videocodec");
			janus_config_item *svc = janus_config_get_item(cat, "video_svc");
			janus_config_item *audiolevel_ext = janus_config_get_item(cat, "audiolevel_ext");
			janus_config_item *audiolevel_event = janus_config_get_item(cat, "audiolevel_event");
			janus_config_item *audio_active_packets = janus_config_get_item(cat, "audio_active_packets");
			janus_config_item *audio_level_average = janus_config_get_item(cat, "audio_level_average");
			janus_config_item *videoorient_ext = janus_config_get_item(cat, "videoorient_ext");
			janus_config_item *playoutdelay_ext = janus_config_get_item(cat, "playoutdelay_ext");
			janus_config_item *transport_wide_cc_ext = janus_config_get_item(cat, "transport_wide_cc_ext");
			janus_config_item *notify_joining = janus_config_get_item(cat, "notify_joining");
			janus_config_item *record = janus_config_get_item(cat, "record");
			janus_config_item *rec_dir = janus_config_get_item(cat, "rec_dir");
			/* Create the video room */
			janus_videoroom *videoroom = g_malloc0(sizeof(janus_videoroom));
			if(videoroom == NULL) {
				JANUS_LOG(LOG_FATAL, "Memory error!\n");
				cl = cl->next;
				continue;
			}
			videoroom->room_id = g_ascii_strtoull(cat->name, NULL, 0);
			char *description = NULL;
			if(desc != NULL && desc->value != NULL && strlen(desc->value) > 0)
				description = g_strdup(desc->value);
			else
				description = g_strdup(cat->name);
			videoroom->room_name = description;
			if(secret != NULL && secret->value != NULL) {
				videoroom->room_secret = g_strdup(secret->value);
			}
			if(pin != NULL && pin->value != NULL) {
				videoroom->room_pin = g_strdup(pin->value);
			}
			videoroom->is_private = priv && priv->value && janus_is_true(priv->value);
			videoroom->require_pvtid = req_pvtid && req_pvtid->value && janus_is_true(req_pvtid->value);
			videoroom->max_publishers = 3;	/* FIXME How should we choose a default? */
			if(maxp != NULL && maxp->value != NULL)
				videoroom->max_publishers = atol(maxp->value);
			if(videoroom->max_publishers < 0)
				videoroom->max_publishers = 3;	/* FIXME How should we choose a default? */
			videoroom->bitrate = 0;
			if(bitrate != NULL && bitrate->value != NULL)
				videoroom->bitrate = atol(bitrate->value);
			if(videoroom->bitrate > 0 && videoroom->bitrate < 64000)
				videoroom->bitrate = 64000;	/* Don't go below 64k */
			videoroom->fir_freq = 0;
			if(firfreq != NULL && firfreq->value != NULL)
				videoroom->fir_freq = atol(firfreq->value);
			/* By default, we force Opus as the only audio codec */
			videoroom->acodec[0] = JANUS_VIDEOROOM_OPUS;
			videoroom->acodec[1] = JANUS_VIDEOROOM_NOAUDIO;
			videoroom->acodec[2] = JANUS_VIDEOROOM_NOAUDIO;
			/* Check if we're forcing a different single codec, or allowing more than one */
			if(audiocodec && audiocodec->value) {
				gchar **list = g_strsplit(audiocodec->value, ",", 4);
				gchar *codec = list[0];
				if(codec != NULL) {
					int i=0;
					while(codec != NULL) {
						if(i == 3) {
							JANUS_LOG(LOG_WARN, "Ignoring extra audio codecs: %s\n", codec);
							break;
						}
						if(strlen(codec) > 0)
							videoroom->acodec[i] = janus_videoroom_audiocodec_from_name(codec);
						i++;
						codec = list[i];
					}
				}
				g_clear_pointer(&list, g_strfreev);
			}
			/* By default, we force VP8 as the only video codec */
			videoroom->vcodec[0] = JANUS_VIDEOROOM_VP8;
			videoroom->vcodec[1] = JANUS_VIDEOROOM_NOVIDEO;
			videoroom->vcodec[2] = JANUS_VIDEOROOM_NOVIDEO;
			/* Check if we're forcing a different single codec, or allowing more than one */
			if(videocodec && videocodec->value) {
				gchar **list = g_strsplit(videocodec->value, ",", 4);
				gchar *codec = list[0];
				if(codec != NULL) {
					int i=0;
					while(codec != NULL) {
						if(i == 3) {
							JANUS_LOG(LOG_WARN, "Ignoring extra video codecs: %s\n", codec);
							break;
						}
						if(strlen(codec) > 0)
							videoroom->vcodec[i] = janus_videoroom_videocodec_from_name(codec);
						i++;
						codec = list[i];
					}
				}
				g_clear_pointer(&list, g_strfreev);
			}
			if(svc && svc->value && janus_is_true(svc->value)) {
				if(videoroom->vcodec[0] == JANUS_VIDEOROOM_VP9 &&
						videoroom->vcodec[1] == JANUS_VIDEOROOM_NOVIDEO &&
						videoroom->vcodec[2] == JANUS_VIDEOROOM_NOVIDEO) {
					videoroom->do_svc = TRUE;
				} else {
					JANUS_LOG(LOG_WARN, "SVC is only supported, in an experimental way, for VP9 only rooms: disabling it...\n");
				}
			}
			videoroom->audiolevel_ext = TRUE;
			if(audiolevel_ext != NULL && audiolevel_ext->value != NULL)
				videoroom->audiolevel_ext = janus_is_true(audiolevel_ext->value);
			videoroom->audiolevel_event = FALSE;
			if(audiolevel_event != NULL && audiolevel_event->value != NULL)
				videoroom->audiolevel_event = janus_is_true(audiolevel_event->value);
			if(videoroom->audiolevel_event) {
				videoroom->audio_active_packets = 100;
				if(audio_active_packets != NULL && audio_active_packets->value != NULL){
					if(atoi(audio_active_packets->value) > 0) {
						videoroom->audio_active_packets = atoi(audio_active_packets->value);
					} else {
						JANUS_LOG(LOG_WARN, "Invalid audio_active_packets value, using default: %d\n", videoroom->audio_active_packets);
					}
				}
				videoroom->audio_level_average = 25;
				if(audio_level_average != NULL && audio_level_average->value != NULL) {
					if(atoi(audio_level_average->value) > 0) {
						videoroom->audio_level_average = atoi(audio_level_average->value);
					} else {
						JANUS_LOG(LOG_WARN, "Invalid audio_level_average value provided, using default: %d\n", videoroom->audio_level_average);
					}
				}
			}
			videoroom->videoorient_ext = TRUE;
			if(videoorient_ext != NULL && videoorient_ext->value != NULL)
				videoroom->videoorient_ext = janus_is_true(videoorient_ext->value);
			videoroom->playoutdelay_ext = TRUE;
			if(playoutdelay_ext != NULL && playoutdelay_ext->value != NULL)
				videoroom->playoutdelay_ext = janus_is_true(playoutdelay_ext->value);
			videoroom->transport_wide_cc_ext = FALSE;
			if(transport_wide_cc_ext != NULL && transport_wide_cc_ext->value != NULL)
				videoroom->transport_wide_cc_ext = janus_is_true(transport_wide_cc_ext->value);
			if(record && record->value) {
				videoroom->record = janus_is_true(record->value);
			}
			if(rec_dir && rec_dir->value) {
				videoroom->rec_dir = g_strdup(rec_dir->value);
			}
			/* By default, the videoroom plugin does not notify about participants simply joining the room.
			   It only notifies when the participant actually starts publishing media. */
			videoroom->notify_joining = FALSE;
			if(notify_joining != NULL && notify_joining->value != NULL)
				videoroom->notify_joining = janus_is_true(notify_joining->value);
			g_atomic_int_set(&videoroom->destroyed, 0);
			janus_mutex_init(&videoroom->mutex);
			janus_refcount_init(&videoroom->ref, janus_videoroom_room_free);
			videoroom->participants = g_hash_table_new_full(g_int64_hash, g_int64_equal, (GDestroyNotify)g_free, (GDestroyNotify)janus_videoroom_publisher_dereference);
			videoroom->private_ids = g_hash_table_new(NULL, NULL);
			videoroom->check_tokens = FALSE;	/* Static rooms can't have an "allowed" list yet, no hooks to the configuration file */
			videoroom->allowed = g_hash_table_new_full(g_str_hash, g_str_equal, (GDestroyNotify)g_free, NULL);
			janus_mutex_lock(&rooms_mutex);
			g_hash_table_insert(rooms, janus_uint64_dup(videoroom->room_id), videoroom);
			janus_mutex_unlock(&rooms_mutex);
			/* Compute a list of the supported codecs for the summary */
			char audio_codecs[100], video_codecs[100];
			memset(audio_codecs, 0, sizeof(audio_codecs));
			g_snprintf(audio_codecs, sizeof(audio_codecs), "%s", janus_videoroom_audiocodec_name(videoroom->acodec[0]));
			if(videoroom->acodec[1] != JANUS_VIDEOROOM_NOAUDIO) {
				g_strlcat(audio_codecs, "|", sizeof(audio_codecs));
				g_strlcat(audio_codecs, janus_videoroom_audiocodec_name(videoroom->acodec[1]), sizeof(audio_codecs));
			}
			if(videoroom->acodec[2] != JANUS_VIDEOROOM_NOAUDIO) {
				g_strlcat(audio_codecs, "|", sizeof(audio_codecs));
				g_strlcat(audio_codecs, janus_videoroom_audiocodec_name(videoroom->acodec[2]), sizeof(audio_codecs));
			}
			memset(video_codecs, 0, sizeof(video_codecs));
			g_snprintf(video_codecs, sizeof(video_codecs), "%s", janus_videoroom_videocodec_name(videoroom->vcodec[0]));
			if(videoroom->vcodec[1] != JANUS_VIDEOROOM_NOVIDEO) {
				g_strlcat(video_codecs, "|", sizeof(video_codecs));
				g_strlcat(video_codecs, janus_videoroom_videocodec_name(videoroom->vcodec[1]), sizeof(video_codecs));
			}
			if(videoroom->vcodec[2] != JANUS_VIDEOROOM_NOVIDEO) {
				g_strlcat(video_codecs, "|", sizeof(video_codecs));
				g_strlcat(video_codecs, janus_videoroom_videocodec_name(videoroom->vcodec[2]), sizeof(video_codecs));
			}
			JANUS_LOG(LOG_VERB, "Created videoroom: %"SCNu64" (%s, %s, %s/%s codecs, secret: %s, pin: %s, pvtid: %s)\n",
				videoroom->room_id, videoroom->room_name,
				videoroom->is_private ? "private" : "public",
				audio_codecs, video_codecs,
				videoroom->room_secret ? videoroom->room_secret : "no secret",
				videoroom->room_pin ? videoroom->room_pin : "no pin",
				videoroom->require_pvtid ? "required" : "optional");
			if(videoroom->record) {
				JANUS_LOG(LOG_VERB, "  -- Room is going to be recorded in %s\n", videoroom->rec_dir ? videoroom->rec_dir : "the current folder");
			}
			cl = cl->next;
		}
		/* Done: we keep the configuration file open in case we get a "create" or "destroy" with permanent=true */
	}

	/* Show available rooms */
	janus_mutex_lock(&rooms_mutex);
	GHashTableIter iter;
	gpointer value;
	g_hash_table_iter_init(&iter, rooms);
	while (g_hash_table_iter_next(&iter, NULL, &value)) {
		janus_videoroom *vr = value;
		/* Compute a list of the supported codecs for the summary */
		char audio_codecs[100], video_codecs[100];
		memset(audio_codecs, 0, sizeof(audio_codecs));
		g_snprintf(audio_codecs, sizeof(audio_codecs), "%s", janus_videoroom_audiocodec_name(vr->acodec[0]));
		if(vr->acodec[1] != JANUS_VIDEOROOM_NOAUDIO) {
			g_strlcat(audio_codecs, "|", sizeof(audio_codecs));
			g_strlcat(audio_codecs, janus_videoroom_audiocodec_name(vr->acodec[1]), sizeof(audio_codecs));
		}
		if(vr->acodec[2] != JANUS_VIDEOROOM_NOAUDIO) {
			g_strlcat(audio_codecs, "|", sizeof(audio_codecs));
			g_strlcat(audio_codecs, janus_videoroom_audiocodec_name(vr->acodec[2]), sizeof(audio_codecs));
		}
		memset(video_codecs, 0, sizeof(video_codecs));
		g_snprintf(video_codecs, sizeof(video_codecs), "%s", janus_videoroom_videocodec_name(vr->vcodec[0]));
		if(vr->vcodec[1] != JANUS_VIDEOROOM_NOVIDEO) {
			g_strlcat(video_codecs, "|", sizeof(video_codecs));
			g_strlcat(video_codecs, janus_videoroom_videocodec_name(vr->vcodec[1]), sizeof(video_codecs));
		}
		if(vr->vcodec[2] != JANUS_VIDEOROOM_NOVIDEO) {
			g_strlcat(video_codecs, "|", sizeof(video_codecs));
			g_strlcat(video_codecs, janus_videoroom_videocodec_name(vr->vcodec[2]), sizeof(video_codecs));
		}
		JANUS_LOG(LOG_VERB, "  ::: [%"SCNu64"][%s] %"SCNu32", max %d publishers, FIR frequency of %d seconds, %s audio codec(s), %s video codec(s)\n",
			vr->room_id, vr->room_name, vr->bitrate, vr->max_publishers, vr->fir_freq,
			audio_codecs, video_codecs);
	}
	janus_mutex_unlock(&rooms_mutex);

	g_atomic_int_set(&initialized, 1);

	/* Launch the thread that will handle incoming messages */
	GError *error = NULL;
	handler_thread = g_thread_try_new("videoroom handler", janus_videoroom_handler, NULL, &error);
	if(error != NULL) {
		g_atomic_int_set(&initialized, 0);
		JANUS_LOG(LOG_ERR, "Got error %d (%s) trying to launch the VideoRoom handler thread...\n", error->code, error->message ? error->message : "??");
		janus_config_destroy(config);
		return -1;
	}
	JANUS_LOG(LOG_INFO, "%s initialized!\n", JANUS_VIDEOROOM_NAME);
	return 0;
}

void janus_videoroom_destroy(void) {
	if(!g_atomic_int_get(&initialized))
		return;
	g_atomic_int_set(&stopping, 1);

	g_async_queue_push(messages, &exit_message);
	if(handler_thread != NULL) {
		g_thread_join(handler_thread);
		handler_thread = NULL;
	}

	/* FIXME We should destroy the sessions cleanly */
	janus_mutex_lock(&sessions_mutex);
	g_hash_table_destroy(sessions);
	janus_mutex_unlock(&sessions_mutex);

	janus_mutex_lock(&rooms_mutex);
	g_hash_table_destroy(rooms);
	janus_mutex_unlock(&rooms_mutex);

	g_async_queue_unref(messages);
	messages = NULL;

	janus_config_destroy(config);
	g_free(admin_key);

	g_atomic_int_set(&initialized, 0);
	g_atomic_int_set(&stopping, 0);
	JANUS_LOG(LOG_INFO, "%s destroyed!\n", JANUS_VIDEOROOM_NAME);
}

int janus_videoroom_get_api_compatibility(void) {
	/* Important! This is what your plugin MUST always return: don't lie here or bad things will happen */
	return JANUS_PLUGIN_API_VERSION;
}

int janus_videoroom_get_version(void) {
	return JANUS_VIDEOROOM_VERSION;
}

const char *janus_videoroom_get_version_string(void) {
	return JANUS_VIDEOROOM_VERSION_STRING;
}

const char *janus_videoroom_get_description(void) {
	return JANUS_VIDEOROOM_DESCRIPTION;
}

const char *janus_videoroom_get_name(void) {
	return JANUS_VIDEOROOM_NAME;
}

const char *janus_videoroom_get_author(void) {
	return JANUS_VIDEOROOM_AUTHOR;
}

const char *janus_videoroom_get_package(void) {
	return JANUS_VIDEOROOM_PACKAGE;
}

static janus_videoroom_session *janus_videoroom_lookup_session(janus_plugin_session *handle) {
	janus_videoroom_session *session = NULL;
	if (g_hash_table_contains(sessions, handle)) {
		session = (janus_videoroom_session *)handle->plugin_handle;
	}
	return session;
}

void janus_videoroom_create_session(janus_plugin_session *handle, int *error) {
	if(g_atomic_int_get(&stopping) || !g_atomic_int_get(&initialized)) {
		*error = -1;
		return;
	}	
	janus_videoroom_session *session = (janus_videoroom_session *)g_malloc0(sizeof(janus_videoroom_session));
	if(session == NULL) {
		JANUS_LOG(LOG_FATAL, "Memory error!\n");
		*error = -2;
		return;
	}
	session->handle = handle;
	session->participant_type = janus_videoroom_p_type_none;
	session->participant = NULL;
	g_atomic_int_set(&session->hangingup, 0);
	g_atomic_int_set(&session->destroyed, 0);
	handle->plugin_handle = session;
	janus_mutex_init(&session->mutex);
	janus_refcount_init(&session->ref, janus_videoroom_session_free);

	janus_mutex_lock(&sessions_mutex);
	g_hash_table_insert(sessions, handle, session);
	janus_mutex_unlock(&sessions_mutex);

	return;
}

static janus_videoroom_publisher *janus_videoroom_session_get_publisher(janus_videoroom_session *session) {
	janus_mutex_lock(&session->mutex);
	janus_videoroom_publisher *publisher = (janus_videoroom_publisher *)session->participant;
	if(publisher)
		janus_refcount_increase(&publisher->ref);
	janus_mutex_unlock(&session->mutex);
	return publisher;
}

static janus_videoroom_publisher *janus_videoroom_session_get_publisher_nodebug(janus_videoroom_session *session) {
	janus_mutex_lock(&session->mutex);
	janus_videoroom_publisher *publisher = (janus_videoroom_publisher *)session->participant;
	if(publisher)
		janus_refcount_increase_nodebug(&publisher->ref);
	janus_mutex_unlock(&session->mutex);
	return publisher;
}

static void janus_videoroom_notify_participants(janus_videoroom_publisher *participant, json_t *msg) {
	/* participant->room->mutex has to be locked. */
	if(participant->room == NULL)
		return;
	GHashTableIter iter;
	gpointer value;
	g_hash_table_iter_init(&iter, participant->room->participants);
	while (participant->room && !g_atomic_int_get(&participant->room->destroyed) && g_hash_table_iter_next(&iter, NULL, &value)) {
		janus_videoroom_publisher *p = value;
		if(p && p->session && p != participant) {
			JANUS_LOG(LOG_VERB, "Notifying participant %"SCNu64" (%s)\n", p->user_id, p->display ? p->display : "??");
			int ret = gateway->push_event(p->session->handle, &janus_videoroom_plugin, NULL, msg, NULL);
			JANUS_LOG(LOG_VERB, "  >> %d (%s)\n", ret, janus_get_api_error(ret));
		}
	}
}

static void janus_videoroom_participant_joining(janus_videoroom_publisher *p) {
	/* we need to check if the room still exists, may have been destroyed already */
	if(p->room && !g_atomic_int_get(&p->room->destroyed) && p->room->notify_joining) {
		json_t *event = json_object();
		json_t *user = json_object();
		json_object_set_new(user, "id", json_integer(p->user_id));
		if (p->display) {
			json_object_set_new(user, "display", json_string(p->display));
		}
		json_object_set_new(event, "videoroom", json_string("event"));
		json_object_set_new(event, "room", json_integer(p->room->room_id));
		json_object_set_new(event, "joining", user);
		janus_mutex_lock(&p->room->mutex);
		janus_videoroom_notify_participants(p, event);
		janus_mutex_unlock(&p->room->mutex);
		/* user gets deref-ed by the owner event */
		json_decref(event);
	}
}

static void janus_videoroom_leave_or_unpublish(janus_videoroom_publisher *participant, gboolean is_leaving, gboolean kicked) {
	/* we need to check if the room still exists, may have been destroyed already */
	if(!participant->room || g_atomic_int_get(&participant->room->destroyed))
		return;
	janus_mutex_lock(&participant->room->mutex);
	json_t *event = json_object();
	json_object_set_new(event, "videoroom", json_string("event"));
	json_object_set_new(event, "room", json_integer(participant->room->room_id));
	json_object_set_new(event, is_leaving ? (kicked ? "kicked" : "leaving") : "unpublished",
		json_integer(participant->user_id));
	janus_videoroom_notify_participants(participant, event);
	if(is_leaving) {
		g_hash_table_remove(participant->room->participants, &participant->user_id);
		g_hash_table_remove(participant->room->private_ids, GUINT_TO_POINTER(participant->pvt_id));
	}
	json_decref(event);
	janus_mutex_unlock(&participant->room->mutex);
}

void janus_videoroom_destroy_session(janus_plugin_session *handle, int *error) {
	if(g_atomic_int_get(&stopping) || !g_atomic_int_get(&initialized)) {
		*error = -1;
		return;
	}
	janus_mutex_lock(&sessions_mutex);
	janus_videoroom_session *session = janus_videoroom_lookup_session(handle);
	if(!session) {
		janus_mutex_unlock(&sessions_mutex);
		JANUS_LOG(LOG_ERR, "No VideoRoom session associated with this handle...\n");
		*error = -2;
		return;
	}
	if(g_atomic_int_get(&session->destroyed)) {
		janus_mutex_unlock(&sessions_mutex);
		JANUS_LOG(LOG_WARN, "VideoRoom session already marked as destroyed...\n");
		return;
	}
	/* Cleaning up and removing the session is done in a lazy way */
	if(!g_atomic_int_get(&session->destroyed)) {
		/* Any related WebRTC PeerConnection is not available anymore either */
		janus_videoroom_hangup_media_internal(handle);
		if(session->participant_type == janus_videoroom_p_type_publisher) {
			/* Get rid of publisher */
<<<<<<< HEAD
			janus_mutex_lock(&session->mutex);
			janus_videoroom_publisher *p = (janus_videoroom_publisher *)session->participant;
			if(p)
				janus_refcount_increase(&p->ref);
			session->participant = NULL;
			janus_mutex_unlock(&session->mutex);
			if(p && p->room) {
				janus_videoroom_leave_or_unpublish(p, TRUE, FALSE);
				/* Don't clear p->room.  Another thread calls janus_videoroom_leave_or_unpublish,
					 too, and there is no mutex to protect this change. */
				g_clear_pointer(&p->room, janus_videoroom_room_dereference);
			}
			janus_videoroom_publisher_destroy(p);
			if(p)
				janus_refcount_decrease(&p->ref);
=======
			janus_videoroom_participant *participant = (janus_videoroom_participant *)session->participant;
			participant->audio = FALSE;
			participant->video = FALSE;
			participant->data = FALSE;
			participant->acodec = JANUS_VIDEOROOM_NOAUDIO;
			participant->vcodec = JANUS_VIDEOROOM_NOVIDEO;
			participant->audio_pt = -1;
			participant->video_pt = -1;
			participant->audio_active = FALSE;
			participant->video_active = FALSE;
			participant->data_active = FALSE;
			participant->recording_active = FALSE;
			if(participant->recording_base)
				g_free(participant->recording_base);
			participant->recording_base = NULL;
			janus_videoroom_leave_or_unpublish(participant, TRUE, FALSE);
>>>>>>> b169e375
		} else if(session->participant_type == janus_videoroom_p_type_subscriber) {
			janus_videoroom_subscriber *s = (janus_videoroom_subscriber *)session->participant;
			session->participant = NULL;
			if(s->room) {
				janus_refcount_decrease(&s->room->ref);
			}
			janus_videoroom_subscriber_destroy(s);
		}
		g_hash_table_remove(sessions, handle);
	}
	janus_mutex_unlock(&sessions_mutex);
	return;
}

json_t *janus_videoroom_query_session(janus_plugin_session *handle) {
	if(g_atomic_int_get(&stopping) || !g_atomic_int_get(&initialized)) {
		return NULL;
	}	
	janus_mutex_lock(&sessions_mutex);
	janus_videoroom_session *session = janus_videoroom_lookup_session(handle);
	if(!session) {
		janus_mutex_unlock(&sessions_mutex);
		JANUS_LOG(LOG_ERR, "No session associated with this handle...\n");
		return NULL;
	}
	janus_refcount_increase(&session->ref);
	janus_mutex_unlock(&sessions_mutex);
	/* Show the participant/room info, if any */
	json_t *info = json_object();
	if(session->participant) {
		if(session->participant_type == janus_videoroom_p_type_none) {
			json_object_set_new(info, "type", json_string("none"));
		} else if(session->participant_type == janus_videoroom_p_type_publisher) {
			json_object_set_new(info, "type", json_string("publisher"));
			janus_videoroom_publisher *participant = janus_videoroom_session_get_publisher(session);
			if(participant && participant->room) {
				janus_videoroom *room = participant->room; 
				json_object_set_new(info, "room", room ? json_integer(room->room_id) : NULL);
				json_object_set_new(info, "id", json_integer(participant->user_id));
				json_object_set_new(info, "private_id", json_integer(participant->pvt_id));
				if(participant->display)
					json_object_set_new(info, "display", json_string(participant->display));
				if(participant->subscribers)
					json_object_set_new(info, "viewers", json_integer(g_slist_length(participant->subscribers)));
				json_t *media = json_object();
				json_object_set_new(media, "audio", participant->audio ? json_true() : json_false());
				if(participant->audio)
					json_object_set_new(media, "audio_codec", json_string(janus_videoroom_audiocodec_name(participant->acodec)));
				json_object_set_new(media, "video", participant->video ? json_true() : json_false());
				if(participant->video)
					json_object_set_new(media, "video_codec", json_string(janus_videoroom_videocodec_name(participant->vcodec)));
				json_object_set_new(media, "data", participant->data ? json_true() : json_false());
				json_object_set_new(info, "media", media);
				json_object_set_new(info, "bitrate", json_integer(participant->bitrate));
				if(participant->ssrc[0] != 0)
					json_object_set_new(info, "simulcast", json_true());
				if(participant->arc || participant->vrc || participant->drc) {
					json_t *recording = json_object();
					if(participant->arc && participant->arc->filename)
						json_object_set_new(recording, "audio", json_string(participant->arc->filename));
					if(participant->vrc && participant->vrc->filename)
						json_object_set_new(recording, "video", json_string(participant->vrc->filename));
					if(participant->drc && participant->drc->filename)
						json_object_set_new(recording, "data", json_string(participant->drc->filename));
					json_object_set_new(info, "recording", recording);
				}
				if(participant->audio_level_extmap_id > 0) {
					json_object_set_new(info, "audio-level-dBov", json_integer(participant->audio_dBov_level));
					json_object_set_new(info, "talking", participant->talking ? json_true() : json_false());
				}
				janus_refcount_decrease(&participant->ref);
			}
		} else if(session->participant_type == janus_videoroom_p_type_subscriber) {
			json_object_set_new(info, "type", json_string("subscriber"));
			janus_videoroom_subscriber *participant = (janus_videoroom_subscriber *)session->participant;
			if(participant && participant->room) {
				janus_videoroom_publisher *feed = (janus_videoroom_publisher *)participant->feed;
				if(feed && feed->room) {
					janus_videoroom *room = feed->room; 
					json_object_set_new(info, "room", room ? json_integer(room->room_id) : NULL);
					json_object_set_new(info, "private_id", json_integer(participant->pvt_id));
					json_object_set_new(info, "feed_id", json_integer(feed->user_id));
					if(feed->display)
						json_object_set_new(info, "feed_display", json_string(feed->display));
				}
				json_t *media = json_object();
				json_object_set_new(media, "audio", participant->audio ? json_true() : json_false());
				json_object_set_new(media, "audio-offered", participant->audio_offered ? json_true() : json_false());
				json_object_set_new(media, "video", participant->video ? json_true() : json_false());
				json_object_set_new(media, "video-offered", participant->video_offered ? json_true() : json_false());
				json_object_set_new(media, "data", participant->data ? json_true() : json_false());
				json_object_set_new(media, "data-offered", participant->data_offered ? json_true() : json_false());
				if(feed && feed->ssrc[0] != 0) {
					json_object_set_new(info, "simulcast", json_true());
					json_object_set_new(info, "substream", json_integer(participant->substream));
					json_object_set_new(info, "substream-target", json_integer(participant->substream_target));
					json_object_set_new(info, "temporal-layer", json_integer(participant->templayer));
					json_object_set_new(info, "temporal-layer-target", json_integer(participant->templayer_target));
				}
				json_object_set_new(info, "media", media);
				if(participant->room && participant->room->do_svc) {
					json_t *svc = json_object();
					json_object_set_new(svc, "spatial-layer", json_integer(participant->spatial_layer));
					json_object_set_new(svc, "target-spatial-layer", json_integer(participant->target_spatial_layer));
					json_object_set_new(svc, "temporal-layer", json_integer(participant->temporal_layer));
					json_object_set_new(svc, "target-temporal-layer", json_integer(participant->target_temporal_layer));
					json_object_set_new(info, "svc", svc);
				}
			}
		}
	}
	json_object_set_new(info, "hangingup", json_integer(g_atomic_int_get(&session->hangingup)));
	json_object_set_new(info, "destroyed", json_integer(g_atomic_int_get(&session->destroyed)));
	janus_refcount_decrease(&session->ref);
	return info;
}

static int janus_videoroom_access_room(json_t *root, gboolean check_secret, gboolean check_pin, janus_videoroom **videoroom, char *error_cause, int error_cause_size) {
	/* rooms_mutex has to be locked */
	int error_code = 0;
	json_t *room = json_object_get(root, "room");
	guint64 room_id = json_integer_value(room);
	*videoroom = g_hash_table_lookup(rooms, &room_id);
	if(*videoroom == NULL) {
		JANUS_LOG(LOG_ERR, "No such room (%"SCNu64")\n", room_id);
		error_code = JANUS_VIDEOROOM_ERROR_NO_SUCH_ROOM;
		if(error_cause)
			g_snprintf(error_cause, error_cause_size, "No such room (%"SCNu64")", room_id);
		return error_code;
	}
	if((*videoroom)->destroyed) {
		JANUS_LOG(LOG_ERR, "No such room (%"SCNu64")\n", room_id);
		error_code = JANUS_VIDEOROOM_ERROR_NO_SUCH_ROOM;
		if(error_cause)
			g_snprintf(error_cause, error_cause_size, "No such room (%"SCNu64")", room_id);
		return error_code;
	}
	if(check_secret) {
		char error_cause2[100];
		JANUS_CHECK_SECRET((*videoroom)->room_secret, root, "secret", error_code, error_cause2,
			JANUS_VIDEOROOM_ERROR_MISSING_ELEMENT, JANUS_VIDEOROOM_ERROR_INVALID_ELEMENT, JANUS_VIDEOROOM_ERROR_UNAUTHORIZED);
		if(error_code != 0) {
			g_strlcpy(error_cause, error_cause2, error_cause_size);
			return error_code;
		}
	}
	if(check_pin) {
		char error_cause2[100];
		JANUS_CHECK_SECRET((*videoroom)->room_pin, root, "pin", error_code, error_cause2,
			JANUS_VIDEOROOM_ERROR_MISSING_ELEMENT, JANUS_VIDEOROOM_ERROR_INVALID_ELEMENT, JANUS_VIDEOROOM_ERROR_UNAUTHORIZED);
		if(error_code != 0) {
			g_strlcpy(error_cause, error_cause2, error_cause_size);
			return error_code;
		}
	}
	return 0;
}

struct janus_plugin_result *janus_videoroom_handle_message(janus_plugin_session *handle, char *transaction, json_t *message, json_t *jsep) {
	if(g_atomic_int_get(&stopping) || !g_atomic_int_get(&initialized))
		return janus_plugin_result_new(JANUS_PLUGIN_ERROR, g_atomic_int_get(&stopping) ? "Shutting down" : "Plugin not initialized", NULL);

	/* Pre-parse the message */
	int error_code = 0;
	char error_cause[512];
	json_t *root = message;
	json_t *response = NULL;

	janus_mutex_lock(&sessions_mutex);
	janus_videoroom_session *session = janus_videoroom_lookup_session(handle);
	if(!session) {
		JANUS_LOG(LOG_ERR, "No session associated with this handle...\n");
		error_code = JANUS_VIDEOROOM_ERROR_UNKNOWN_ERROR;
		g_snprintf(error_cause, 512, "%s", "session associated with this handle...");
		goto plugin_response;
	}
	/* Increase the reference counter for this session: we'll decrease it after we handle the message */
	janus_refcount_increase(&session->ref);
	janus_mutex_unlock(&sessions_mutex);
	if(g_atomic_int_get(&session->destroyed)) {
		JANUS_LOG(LOG_ERR, "Session has already been marked as destroyed...\n");
		error_code = JANUS_VIDEOROOM_ERROR_UNKNOWN_ERROR;
		g_snprintf(error_cause, 512, "%s", "Session has already been marked as destroyed...");
		goto plugin_response;
	}

	if(message == NULL) {
		JANUS_LOG(LOG_ERR, "No message??\n");
		error_code = JANUS_VIDEOROOM_ERROR_NO_MESSAGE;
		g_snprintf(error_cause, 512, "%s", "No message??");
		goto plugin_response;
	}
	if(!json_is_object(root)) {
		JANUS_LOG(LOG_ERR, "JSON error: not an object\n");
		error_code = JANUS_VIDEOROOM_ERROR_INVALID_JSON;
		g_snprintf(error_cause, 512, "JSON error: not an object");
		goto plugin_response;
	}
	/* Get the request first */
	JANUS_VALIDATE_JSON_OBJECT(root, request_parameters,
		error_code, error_cause, TRUE,
		JANUS_VIDEOROOM_ERROR_MISSING_ELEMENT, JANUS_VIDEOROOM_ERROR_INVALID_ELEMENT);
	if(error_code != 0)
		goto plugin_response;
	json_t *request = json_object_get(root, "request");
	/* Some requests ('create', 'destroy', 'exists', 'list') can be handled synchronously */
	const char *request_text = json_string_value(request);
	if(!strcasecmp(request_text, "create")) {
		/* Create a new videoroom */
		JANUS_LOG(LOG_VERB, "Creating a new videoroom\n");
		JANUS_VALIDATE_JSON_OBJECT(root, create_parameters,
			error_code, error_cause, TRUE,
			JANUS_VIDEOROOM_ERROR_MISSING_ELEMENT, JANUS_VIDEOROOM_ERROR_INVALID_ELEMENT);
		if(error_code != 0)
			goto plugin_response;
		if(admin_key != NULL) {
			/* An admin key was specified: make sure it was provided, and that it's valid */
			JANUS_VALIDATE_JSON_OBJECT(root, adminkey_parameters,
				error_code, error_cause, TRUE,
				JANUS_VIDEOROOM_ERROR_MISSING_ELEMENT, JANUS_VIDEOROOM_ERROR_INVALID_ELEMENT);
			if(error_code != 0)
				goto plugin_response;
			JANUS_CHECK_SECRET(admin_key, root, "admin_key", error_code, error_cause,
				JANUS_VIDEOROOM_ERROR_MISSING_ELEMENT, JANUS_VIDEOROOM_ERROR_INVALID_ELEMENT, JANUS_VIDEOROOM_ERROR_UNAUTHORIZED);
			if(error_code != 0)
				goto plugin_response;
		}
		json_t *desc = json_object_get(root, "description");
		json_t *is_private = json_object_get(root, "is_private");
		json_t *req_pvtid = json_object_get(root, "require_pvtid");
		json_t *secret = json_object_get(root, "secret");
		json_t *pin = json_object_get(root, "pin");
		json_t *bitrate = json_object_get(root, "bitrate");
		json_t *fir_freq = json_object_get(root, "fir_freq");
		json_t *publishers = json_object_get(root, "publishers");
		json_t *allowed = json_object_get(root, "allowed");
		json_t *audiocodec = json_object_get(root, "audiocodec");
		if(audiocodec) {
			const char *audiocodec_value = json_string_value(audiocodec);
			gchar **list = g_strsplit(audiocodec_value, ",", 4);
			gchar *codec = list[0];
			if(codec != NULL) {
				int i=0;
				while(codec != NULL) {
					if(i == 3) {
						break;
					}
					if(strlen(codec) == 0 ||
							(strcasecmp(codec, "opus") && strcasecmp(codec, "g722") &&
							strcasecmp(codec, "isac32") && strcasecmp(codec, "isac16") &&
							strcasecmp(codec, "pcmu") && strcasecmp(codec, "pcma"))) {
						JANUS_LOG(LOG_ERR, "Invalid element (audiocodec can only be or contain opus, isac32, isac16, pcmu, pcma or g722)\n");
						error_code = JANUS_VIDEOROOM_ERROR_INVALID_ELEMENT;
						g_snprintf(error_cause, 512, "Invalid element (audiocodec can only be or contain opus, isac32, isac16, pcmu, pcma or g722)");
						goto plugin_response;
					}
					i++;
					codec = list[i];
				}
			}
			g_clear_pointer(&list, g_strfreev);
		}
		json_t *videocodec = json_object_get(root, "videocodec");
		if(videocodec) {
			const char *videocodec_value = json_string_value(videocodec);
			gchar **list = g_strsplit(videocodec_value, ",", 4);
			gchar *codec = list[0];
			if(codec != NULL) {
				int i=0;
				while(codec != NULL) {
					if(i == 3) {
						break;
					}
					if(strlen(codec) == 0 || (strcasecmp(codec, "vp8") &&
							strcasecmp(codec, "vp9") && strcasecmp(codec, "h264"))) {
						JANUS_LOG(LOG_ERR, "Invalid element (videocodec can only be or contain vp8, vp9 or h264)\n");
						error_code = JANUS_VIDEOROOM_ERROR_INVALID_ELEMENT;
						g_snprintf(error_cause, 512, "Invalid element (videocodec can only be or contain vp8, vp9 or h264)");
						goto plugin_response;
					}
					i++;
					codec = list[i];
				}
			}
			g_clear_pointer(&list, g_strfreev);
		}
		json_t *svc = json_object_get(root, "video_svc");
		json_t *audiolevel_ext = json_object_get(root, "audiolevel_ext");
		json_t *audiolevel_event = json_object_get(root, "audiolevel_event");
		json_t *audio_active_packets = json_object_get(root, "audio_active_packets");
		json_t *audio_level_average = json_object_get(root, "audio_level_average");
		json_t *videoorient_ext = json_object_get(root, "videoorient_ext");
		json_t *playoutdelay_ext = json_object_get(root, "playoutdelay_ext");
		json_t *transport_wide_cc_ext = json_object_get(root, "transport_wide_cc_ext");
		json_t *notify_joining = json_object_get(root, "notify_joining");
		json_t *record = json_object_get(root, "record");
		json_t *rec_dir = json_object_get(root, "rec_dir");
		json_t *permanent = json_object_get(root, "permanent");
		if(allowed) {
			/* Make sure the "allowed" array only contains strings */
			gboolean ok = TRUE;
			if(json_array_size(allowed) > 0) {
				size_t i = 0;
				for(i=0; i<json_array_size(allowed); i++) {
					json_t *a = json_array_get(allowed, i);
					if(!a || !json_is_string(a)) {
						ok = FALSE;
						break;
					}
				}
			}
			if(!ok) {
				JANUS_LOG(LOG_ERR, "Invalid element in the allowed array (not a string)\n");
				error_code = JANUS_VIDEOROOM_ERROR_INVALID_ELEMENT;
				g_snprintf(error_cause, 512, "Invalid element in the allowed array (not a string)");
				goto plugin_response;
			}
		}
		gboolean save = permanent ? json_is_true(permanent) : FALSE;
		if(save && config == NULL) {
			JANUS_LOG(LOG_ERR, "No configuration file, can't create permanent room\n");
			error_code = JANUS_VIDEOROOM_ERROR_UNKNOWN_ERROR;
			g_snprintf(error_cause, 512, "No configuration file, can't create permanent room");
			goto plugin_response;
		}
		guint64 room_id = 0;
		json_t *room = json_object_get(root, "room");
		if(room) {
			room_id = json_integer_value(room);
			if(room_id == 0) {
				JANUS_LOG(LOG_WARN, "Desired room ID is 0, which is not allowed... picking random ID instead\n");
			}
		}
		janus_mutex_lock(&rooms_mutex);
		if(room_id > 0) {
			/* Let's make sure the room doesn't exist already */
			if(g_hash_table_lookup(rooms, &room_id) != NULL) {
				/* It does... */
				janus_mutex_unlock(&rooms_mutex);
				JANUS_LOG(LOG_ERR, "Room %"SCNu64" already exists!\n", room_id);
				error_code = JANUS_VIDEOROOM_ERROR_ROOM_EXISTS;
				g_snprintf(error_cause, 512, "Room %"SCNu64" already exists", room_id);
				goto plugin_response;
			}
		}
		/* Create the room */
		janus_videoroom *videoroom = g_malloc0(sizeof(janus_videoroom));
		if(videoroom == NULL) {
			JANUS_LOG(LOG_FATAL, "Memory error!\n");
			error_code = JANUS_VIDEOROOM_ERROR_UNKNOWN_ERROR;
			g_snprintf(error_cause, 512, "Memory error");
			goto plugin_response;
		}
		/* Generate a random ID */
		if(room_id == 0) {
			while(room_id == 0) {
				room_id = janus_random_uint64();
				if(g_hash_table_lookup(rooms, &room_id) != NULL) {
					/* Room ID already taken, try another one */
					room_id = 0;
				}
			}
		}
		videoroom->room_id = room_id;
		char *description = NULL;
		if(desc != NULL && strlen(json_string_value(desc)) > 0) {
			description = g_strdup(json_string_value(desc));
		} else {
			char roomname[255];
			g_snprintf(roomname, 255, "Room %"SCNu64"", videoroom->room_id);
			description = g_strdup(roomname);
		}
		videoroom->room_name = description;
		videoroom->is_private = is_private ? json_is_true(is_private) : FALSE;
		videoroom->require_pvtid = req_pvtid ? json_is_true(req_pvtid) : FALSE;
		if(secret)
			videoroom->room_secret = g_strdup(json_string_value(secret));
		if(pin)
			videoroom->room_pin = g_strdup(json_string_value(pin));
		videoroom->max_publishers = 3;	/* FIXME How should we choose a default? */
		if(publishers)
			videoroom->max_publishers = json_integer_value(publishers);
		if(videoroom->max_publishers < 0)
			videoroom->max_publishers = 3;	/* FIXME How should we choose a default? */
		videoroom->bitrate = 0;
		if(bitrate)
			videoroom->bitrate = json_integer_value(bitrate);
		if(videoroom->bitrate > 0 && videoroom->bitrate < 64000)
			videoroom->bitrate = 64000;	/* Don't go below 64k */
		videoroom->fir_freq = 0;
		if(fir_freq)
			videoroom->fir_freq = json_integer_value(fir_freq);
		/* By default, we force Opus as the only audio codec */
		videoroom->acodec[0] = JANUS_VIDEOROOM_OPUS;
		videoroom->acodec[1] = JANUS_VIDEOROOM_NOAUDIO;
		videoroom->acodec[2] = JANUS_VIDEOROOM_NOAUDIO;
		/* Check if we're forcing a different single codec, or allowing more than one */
		if(audiocodec) {
			const char *audiocodec_value = json_string_value(audiocodec);
			gchar **list = g_strsplit(audiocodec_value, ",", 4);
			gchar *codec = list[0];
			if(codec != NULL) {
				int i=0;
				while(codec != NULL) {
					if(i == 3) {
						JANUS_LOG(LOG_WARN, "Ignoring extra audio codecs: %s\n", codec);
						break;
					}
					if(strlen(codec) > 0)
						videoroom->acodec[i] = janus_videoroom_audiocodec_from_name(codec);
					i++;
					codec = list[i];
				}
			}
			g_clear_pointer(&list, g_strfreev);
		}
		/* By default, we force VP8 as the only video codec */
		videoroom->vcodec[0] = JANUS_VIDEOROOM_VP8;
		videoroom->vcodec[1] = JANUS_VIDEOROOM_NOVIDEO;
		videoroom->vcodec[2] = JANUS_VIDEOROOM_NOVIDEO;
		/* Check if we're forcing a different single codec, or allowing more than one */
		if(videocodec) {
			const char *videocodec_value = json_string_value(videocodec);
			gchar **list = g_strsplit(videocodec_value, ",", 4);
			gchar *codec = list[0];
			if(codec != NULL) {
				int i=0;
				while(codec != NULL) {
					if(i == 3) {
						JANUS_LOG(LOG_WARN, "Ignoring extra video codecs: %s\n", codec);
						break;
					}
					if(strlen(codec) > 0)
						videoroom->vcodec[i] = janus_videoroom_videocodec_from_name(codec);
					i++;
					codec = list[i];
				}
			}
			g_clear_pointer(&list, g_strfreev);
		}
		if(svc && json_is_true(svc)) {
			if(videoroom->vcodec[0] == JANUS_VIDEOROOM_VP9 &&
					videoroom->vcodec[1] == JANUS_VIDEOROOM_NOVIDEO &&
					videoroom->vcodec[2] == JANUS_VIDEOROOM_NOVIDEO) {
				videoroom->do_svc = TRUE;
			} else {
				JANUS_LOG(LOG_WARN, "SVC is only supported, in an experimental way, for VP9 only rooms: disabling it...\n");
			}
		}
		videoroom->audiolevel_ext = audiolevel_ext ? json_is_true(audiolevel_ext) : TRUE;
		videoroom->audiolevel_event = audiolevel_event ? json_is_true(audiolevel_event) : FALSE;
		if(videoroom->audiolevel_event) {
			videoroom->audio_active_packets = 100;
			if(json_integer_value(audio_active_packets) > 0) {
				videoroom->audio_active_packets = json_integer_value(audio_active_packets);
			} else {
				JANUS_LOG(LOG_WARN, "Invalid audio_active_packets value provided, using default: %d\n", videoroom->audio_active_packets);
			}
			videoroom->audio_level_average = 25;
			if(json_integer_value(audio_level_average) > 0) {
				videoroom->audio_level_average = json_integer_value(audio_level_average);
			} else {
				JANUS_LOG(LOG_WARN, "Invalid audio_level_average value provided, using default: %d\n", videoroom->audio_level_average);
			}
		}
		videoroom->videoorient_ext = videoorient_ext ? json_is_true(videoorient_ext) : TRUE;
		videoroom->playoutdelay_ext = playoutdelay_ext ? json_is_true(playoutdelay_ext) : TRUE;
		videoroom->transport_wide_cc_ext = transport_wide_cc_ext ? json_is_true(transport_wide_cc_ext) : FALSE;
		/* By default, the videoroom plugin does not notify about participants simply joining the room.
		   It only notifies when the participant actually starts publishing media. */
		videoroom->notify_joining = notify_joining ? json_is_true(notify_joining) : FALSE;
		if(record) {
			videoroom->record = json_is_true(record);
		}
		if(rec_dir) {
			videoroom->rec_dir = g_strdup(json_string_value(rec_dir));
		}
		g_atomic_int_set(&videoroom->destroyed, 0);
		janus_mutex_init(&videoroom->mutex);
		janus_refcount_init(&videoroom->ref, janus_videoroom_room_free);
		videoroom->participants = g_hash_table_new_full(g_int64_hash, g_int64_equal, (GDestroyNotify)g_free, NULL);
		videoroom->private_ids = g_hash_table_new(NULL, NULL);
		videoroom->allowed = g_hash_table_new_full(g_str_hash, g_str_equal, (GDestroyNotify)g_free, NULL);
		if(allowed != NULL) {
			/* Populate the "allowed" list as an ACL for people trying to join */
			if(json_array_size(allowed) > 0) {
				size_t i = 0;
				for(i=0; i<json_array_size(allowed); i++) {
					const char *token = json_string_value(json_array_get(allowed, i));
					if(!g_hash_table_lookup(videoroom->allowed, token))
						g_hash_table_insert(videoroom->allowed, g_strdup(token), GINT_TO_POINTER(TRUE));
				}
			}
			videoroom->check_tokens = TRUE;
		}
		/* Compute a list of the supported codecs for the summary */
		char audio_codecs[100], video_codecs[100];
		memset(audio_codecs, 0, sizeof(audio_codecs));
		g_snprintf(audio_codecs, sizeof(audio_codecs), "%s", janus_videoroom_audiocodec_name(videoroom->acodec[0]));
		if(videoroom->acodec[1] != JANUS_VIDEOROOM_NOAUDIO) {
			g_strlcat(audio_codecs, "|", sizeof(audio_codecs));
			g_strlcat(audio_codecs, janus_videoroom_audiocodec_name(videoroom->acodec[1]), sizeof(audio_codecs));
		}
		if(videoroom->acodec[2] != JANUS_VIDEOROOM_NOAUDIO) {
			g_strlcat(audio_codecs, "|", sizeof(audio_codecs));
			g_strlcat(audio_codecs, janus_videoroom_audiocodec_name(videoroom->acodec[2]), sizeof(audio_codecs));
		}
		memset(video_codecs, 0, sizeof(video_codecs));
		g_snprintf(video_codecs, sizeof(video_codecs), "%s", janus_videoroom_videocodec_name(videoroom->vcodec[0]));
		if(videoroom->vcodec[1] != JANUS_VIDEOROOM_NOVIDEO) {
			g_strlcat(video_codecs, "|", sizeof(video_codecs));
			g_strlcat(video_codecs, janus_videoroom_videocodec_name(videoroom->vcodec[1]), sizeof(video_codecs));
		}
		if(videoroom->vcodec[2] != JANUS_VIDEOROOM_NOVIDEO) {
			g_strlcat(video_codecs, "|", sizeof(video_codecs));
			g_strlcat(video_codecs, janus_videoroom_videocodec_name(videoroom->vcodec[2]), sizeof(video_codecs));
		}
		JANUS_LOG(LOG_VERB, "Created videoroom: %"SCNu64" (%s, %s, %s/%s codecs, secret: %s, pin: %s, pvtid: %s)\n",
			videoroom->room_id, videoroom->room_name,
			videoroom->is_private ? "private" : "public",
			audio_codecs, video_codecs,
			videoroom->room_secret ? videoroom->room_secret : "no secret",
			videoroom->room_pin ? videoroom->room_pin : "no pin",
			videoroom->require_pvtid ? "required" : "optional");
		if(videoroom->record) {
			JANUS_LOG(LOG_VERB, "  -- Room is going to be recorded in %s\n", videoroom->rec_dir ? videoroom->rec_dir : "the current folder");
		}
		if(save) {
			/* This room is permanent: save to the configuration file too
			 * FIXME: We should check if anything fails... */
			JANUS_LOG(LOG_VERB, "Saving room %"SCNu64" permanently in config file\n", videoroom->room_id);
			janus_mutex_lock(&config_mutex);
			char cat[BUFSIZ], value[BUFSIZ];
			/* The room ID is the category */
			g_snprintf(cat, BUFSIZ, "%"SCNu64, videoroom->room_id);
			janus_config_add_category(config, cat);
			/* Now for the values */
			janus_config_add_item(config, cat, "description", videoroom->room_name);
			if(videoroom->is_private)
				janus_config_add_item(config, cat, "is_private", "yes");
			if(videoroom->require_pvtid)
				janus_config_add_item(config, cat, "require_pvtid", "yes");
			g_snprintf(value, BUFSIZ, "%"SCNu32, videoroom->bitrate);
			janus_config_add_item(config, cat, "bitrate", value);
			g_snprintf(value, BUFSIZ, "%d", videoroom->max_publishers);
			janus_config_add_item(config, cat, "publishers", value);
			if(videoroom->fir_freq) {
				g_snprintf(value, BUFSIZ, "%"SCNu16, videoroom->fir_freq);
				janus_config_add_item(config, cat, "fir_freq", value);
			}
			char audio_codecs[100];
			memset(audio_codecs, 0, sizeof(audio_codecs));
			g_snprintf(audio_codecs, sizeof(audio_codecs), "%s", janus_videoroom_audiocodec_name(videoroom->acodec[0]));
			if(videoroom->acodec[1] != JANUS_VIDEOROOM_NOAUDIO) {
				g_strlcat(audio_codecs, ",", sizeof(audio_codecs));
				g_strlcat(audio_codecs, janus_videoroom_audiocodec_name(videoroom->acodec[1]), sizeof(audio_codecs));
			}
			if(videoroom->acodec[2] != JANUS_VIDEOROOM_NOAUDIO) {
				g_strlcat(audio_codecs, ",", sizeof(audio_codecs));
				g_strlcat(audio_codecs, janus_videoroom_audiocodec_name(videoroom->acodec[2]), sizeof(audio_codecs));
			}
			janus_config_add_item(config, cat, "audiocodec", audio_codecs);
			char video_codecs[100];
			memset(video_codecs, 0, sizeof(video_codecs));
			g_snprintf(video_codecs, sizeof(video_codecs), "%s", janus_videoroom_videocodec_name(videoroom->vcodec[0]));
			if(videoroom->vcodec[1] != JANUS_VIDEOROOM_NOVIDEO) {
				g_strlcat(video_codecs, ",", sizeof(video_codecs));
				g_strlcat(video_codecs, janus_videoroom_videocodec_name(videoroom->vcodec[1]), sizeof(video_codecs));
			}
			if(videoroom->vcodec[2] != JANUS_VIDEOROOM_NOVIDEO) {
				g_strlcat(video_codecs, ",", sizeof(video_codecs));
				g_strlcat(video_codecs, janus_videoroom_videocodec_name(videoroom->vcodec[2]), sizeof(video_codecs));
			}
			janus_config_add_item(config, cat, "videocodec", video_codecs);
			if(videoroom->do_svc)
				janus_config_add_item(config, cat, "video_svc", "yes");
			if(videoroom->room_secret)
				janus_config_add_item(config, cat, "secret", videoroom->room_secret);
			if(videoroom->room_pin)
				janus_config_add_item(config, cat, "pin", videoroom->room_pin);
			if(videoroom->audiolevel_ext) {
				janus_config_add_item(config, cat, "audiolevel_ext", "yes");
				if(videoroom->audiolevel_event)
					janus_config_add_item(config, cat, "audiolevel_event", "yes");
				if(videoroom->audio_active_packets > 0) {
					g_snprintf(value, BUFSIZ, "%d", videoroom->audio_active_packets);
					janus_config_add_item(config, cat, "audio_active_packets", value);
				}
				if(videoroom->audio_level_average > 0) {
					g_snprintf(value, BUFSIZ, "%d", videoroom->audio_level_average);
					janus_config_add_item(config, cat, "audio_level_average", value);
				}
			}
			if(videoroom->videoorient_ext)
				janus_config_add_item(config, cat, "videoorient_ext", "yes");
			if(videoroom->playoutdelay_ext)
				janus_config_add_item(config, cat, "playoutdelay_ext", "yes");
			if(videoroom->transport_wide_cc_ext)
				janus_config_add_item(config, cat, "transport_wide_cc_ext", "yes");
			if(videoroom->notify_joining)
				janus_config_add_item(config, cat, "notify_joining", "yes");
			if(videoroom->record)
				janus_config_add_item(config, cat, "record", "yes");
			if(videoroom->rec_dir)
				janus_config_add_item(config, cat, "rec_dir", videoroom->rec_dir);
			/* Save modified configuration */
			if(janus_config_save(config, config_folder, JANUS_VIDEOROOM_PACKAGE) < 0)
				save = FALSE;	/* This will notify the user the room is not permanent */
			janus_mutex_unlock(&config_mutex);
		}
		/* Show updated rooms list */
		GHashTableIter iter;
		gpointer value;
		g_hash_table_insert(rooms, janus_uint64_dup(videoroom->room_id), videoroom);
		g_hash_table_iter_init(&iter, rooms);
		while (g_hash_table_iter_next(&iter, NULL, &value)) {
			janus_videoroom *vr = value;
			JANUS_LOG(LOG_VERB, "  ::: [%"SCNu64"][%s] %"SCNu32", max %d publishers, FIR frequency of %d seconds\n", vr->room_id, vr->room_name, vr->bitrate, vr->max_publishers, vr->fir_freq);
		}
		janus_mutex_unlock(&rooms_mutex);
		/* Send info back */
		response = json_object();
		json_object_set_new(response, "videoroom", json_string("created"));
		json_object_set_new(response, "room", json_integer(videoroom->room_id));
		json_object_set_new(response, "permanent", save ? json_true() : json_false());
		/* Also notify event handlers */
		if(notify_events && gateway->events_is_enabled()) {
			json_t *info = json_object();
			json_object_set_new(info, "event", json_string("created"));
			json_object_set_new(info, "room", json_integer(videoroom->room_id));
			gateway->notify_event(&janus_videoroom_plugin, session->handle, info);
		}
		goto plugin_response;
	} else if(!strcasecmp(request_text, "edit")) {
		/* Edit the properties for an existing videoroom */
		JANUS_LOG(LOG_VERB, "Attempt to edit the properties of an existing videoroom room\n");
		JANUS_VALIDATE_JSON_OBJECT(root, edit_parameters,
			error_code, error_cause, TRUE,
			JANUS_VIDEOROOM_ERROR_MISSING_ELEMENT, JANUS_VIDEOROOM_ERROR_INVALID_ELEMENT);
		if(error_code != 0)
			goto plugin_response;
		/* We only allow for a limited set of properties to be edited */
		json_t *desc = json_object_get(root, "new_description");
		json_t *is_private = json_object_get(root, "new_is_private");
		json_t *req_pvtid = json_object_get(root, "new_require_pvtid");
		json_t *secret = json_object_get(root, "new_secret");
		json_t *pin = json_object_get(root, "new_pin");
		json_t *bitrate = json_object_get(root, "new_bitrate");
		json_t *fir_freq = json_object_get(root, "new_fir_freq");
		json_t *publishers = json_object_get(root, "new_publishers");
		json_t *permanent = json_object_get(root, "permanent");
		gboolean save = permanent ? json_is_true(permanent) : FALSE;
		if(save && config == NULL) {
			JANUS_LOG(LOG_ERR, "No configuration file, can't edit room permanently\n");
			error_code = JANUS_VIDEOROOM_ERROR_UNKNOWN_ERROR;
			g_snprintf(error_cause, 512, "No configuration file, can't edit room permanently");
			goto plugin_response;
		}
		janus_mutex_lock(&rooms_mutex);
		janus_videoroom *videoroom = NULL;
		error_code = janus_videoroom_access_room(root, TRUE, FALSE, &videoroom, error_cause, sizeof(error_cause));
		if(error_code != 0) {
			janus_mutex_unlock(&rooms_mutex);
			goto plugin_response;
		}
		/* Edit the room properties that were provided */
		if(desc != NULL && strlen(json_string_value(desc)) > 0) {
			char *old_description = videoroom->room_name;
			char *new_description = g_strdup(json_string_value(desc));
			videoroom->room_name = new_description;
			g_free(old_description);
		}
		if(is_private)
			videoroom->is_private = json_is_true(is_private);
		if(req_pvtid)
			videoroom->require_pvtid = json_is_true(req_pvtid);
		if(publishers)
			videoroom->max_publishers = json_integer_value(publishers);
		if(bitrate) {
			videoroom->bitrate = json_integer_value(bitrate);
			if(videoroom->bitrate > 0 && videoroom->bitrate < 64000)
				videoroom->bitrate = 64000;	/* Don't go below 64k */
		}
		if(fir_freq)
			videoroom->fir_freq = json_integer_value(fir_freq);
		if(secret && strlen(json_string_value(secret)) > 0) {
			char *old_secret = videoroom->room_secret;
			char *new_secret = g_strdup(json_string_value(secret));
			videoroom->room_secret = new_secret;
			g_free(old_secret);
		}
		if(pin && strlen(json_string_value(pin)) > 0) {
			char *old_pin = videoroom->room_pin;
			char *new_pin = g_strdup(json_string_value(pin));
			videoroom->room_pin = new_pin;
			g_free(old_pin);
		}
		if(save) {
			/* This room is permanent: save to the configuration file too
			 * FIXME: We should check if anything fails... */
			JANUS_LOG(LOG_VERB, "Modifying room %"SCNu64" permanently in config file\n", videoroom->room_id);
			janus_mutex_lock(&config_mutex);
			char cat[BUFSIZ], value[BUFSIZ];
			/* The room ID is the category */
			g_snprintf(cat, BUFSIZ, "%"SCNu64, videoroom->room_id);
			/* Remove the old category first */
			janus_config_remove_category(config, cat);
			/* Now write the room details again */
			janus_config_add_category(config, cat);
			janus_config_add_item(config, cat, "description", videoroom->room_name);
			if(videoroom->is_private)
				janus_config_add_item(config, cat, "is_private", "yes");
			if(videoroom->require_pvtid)
				janus_config_add_item(config, cat, "require_pvtid", "yes");
			g_snprintf(value, BUFSIZ, "%"SCNu32, videoroom->bitrate);
			janus_config_add_item(config, cat, "bitrate", value);
			g_snprintf(value, BUFSIZ, "%d", videoroom->max_publishers);
			janus_config_add_item(config, cat, "publishers", value);
			if(videoroom->fir_freq) {
				g_snprintf(value, BUFSIZ, "%"SCNu16, videoroom->fir_freq);
				janus_config_add_item(config, cat, "fir_freq", value);
			}
			char audio_codecs[100];
			memset(audio_codecs, 0, sizeof(audio_codecs));
			g_snprintf(audio_codecs, sizeof(audio_codecs), "%s", janus_videoroom_audiocodec_name(videoroom->acodec[0]));
			if(videoroom->acodec[1] != JANUS_VIDEOROOM_NOAUDIO) {
				g_strlcat(audio_codecs, ",", sizeof(audio_codecs));
				g_strlcat(audio_codecs, janus_videoroom_audiocodec_name(videoroom->acodec[1]), sizeof(audio_codecs));
			}
			if(videoroom->acodec[2] != JANUS_VIDEOROOM_NOAUDIO) {
				g_strlcat(audio_codecs, ",", sizeof(audio_codecs));
				g_strlcat(audio_codecs, janus_videoroom_audiocodec_name(videoroom->acodec[2]), sizeof(audio_codecs));
			}
			janus_config_add_item(config, cat, "audiocodec", audio_codecs);
			char video_codecs[100];
			memset(video_codecs, 0, sizeof(video_codecs));
			g_snprintf(video_codecs, sizeof(video_codecs), "%s", janus_videoroom_videocodec_name(videoroom->vcodec[0]));
			if(videoroom->vcodec[1] != JANUS_VIDEOROOM_NOVIDEO) {
				g_strlcat(video_codecs, ",", sizeof(video_codecs));
				g_strlcat(video_codecs, janus_videoroom_videocodec_name(videoroom->vcodec[1]), sizeof(video_codecs));
			}
			if(videoroom->vcodec[2] != JANUS_VIDEOROOM_NOVIDEO) {
				g_strlcat(video_codecs, ",", sizeof(video_codecs));
				g_strlcat(video_codecs, janus_videoroom_videocodec_name(videoroom->vcodec[2]), sizeof(video_codecs));
			}
			janus_config_add_item(config, cat, "videocodec", video_codecs);
			if(videoroom->do_svc)
				janus_config_add_item(config, cat, "video_svc", "yes");
			if(videoroom->room_secret)
				janus_config_add_item(config, cat, "secret", videoroom->room_secret);
			if(videoroom->room_pin)
				janus_config_add_item(config, cat, "pin", videoroom->room_pin);
			if(videoroom->record)
				janus_config_add_item(config, cat, "record", "yes");
			if(videoroom->rec_dir)
				janus_config_add_item(config, cat, "rec_dir", videoroom->rec_dir);
			/* Save modified configuration */
			if(janus_config_save(config, config_folder, JANUS_VIDEOROOM_PACKAGE) < 0)
				save = FALSE;	/* This will notify the user the room changes are not permanent */
			janus_mutex_unlock(&config_mutex);
		}
		janus_mutex_unlock(&rooms_mutex);
		/* Send info back */
		response = json_object();
		json_object_set_new(response, "videoroom", json_string("edited"));
		json_object_set_new(response, "room", json_integer(videoroom->room_id));
		json_object_set_new(response, "permanent", save ? json_true() : json_false());
		/* Also notify event handlers */
		if(notify_events && gateway->events_is_enabled()) {
			json_t *info = json_object();
			json_object_set_new(info, "event", json_string("edited"));
			json_object_set_new(info, "room", json_integer(videoroom->room_id));
			gateway->notify_event(&janus_videoroom_plugin, session->handle, info);
		}
		goto plugin_response;
	} else if(!strcasecmp(request_text, "destroy")) {
		JANUS_LOG(LOG_VERB, "Attempt to destroy an existing videoroom room\n");
		JANUS_VALIDATE_JSON_OBJECT(root, destroy_parameters,
			error_code, error_cause, TRUE,
			JANUS_VIDEOROOM_ERROR_MISSING_ELEMENT, JANUS_VIDEOROOM_ERROR_INVALID_ELEMENT);
		if(error_code != 0)
			goto plugin_response;
		json_t *room = json_object_get(root, "room");
		json_t *permanent = json_object_get(root, "permanent");
		gboolean save = permanent ? json_is_true(permanent) : FALSE;
		if(save && config == NULL) {
			JANUS_LOG(LOG_ERR, "No configuration file, can't destroy room permanently\n");
			error_code = JANUS_VIDEOROOM_ERROR_UNKNOWN_ERROR;
			g_snprintf(error_cause, 512, "No configuration file, can't destroy room permanently");
			goto plugin_response;
		}
		guint64 room_id = json_integer_value(room);
		janus_mutex_lock(&rooms_mutex);
		janus_videoroom *videoroom = NULL;
		error_code = janus_videoroom_access_room(root, TRUE, FALSE, &videoroom, error_cause, sizeof(error_cause));
		if(error_code != 0) {
			janus_mutex_unlock(&rooms_mutex);
			goto plugin_response;
		}
		/* Remove room, but add a reference until we're done */
		janus_refcount_increase(&videoroom->ref);
		g_hash_table_remove(rooms, &room_id);
		/* Notify all participants that the fun is over, and that they'll be kicked */
		JANUS_LOG(LOG_VERB, "Notifying all participants\n");
		json_t *destroyed = json_object();
		json_object_set_new(destroyed, "videoroom", json_string("destroyed"));
		json_object_set_new(destroyed, "room", json_integer(room_id));
		GHashTableIter iter;
		gpointer value;
		janus_mutex_lock(&videoroom->mutex);
		g_hash_table_iter_init(&iter, videoroom->participants);
		while (g_hash_table_iter_next(&iter, NULL, &value)) {
			janus_videoroom_publisher *p = value;
			if(p && p->session) {
				g_clear_pointer(&p->room, janus_videoroom_room_dereference);
				/* Notify the user we're going to destroy the room... */
				int ret = gateway->push_event(p->session->handle, &janus_videoroom_plugin, NULL, destroyed, NULL);
				JANUS_LOG(LOG_VERB, "  >> %d (%s)\n", ret, janus_get_api_error(ret));
				/* ... and then ask the core to close the PeerConnection */
				gateway->close_pc(p->session->handle);
			}
		}
		json_decref(destroyed);
		janus_mutex_unlock(&videoroom->mutex);
		/* Also notify event handlers */
		if(notify_events && gateway->events_is_enabled()) {
			json_t *info = json_object();
			json_object_set_new(info, "event", json_string("destroyed"));
			json_object_set_new(info, "room", json_integer(room_id));
			gateway->notify_event(&janus_videoroom_plugin, session->handle, info);
		}
		janus_mutex_unlock(&rooms_mutex);
		if(save) {
			/* This change is permanent: save to the configuration file too
			 * FIXME: We should check if anything fails... */
			JANUS_LOG(LOG_VERB, "Destroying room %"SCNu64" permanently in config file\n", room_id);
			janus_mutex_lock(&config_mutex);
			char cat[BUFSIZ];
			/* The room ID is the category */
			g_snprintf(cat, BUFSIZ, "%"SCNu64, room_id);
			janus_config_remove_category(config, cat);
			/* Save modified configuration */
			if(janus_config_save(config, config_folder, JANUS_VIDEOROOM_PACKAGE) < 0)
				save = FALSE;	/* This will notify the user the room destruction is not permanent */
			janus_mutex_unlock(&config_mutex);
		}
		janus_refcount_decrease(&videoroom->ref);
		/* Done */
		response = json_object();
		json_object_set_new(response, "videoroom", json_string("destroyed"));
		json_object_set_new(response, "room", json_integer(room_id));
		json_object_set_new(response, "permanent", save ? json_true() : json_false());
		goto plugin_response;
	} else if(!strcasecmp(request_text, "list")) {
		/* List all rooms (but private ones) and their details (except for the secret, of course...) */
		json_t *list = json_array();
		JANUS_LOG(LOG_VERB, "Getting the list of video rooms\n");
		janus_mutex_lock(&rooms_mutex);
		GHashTableIter iter;
		gpointer value;
		g_hash_table_iter_init(&iter, rooms);
		while(g_hash_table_iter_next(&iter, NULL, &value)) {
			janus_videoroom *room = value;
			if(!room)
				continue;
			janus_refcount_increase(&room->ref);
			if(room->is_private) {
				/* Skip private room */
				JANUS_LOG(LOG_VERB, "Skipping private room '%s'\n", room->room_name);
				janus_refcount_decrease(&room->ref);
				continue;
			}
			if(!g_atomic_int_get(&room->destroyed)) {
				json_t *rl = json_object();
				json_object_set_new(rl, "room", json_integer(room->room_id));
				json_object_set_new(rl, "description", json_string(room->room_name));
				json_object_set_new(rl, "pin_required", room->room_pin ? json_true() : json_false());
				json_object_set_new(rl, "max_publishers", json_integer(room->max_publishers));
				json_object_set_new(rl, "bitrate", json_integer(room->bitrate));
				json_object_set_new(rl, "fir_freq", json_integer(room->fir_freq));
				char audio_codecs[100];
				memset(audio_codecs, 0, sizeof(audio_codecs));
				g_snprintf(audio_codecs, sizeof(audio_codecs), "%s", janus_videoroom_audiocodec_name(room->acodec[0]));
				if(room->acodec[1] != JANUS_VIDEOROOM_NOAUDIO) {
					g_strlcat(audio_codecs, ",", sizeof(audio_codecs));
					g_strlcat(audio_codecs, janus_videoroom_audiocodec_name(room->acodec[1]), sizeof(audio_codecs));
				}
				if(room->acodec[2] != JANUS_VIDEOROOM_NOAUDIO) {
					g_strlcat(audio_codecs, ",", sizeof(audio_codecs));
					g_strlcat(audio_codecs, janus_videoroom_audiocodec_name(room->acodec[2]), sizeof(audio_codecs));
				}
				json_object_set_new(rl, "audiocodec", json_string(audio_codecs));
				char video_codecs[100];
				memset(video_codecs, 0, sizeof(video_codecs));
				g_snprintf(video_codecs, sizeof(video_codecs), "%s", janus_videoroom_videocodec_name(room->vcodec[0]));
				if(room->vcodec[1] != JANUS_VIDEOROOM_NOVIDEO) {
					g_strlcat(video_codecs, ",", sizeof(video_codecs));
					g_strlcat(video_codecs, janus_videoroom_videocodec_name(room->vcodec[1]), sizeof(video_codecs));
				}
				if(room->vcodec[2] != JANUS_VIDEOROOM_NOVIDEO) {
					g_strlcat(video_codecs, ",", sizeof(video_codecs));
					g_strlcat(video_codecs, janus_videoroom_videocodec_name(room->vcodec[2]), sizeof(video_codecs));
				}
				json_object_set_new(rl, "videocodec", json_string(video_codecs));
				if(room->do_svc)
					json_object_set_new(rl, "video_svc", json_true());
				json_object_set_new(rl, "record", room->record ? json_true() : json_false());
				json_object_set_new(rl, "rec_dir", json_string(room->rec_dir));
				/* TODO: Should we list participants as well? or should there be a separate API call on a specific room for this? */
				json_object_set_new(rl, "num_participants", json_integer(g_hash_table_size(room->participants)));
				json_array_append_new(list, rl);
			}
			janus_refcount_decrease(&room->ref);
		}
		janus_mutex_unlock(&rooms_mutex);
		response = json_object();
		json_object_set_new(response, "videoroom", json_string("success"));
		json_object_set_new(response, "list", list);
		goto plugin_response;
	} else if(!strcasecmp(request_text, "rtp_forward")) {
		JANUS_VALIDATE_JSON_OBJECT(root, rtp_forward_parameters,
			error_code, error_cause, TRUE,
			JANUS_VIDEOROOM_ERROR_MISSING_ELEMENT, JANUS_VIDEOROOM_ERROR_INVALID_ELEMENT);
		if(error_code != 0)
			goto plugin_response;
		json_t *room = json_object_get(root, "room");
		json_t *pub_id = json_object_get(root, "publisher_id");
		int video_port[3] = {-1, -1, -1}, video_pt[3] = {0, 0, 0};
		uint32_t video_ssrc[3] = {0, 0, 0};
		int audio_port = -1, audio_pt = 0;
		uint32_t audio_ssrc = 0;
		int data_port = -1;
		int srtp_suite = 0;
		const char *srtp_crypto = NULL;
		/* There may be multiple target video ports (e.g., publisher simulcasting) */
		json_t *vid_port = json_object_get(root, "video_port");
		if(vid_port) {
			video_port[0] = json_integer_value(vid_port);
			json_t *pt = json_object_get(root, "video_pt");
			if(pt)
				video_pt[0] = json_integer_value(pt);
			json_t *ssrc = json_object_get(root, "video_ssrc");
			if(ssrc)
				video_ssrc[0] = json_integer_value(ssrc);
		}
		vid_port = json_object_get(root, "video_port_2");
		if(vid_port) {
			video_port[1] = json_integer_value(vid_port);
			json_t *pt = json_object_get(root, "video_pt_2");
			if(pt)
				video_pt[1] = json_integer_value(pt);
			json_t *ssrc = json_object_get(root, "video_ssrc_2");
			if(ssrc)
				video_ssrc[1] = json_integer_value(ssrc);
		}
		vid_port = json_object_get(root, "video_port_3");
		if(vid_port) {
			video_port[2] = json_integer_value(vid_port);
			json_t *pt = json_object_get(root, "video_pt_3");
			if(pt)
				video_pt[2] = json_integer_value(pt);
			json_t *ssrc = json_object_get(root, "video_ssrc_3");
			if(ssrc)
				video_ssrc[2] = json_integer_value(ssrc);
		}
		/* Audio target */
		json_t *au_port = json_object_get(root, "audio_port");
		if(au_port) {
			audio_port = json_integer_value(au_port);
			json_t *pt = json_object_get(root, "audio_pt");
			if(pt)
				audio_pt = json_integer_value(pt);
			json_t *ssrc = json_object_get(root, "audio_ssrc");
			if(ssrc)
				audio_ssrc = json_integer_value(ssrc);
		}
		/* Data target */
		json_t *d_port = json_object_get(root, "data_port");
		if(d_port) {
			data_port = json_integer_value(d_port);
		}
		json_t *json_host = json_object_get(root, "host");
		/* Besides, we may need to SRTP-encrypt this stream */
		json_t *s_suite = json_object_get(root, "srtp_suite");
		json_t *s_crypto = json_object_get(root, "srtp_crypto");
		if(s_suite && s_crypto) {
			srtp_suite = json_integer_value(s_suite);
			if(srtp_suite != 32 && srtp_suite != 80) {
				JANUS_LOG(LOG_ERR, "Invalid SRTP suite (%d)\n", srtp_suite);
				error_code = JANUS_VIDEOROOM_ERROR_INVALID_ELEMENT;
				g_snprintf(error_cause, 512, "Invalid SRTP suite (%d)", srtp_suite);
				goto plugin_response;
			}
			srtp_crypto = json_string_value(s_crypto);
		}
		guint64 room_id = json_integer_value(room);
		guint64 publisher_id = json_integer_value(pub_id);
		const gchar *host = json_string_value(json_host);
		janus_mutex_lock(&rooms_mutex);
		janus_videoroom *videoroom = NULL;
		error_code = janus_videoroom_access_room(root, TRUE, FALSE, &videoroom, error_cause, sizeof(error_cause));
		janus_mutex_unlock(&rooms_mutex);
		if(error_code != 0)
			goto plugin_response;
<<<<<<< HEAD
		janus_refcount_increase(&videoroom->ref);
		janus_mutex_lock(&videoroom->mutex);
		janus_videoroom_publisher *publisher = g_hash_table_lookup(videoroom->participants, &publisher_id);
=======
		janus_mutex_lock(&videoroom->participants_mutex);
		janus_videoroom_participant *publisher = g_hash_table_lookup(videoroom->participants, &publisher_id);
>>>>>>> b169e375
		if(publisher == NULL) {
			janus_mutex_unlock(&videoroom->mutex);
			janus_refcount_decrease(&videoroom->ref);
			JANUS_LOG(LOG_ERR, "No such publisher (%"SCNu64")\n", publisher_id);
			error_code = JANUS_VIDEOROOM_ERROR_NO_SUCH_FEED;
			g_snprintf(error_cause, 512, "No such feed (%"SCNu64")", publisher_id);
			goto plugin_response;
		}
		janus_refcount_increase(&publisher->ref);	/* This is just to handle the request for now */
		if(publisher->udp_sock <= 0) {
			publisher->udp_sock = socket(AF_INET, SOCK_DGRAM, IPPROTO_UDP);
			if(publisher->udp_sock <= 0) {
				janus_refcount_decrease(&publisher->ref);
				janus_mutex_unlock(&videoroom->mutex);
				janus_refcount_decrease(&videoroom->ref);
				JANUS_LOG(LOG_ERR, "Could not open UDP socket for rtp stream for publisher (%"SCNu64")\n", publisher_id);
				error_code = JANUS_VIDEOROOM_ERROR_UNKNOWN_ERROR;
				g_snprintf(error_cause, 512, "Could not open UDP socket for rtp stream");
				goto plugin_response;
			}
		}
		guint32 audio_handle = 0;
		guint32 video_handle[3] = {0, 0, 0};
		guint32 data_handle = 0;
		if(audio_port > 0) {
			audio_handle = janus_videoroom_rtp_forwarder_add_helper(publisher, host, audio_port, audio_pt, audio_ssrc,
				srtp_suite, srtp_crypto, 0, FALSE, FALSE);
		}
		if(video_port[0] > 0) {
			video_handle[0] = janus_videoroom_rtp_forwarder_add_helper(publisher, host, video_port[0], video_pt[0], video_ssrc[0],
				srtp_suite, srtp_crypto, 0, TRUE, FALSE);
		}
		if(video_port[1] > 0) {
			video_handle[1] = janus_videoroom_rtp_forwarder_add_helper(publisher, host, video_port[1], video_pt[1], video_ssrc[1],
				srtp_suite, srtp_crypto, 1, TRUE, FALSE);
		}
		if(video_port[2] > 0) {
			video_handle[2] = janus_videoroom_rtp_forwarder_add_helper(publisher, host, video_port[2], video_pt[2], video_ssrc[2],
				srtp_suite, srtp_crypto, 2, TRUE, FALSE);
		}
		if(data_port > 0) {
			data_handle = janus_videoroom_rtp_forwarder_add_helper(publisher, host, data_port, 0, 0, 0, NULL, 0, FALSE, TRUE);
		}
		janus_mutex_unlock(&videoroom->mutex);
		response = json_object();
		json_t *rtp_stream = json_object();
		if(audio_handle > 0) {
			json_object_set_new(rtp_stream, "audio_stream_id", json_integer(audio_handle));
			json_object_set_new(rtp_stream, "audio", json_integer(audio_port));
		}
		if(video_handle[0] > 0 || video_handle[1] > 0 || video_handle[2] > 0) {
			/* Send a FIR to the new RTP forward publisher */
			char buf[20];
			janus_rtcp_fir((char *)&buf, 20, &publisher->fir_seq);
			JANUS_LOG(LOG_VERB, "New RTP forward publisher, sending FIR to %"SCNu64" (%s)\n", publisher->user_id, publisher->display ? publisher->display : "??");
			gateway->relay_rtcp(publisher->session->handle, 1, buf, 20);
			/* Send a PLI too, just in case... */
			janus_rtcp_pli((char *)&buf, 12);
			JANUS_LOG(LOG_VERB, "New RTP forward publisher, sending PLI to %"SCNu64" (%s)\n", publisher->user_id, publisher->display ? publisher->display : "??");
			gateway->relay_rtcp(publisher->session->handle, 1, buf, 12);
			/* Update the time of when we last sent a keyframe request */
			publisher->fir_latest = janus_get_monotonic_time();
			/* Done */
			if(video_handle[0] > 0) {
				json_object_set_new(rtp_stream, "video_stream_id", json_integer(video_handle[0]));
				json_object_set_new(rtp_stream, "video", json_integer(video_port[0]));
			}
			if(video_handle[1] > 0) {
				json_object_set_new(rtp_stream, "video_stream_id_2", json_integer(video_handle[1]));
				json_object_set_new(rtp_stream, "video_2", json_integer(video_port[1]));
			}
			if(video_handle[2] > 0) {
				json_object_set_new(rtp_stream, "video_stream_id_3", json_integer(video_handle[2]));
				json_object_set_new(rtp_stream, "video_3", json_integer(video_port[2]));
			}
		}
		if(data_handle > 0) {
			json_object_set_new(rtp_stream, "data_stream_id", json_integer(data_handle));
			json_object_set_new(rtp_stream, "data", json_integer(data_port));
		}
		/* These two unrefs are related to the message handling */
		janus_refcount_decrease(&publisher->ref);
		janus_refcount_decrease(&videoroom->ref);
		json_object_set_new(rtp_stream, "host", json_string(host));
		json_object_set_new(response, "publisher_id", json_integer(publisher_id));
		json_object_set_new(response, "rtp_stream", rtp_stream);
		json_object_set_new(response, "room", json_integer(room_id));
		json_object_set_new(response, "videoroom", json_string("rtp_forward"));
		goto plugin_response;
	} else if(!strcasecmp(request_text, "stop_rtp_forward")) {
		JANUS_VALIDATE_JSON_OBJECT(root, stop_rtp_forward_parameters,
			error_code, error_cause, TRUE,
			JANUS_VIDEOROOM_ERROR_MISSING_ELEMENT, JANUS_VIDEOROOM_ERROR_INVALID_ELEMENT);
		if(error_code != 0)
			goto plugin_response;
		json_t *room = json_object_get(root, "room");
		json_t *pub_id = json_object_get(root, "publisher_id");
		json_t *id = json_object_get(root, "stream_id");

		guint64 room_id = json_integer_value(room);
		guint64 publisher_id = json_integer_value(pub_id);
		guint32 stream_id = json_integer_value(id);
		janus_mutex_lock(&rooms_mutex);
		janus_videoroom *videoroom = NULL;
		error_code = janus_videoroom_access_room(root, TRUE, FALSE, &videoroom, error_cause, sizeof(error_cause));
		janus_mutex_unlock(&rooms_mutex);
		if(error_code != 0)
			goto plugin_response;
		janus_mutex_lock(&videoroom->mutex);
		janus_refcount_increase(&videoroom->ref);
		janus_videoroom_publisher *publisher = g_hash_table_lookup(videoroom->participants, &publisher_id);
		if(publisher == NULL) {
			janus_mutex_unlock(&videoroom->mutex);
			janus_refcount_decrease(&videoroom->ref);
			JANUS_LOG(LOG_ERR, "No such publisher (%"SCNu64")\n", publisher_id);
			error_code = JANUS_VIDEOROOM_ERROR_NO_SUCH_FEED;
			g_snprintf(error_cause, 512, "No such feed (%"SCNu64")", publisher_id);
			goto plugin_response;
		}
		janus_refcount_increase(&publisher->ref);	/* Just to handle the message now */
		janus_mutex_lock(&publisher->rtp_forwarders_mutex);
		if(!g_hash_table_remove(publisher->rtp_forwarders, GUINT_TO_POINTER(stream_id))) {
			janus_mutex_unlock(&publisher->rtp_forwarders_mutex);
			janus_refcount_decrease(&publisher->ref);
			janus_mutex_unlock(&videoroom->mutex);
			janus_refcount_decrease(&videoroom->ref);
			JANUS_LOG(LOG_ERR, "No such stream (%"SCNu32")\n", stream_id);
			error_code = JANUS_VIDEOROOM_ERROR_NO_SUCH_FEED;
			g_snprintf(error_cause, 512, "No such stream (%"SCNu32")", stream_id);
			goto plugin_response;
		}
		janus_mutex_unlock(&publisher->rtp_forwarders_mutex);
		janus_refcount_decrease(&publisher->ref);
		janus_mutex_unlock(&videoroom->mutex);
		janus_refcount_decrease(&videoroom->ref);
		response = json_object();
		json_object_set_new(response, "videoroom", json_string("stop_rtp_forward"));
		json_object_set_new(response, "room", json_integer(room_id));
		json_object_set_new(response, "publisher_id", json_integer(publisher_id));
		json_object_set_new(response, "stream_id", json_integer(stream_id));
		goto plugin_response;
	} else if(!strcasecmp(request_text, "exists")) {
		/* Check whether a given room exists or not, returns true/false */	
		JANUS_VALIDATE_JSON_OBJECT(root, room_parameters,
			error_code, error_cause, TRUE,
			JANUS_VIDEOROOM_ERROR_MISSING_ELEMENT, JANUS_VIDEOROOM_ERROR_INVALID_ELEMENT);
		if(error_code != 0)
			goto plugin_response;
		json_t *room = json_object_get(root, "room");
		guint64 room_id = json_integer_value(room);
		janus_mutex_lock(&rooms_mutex);
		gboolean room_exists = g_hash_table_contains(rooms, &room_id);
		janus_mutex_unlock(&rooms_mutex);
		response = json_object();
		json_object_set_new(response, "videoroom", json_string("success"));
		json_object_set_new(response, "room", json_integer(room_id));
		json_object_set_new(response, "exists", room_exists ? json_true() : json_false());
		goto plugin_response;
	} else if(!strcasecmp(request_text, "allowed")) {
		JANUS_LOG(LOG_VERB, "Attempt to edit the list of allowed participants in an existing videoroom room\n");
		JANUS_VALIDATE_JSON_OBJECT(root, allowed_parameters,
			error_code, error_cause, TRUE,
			JANUS_VIDEOROOM_ERROR_MISSING_ELEMENT, JANUS_VIDEOROOM_ERROR_INVALID_ELEMENT);
		if(error_code != 0)
			goto plugin_response;
		json_t *action = json_object_get(root, "action");
		json_t *room = json_object_get(root, "room");
		json_t *allowed = json_object_get(root, "allowed");
		const char *action_text = json_string_value(action);
		if(strcasecmp(action_text, "enable") && strcasecmp(action_text, "disable") &&
				strcasecmp(action_text, "add") && strcasecmp(action_text, "remove")) {
			JANUS_LOG(LOG_ERR, "Unsupported action '%s' (allowed)\n", action_text);
			error_code = JANUS_VIDEOROOM_ERROR_INVALID_ELEMENT;
			g_snprintf(error_cause, 512, "Unsupported action '%s' (allowed)", action_text);
			goto plugin_response;
		}
		guint64 room_id = json_integer_value(room);
		janus_mutex_lock(&rooms_mutex);
		janus_videoroom *videoroom = NULL;
		error_code = janus_videoroom_access_room(root, TRUE, FALSE, &videoroom, error_cause, sizeof(error_cause));
		if(error_code != 0) {
			janus_mutex_unlock(&rooms_mutex);
			goto plugin_response;
		}
		janus_refcount_increase(&videoroom->ref);
		janus_mutex_unlock(&rooms_mutex);
		/* A secret may be required for this action */
		JANUS_CHECK_SECRET(videoroom->room_secret, root, "secret", error_code, error_cause,
			JANUS_VIDEOROOM_ERROR_MISSING_ELEMENT, JANUS_VIDEOROOM_ERROR_INVALID_ELEMENT, JANUS_VIDEOROOM_ERROR_UNAUTHORIZED);
		if(error_code != 0) {
			janus_refcount_decrease(&videoroom->ref);
			goto plugin_response;
		}
		if(!strcasecmp(action_text, "enable")) {
			JANUS_LOG(LOG_VERB, "Enabling the check on allowed authorization tokens for room %"SCNu64"\n", room_id);
			videoroom->check_tokens = TRUE;
		} else if(!strcasecmp(action_text, "disable")) {
			JANUS_LOG(LOG_VERB, "Disabling the check on allowed authorization tokens for room %"SCNu64" (free entry)\n", room_id);
			videoroom->check_tokens = FALSE;
		} else {
			gboolean add = !strcasecmp(action_text, "add");
			if(allowed) {
				/* Make sure the "allowed" array only contains strings */
				gboolean ok = TRUE;
				if(json_array_size(allowed) > 0) {
					size_t i = 0;
					for(i=0; i<json_array_size(allowed); i++) {
						json_t *a = json_array_get(allowed, i);
						if(!a || !json_is_string(a)) {
							ok = FALSE;
							break;
						}
					}
				}
				if(!ok) {
					JANUS_LOG(LOG_ERR, "Invalid element in the allowed array (not a string)\n");
					error_code = JANUS_VIDEOROOM_ERROR_INVALID_ELEMENT;
					g_snprintf(error_cause, 512, "Invalid element in the allowed array (not a string)");
					janus_refcount_decrease(&videoroom->ref);
					goto plugin_response;
				}
				size_t i = 0;
				for(i=0; i<json_array_size(allowed); i++) {
					const char *token = json_string_value(json_array_get(allowed, i));
					if(add) {
						if(!g_hash_table_lookup(videoroom->allowed, token))
							g_hash_table_insert(videoroom->allowed, g_strdup(token), GINT_TO_POINTER(TRUE));
					} else {
						g_hash_table_remove(videoroom->allowed, token);
					}
				}
			}
		}
		/* Prepare response */
		response = json_object();
		json_object_set_new(response, "videoroom", json_string("success"));
		json_object_set_new(response, "room", json_integer(videoroom->room_id));
		json_t *list = json_array();
		if(strcasecmp(action_text, "disable")) {
			if(g_hash_table_size(videoroom->allowed) > 0) {
				GHashTableIter iter;
				gpointer key;
				g_hash_table_iter_init(&iter, videoroom->allowed);
				while(g_hash_table_iter_next(&iter, &key, NULL)) {
					char *token = key;
					json_array_append_new(list, json_string(token));
				}
			}
			json_object_set_new(response, "allowed", list);
		}
		/* Done */
		janus_refcount_decrease(&videoroom->ref);
		JANUS_LOG(LOG_VERB, "VideoRoom room allowed list updated\n");
		goto plugin_response;
	} else if(!strcasecmp(request_text, "kick")) {
		JANUS_LOG(LOG_VERB, "Attempt to kick a participant from an existing videoroom room\n");
		JANUS_VALIDATE_JSON_OBJECT(root, kick_parameters,
			error_code, error_cause, TRUE,
			JANUS_VIDEOROOM_ERROR_MISSING_ELEMENT, JANUS_VIDEOROOM_ERROR_INVALID_ELEMENT);
		if(error_code != 0)
			goto plugin_response;
		json_t *room = json_object_get(root, "room");
		json_t *id = json_object_get(root, "id");
		guint64 room_id = json_integer_value(room);
		janus_mutex_lock(&rooms_mutex);
		janus_videoroom *videoroom = NULL;
		error_code = janus_videoroom_access_room(root, TRUE, FALSE, &videoroom, error_cause, sizeof(error_cause));
		if(error_code != 0) {
			janus_mutex_unlock(&rooms_mutex);
			goto plugin_response;
		}
		janus_refcount_increase(&videoroom->ref);
		janus_mutex_lock(&videoroom->mutex);
		janus_mutex_unlock(&rooms_mutex);
		/* A secret may be required for this action */
		JANUS_CHECK_SECRET(videoroom->room_secret, root, "secret", error_code, error_cause,
			JANUS_VIDEOROOM_ERROR_MISSING_ELEMENT, JANUS_VIDEOROOM_ERROR_INVALID_ELEMENT, JANUS_VIDEOROOM_ERROR_UNAUTHORIZED);
		if(error_code != 0) {
			janus_mutex_unlock(&videoroom->mutex);
			janus_refcount_decrease(&videoroom->ref);
			goto plugin_response;
		}
		guint64 user_id = json_integer_value(id);
		janus_videoroom_publisher *participant = g_hash_table_lookup(videoroom->participants, &user_id);
		if(participant == NULL) {
			janus_mutex_unlock(&videoroom->mutex);
			janus_refcount_decrease(&videoroom->ref);
			JANUS_LOG(LOG_ERR, "No such user %"SCNu64" in room %"SCNu64"\n", user_id, room_id);
			error_code = JANUS_VIDEOROOM_ERROR_NO_SUCH_FEED;
			g_snprintf(error_cause, 512, "No such user %"SCNu64" in room %"SCNu64, user_id, room_id);
			goto plugin_response;
		}
		if(participant->kicked) {
			/* Already kicked */
			janus_mutex_unlock(&videoroom->mutex);
			janus_refcount_decrease(&videoroom->ref);
			response = json_object();
			json_object_set_new(response, "videoroom", json_string("success"));
			/* Done */
			goto plugin_response;
		}
		participant->kicked = TRUE;
		participant->session->started = FALSE;
		participant->audio_active = FALSE;
		participant->video_active = FALSE;
		participant->data_active = FALSE;
		/* Prepare an event for this */
		json_t *kicked = json_object();
		json_object_set_new(kicked, "videoroom", json_string("event"));
		json_object_set_new(kicked, "room", json_integer(participant->room->room_id));
		json_object_set_new(kicked, "leaving", json_string("ok"));
		json_object_set_new(kicked, "reason", json_string("kicked"));
		int ret = gateway->push_event(participant->session->handle, &janus_videoroom_plugin, NULL, kicked, NULL);
		JANUS_LOG(LOG_VERB, "  >> %d (%s)\n", ret, janus_get_api_error(ret));
		json_decref(kicked);
		janus_mutex_unlock(&videoroom->mutex);
		/* If this room requires valid private_id values, we can kick subscriptions too */
		if(videoroom->require_pvtid && participant->subscriptions != NULL) {
			/* Iterate on the subscriptions we know this user has */
			janus_mutex_lock(&participant->subscribers_mutex);
			GSList *s = participant->subscriptions;
			while(s) {
				janus_videoroom_subscriber *subscriber = (janus_videoroom_subscriber *)s->data;
				if(subscriber) {
					subscriber->kicked = TRUE;
					subscriber->audio = FALSE;
					subscriber->video = FALSE;
					subscriber->data = FALSE;
					/* FIXME We should also close the PeerConnection, but we risk race conditions if we do it here,
					 * so for now we mark the subscriber as kicked and prevent it from getting any media after this */
				}
				s = s->next;
			}
			janus_mutex_unlock(&participant->subscribers_mutex);
		}
		/* This publisher is leaving, tell everybody */
		janus_videoroom_leave_or_unpublish(participant, TRUE, TRUE);
		/* Tell the core to tear down the PeerConnection, hangup_media will do the rest */
		if(participant && participant->session)
			gateway->close_pc(participant->session->handle);
		JANUS_LOG(LOG_INFO, "Kicked user %"SCNu64" from room %"SCNu64"\n", user_id, room_id);
		/* Prepare response */
		response = json_object();
		json_object_set_new(response, "videoroom", json_string("success"));
		/* Done */
		janus_mutex_unlock(&videoroom->mutex);
		janus_refcount_decrease(&videoroom->ref);
		goto plugin_response;
	} else if(!strcasecmp(request_text, "listparticipants")) {
		/* List all participants in a room, specifying whether they're publishers or just attendees */	
		JANUS_VALIDATE_JSON_OBJECT(root, room_parameters,
			error_code, error_cause, TRUE,
			JANUS_VIDEOROOM_ERROR_MISSING_ELEMENT, JANUS_VIDEOROOM_ERROR_INVALID_ELEMENT);
		if(error_code != 0)
			goto plugin_response;
		json_t *room = json_object_get(root, "room");
		guint64 room_id = json_integer_value(room);
		janus_mutex_lock(&rooms_mutex);
		janus_videoroom *videoroom = NULL;
		error_code = janus_videoroom_access_room(root, FALSE, FALSE, &videoroom, error_cause, sizeof(error_cause));
		janus_mutex_unlock(&rooms_mutex);
		if(error_code != 0)
			goto plugin_response;
		janus_refcount_increase(&videoroom->ref);
		/* Return a list of all participants (whether they're publishing or not) */
		json_t *list = json_array();
		GHashTableIter iter;
		gpointer value;
		janus_mutex_lock(&videoroom->mutex);
		g_hash_table_iter_init(&iter, videoroom->participants);
		while (!g_atomic_int_get(&videoroom->destroyed) && g_hash_table_iter_next(&iter, NULL, &value)) {
			janus_videoroom_publisher *p = value;
			json_t *pl = json_object();
			json_object_set_new(pl, "id", json_integer(p->user_id));
			if(p->display)
				json_object_set_new(pl, "display", json_string(p->display));
			json_object_set_new(pl, "publisher", (p->sdp && p->session->started) ? json_true() : json_false());
			if((p->sdp && p->session->started)) {
				if(p->audio_level_extmap_id > 0)
					json_object_set_new(pl, "talking", p->talking ? json_true() : json_false());
				json_object_set_new(pl, "internal_audio_ssrc", json_integer(p->audio_ssrc));
				json_object_set_new(pl, "internal_video_ssrc", json_integer(p->video_ssrc));
			}
			json_array_append_new(list, pl);
		}
		janus_mutex_unlock(&videoroom->mutex);
		janus_refcount_decrease(&videoroom->ref);
		response = json_object();
		json_object_set_new(response, "videoroom", json_string("participants"));
		json_object_set_new(response, "room", json_integer(room_id));
		json_object_set_new(response, "participants", list);
		goto plugin_response;
	} else if(!strcasecmp(request_text, "listforwarders")) {
		/* List all forwarders in a room */	
		JANUS_VALIDATE_JSON_OBJECT(root, room_parameters,
			error_code, error_cause, TRUE,
			JANUS_VIDEOROOM_ERROR_MISSING_ELEMENT, JANUS_VIDEOROOM_ERROR_INVALID_ELEMENT);
		if(error_code != 0)
			goto plugin_response;
		json_t *room = json_object_get(root, "room");
		guint64 room_id = json_integer_value(room);
		janus_mutex_lock(&rooms_mutex);
		janus_videoroom *videoroom = g_hash_table_lookup(rooms, &room_id);
		if(videoroom == NULL) {
			JANUS_LOG(LOG_ERR, "No such room (%"SCNu64")\n", room_id);
			error_code = JANUS_VIDEOROOM_ERROR_NO_SUCH_ROOM;
			g_snprintf(error_cause, 512, "No such room (%"SCNu64")", room_id);
			janus_mutex_unlock(&rooms_mutex);
			goto plugin_response;
		}
		if(g_atomic_int_get(&videoroom->destroyed)) {
			JANUS_LOG(LOG_ERR, "No such room (%"SCNu64")\n", room_id);
			error_code = JANUS_VIDEOROOM_ERROR_NO_SUCH_ROOM;
			g_snprintf(error_cause, 512, "No such room (%"SCNu64")", room_id);
			janus_mutex_unlock(&rooms_mutex);
			goto plugin_response;
		}
		/* A secret may be required for this action */
		JANUS_CHECK_SECRET(videoroom->room_secret, root, "secret", error_code, error_cause,
			JANUS_VIDEOROOM_ERROR_MISSING_ELEMENT, JANUS_VIDEOROOM_ERROR_INVALID_ELEMENT, JANUS_VIDEOROOM_ERROR_UNAUTHORIZED);
		if(error_code != 0) {
			janus_mutex_unlock(&rooms_mutex);
			goto plugin_response;
		}
		/* Return a list of all forwarders */
		json_t *list = json_array();
		GHashTableIter iter;
		gpointer value;
		janus_mutex_lock(&videoroom->mutex);
		g_hash_table_iter_init(&iter, videoroom->participants);
		while (!g_atomic_int_get(&videoroom->destroyed) && g_hash_table_iter_next(&iter, NULL, &value)) {
			janus_videoroom_publisher *p = value;
			janus_mutex_lock(&p->rtp_forwarders_mutex);
			if(g_hash_table_size(p->rtp_forwarders) == 0) {
				janus_mutex_unlock(&p->rtp_forwarders_mutex);
				continue;
			}
			json_t *pl = json_object();
			json_object_set_new(pl, "publisher_id", json_integer(p->user_id));
			if(p->display)
				json_object_set_new(pl, "display", json_string(p->display));
			json_t *flist = json_array();
			GHashTableIter iter_f;
			gpointer key_f, value_f;			
			g_hash_table_iter_init(&iter_f, p->rtp_forwarders);
			while(g_hash_table_iter_next(&iter_f, &key_f, &value_f)) {				
				json_t *fl = json_object();
				guint32 rpk = GPOINTER_TO_UINT(key_f);
				janus_videoroom_rtp_forwarder *rpv = value_f;
				json_object_set_new(fl, "ip", json_string(inet_ntoa(rpv->serv_addr.sin_addr)));
				if(rpv->is_data) {
					json_object_set_new(fl, "data_stream_id", json_integer(rpk));
					json_object_set_new(fl, "port", json_integer(ntohs(rpv->serv_addr.sin_port)));
				} else if(rpv->is_video) {
					json_object_set_new(fl, "video_stream_id", json_integer(rpk));
					json_object_set_new(fl, "port", json_integer(ntohs(rpv->serv_addr.sin_port)));
					if(rpv->payload_type)
						json_object_set_new(fl, "pt", json_integer(rpv->payload_type));
					if(rpv->ssrc)
						json_object_set_new(fl, "ssrc", json_integer(rpv->ssrc));
					if(rpv->substream)
						json_object_set_new(fl, "substream", json_integer(rpv->substream));
				} else {
					json_object_set_new(fl, "audio_stream_id", json_integer(rpk));
					json_object_set_new(fl, "port", json_integer(ntohs(rpv->serv_addr.sin_port)));
					if(rpv->payload_type)
						json_object_set_new(fl, "pt", json_integer(rpv->payload_type));
					if(rpv->ssrc)
						json_object_set_new(fl, "ssrc", json_integer(rpv->ssrc));
				}
				if(rpv->is_srtp)
					json_object_set_new(fl, "srtp", json_true());
				json_array_append_new(flist, fl);
			}		
			janus_mutex_unlock(&p->rtp_forwarders_mutex);
			json_object_set_new(pl, "rtp_forwarder", flist);
			json_array_append_new(list, pl);
		}
		janus_mutex_unlock(&videoroom->mutex);
		janus_mutex_unlock(&rooms_mutex);
		response = json_object();
		json_object_set_new(response, "room", json_integer(room_id));
		json_object_set_new(response, "rtp_forwarders", list);
		goto plugin_response;
	} else if(!strcasecmp(request_text, "join") || !strcasecmp(request_text, "joinandconfigure")
			|| !strcasecmp(request_text, "configure") || !strcasecmp(request_text, "publish") || !strcasecmp(request_text, "unpublish")
			|| !strcasecmp(request_text, "start") || !strcasecmp(request_text, "pause") || !strcasecmp(request_text, "switch")
			|| !strcasecmp(request_text, "stop") || !strcasecmp(request_text, "leave")) {
		/* These messages are handled asynchronously */

		janus_videoroom_message *msg = g_malloc0(sizeof(janus_videoroom_message));
		if(msg == NULL) {
			JANUS_LOG(LOG_FATAL, "Memory error!\n");
			return janus_plugin_result_new(JANUS_PLUGIN_ERROR, "Memory error", NULL);
		}
		msg->handle = handle;
		msg->transaction = transaction;
		msg->message = root;
		msg->jsep = jsep;
		g_async_queue_push(messages, msg);

		return janus_plugin_result_new(JANUS_PLUGIN_OK_WAIT, NULL, NULL);
	} else {
		JANUS_LOG(LOG_VERB, "Unknown request '%s'\n", request_text);
		error_code = JANUS_VIDEOROOM_ERROR_INVALID_REQUEST;
		g_snprintf(error_cause, 512, "Unknown request '%s'", request_text);
	}

plugin_response:
		{
			if(error_code == 0 && !response) {
				error_code = JANUS_VIDEOROOM_ERROR_UNKNOWN_ERROR;
				g_snprintf(error_cause, 512, "Invalid response");
			}
			if(error_code != 0) {
				/* Prepare JSON error event */
				json_t *event = json_object();
				json_object_set_new(event, "videoroom", json_string("event"));
				json_object_set_new(event, "error_code", json_integer(error_code));
				json_object_set_new(event, "error", json_string(error_cause));
				response = event;
			}
			if(root != NULL)
				json_decref(root);
			if(jsep != NULL)
				json_decref(jsep);
			g_free(transaction);

			if(session != NULL)
				janus_refcount_decrease(&session->ref);
			return janus_plugin_result_new(JANUS_PLUGIN_OK, NULL, response);
		}

}

void janus_videoroom_setup_media(janus_plugin_session *handle) {
	JANUS_LOG(LOG_INFO, "[%s-%p] WebRTC media is now available\n", JANUS_VIDEOROOM_PACKAGE, handle);
	if(g_atomic_int_get(&stopping) || !g_atomic_int_get(&initialized))
		return;
	janus_mutex_lock(&sessions_mutex);
	janus_videoroom_session *session = janus_videoroom_lookup_session(handle);
	if(!session) {
		janus_mutex_unlock(&sessions_mutex);
		JANUS_LOG(LOG_ERR, "No session associated with this handle...\n");
		return;
	}
	if(g_atomic_int_get(&session->destroyed)) {
		janus_mutex_unlock(&sessions_mutex);
		return;
	}
	g_atomic_int_set(&session->hangingup, 0);

	/* Media relaying can start now */
	session->started = TRUE;
	if(session->participant) {
		/* If this is a publisher, notify all subscribers about the fact they can
		 * now subscribe; if this is a subscriber, instead, ask the publisher a FIR */
		if(session->participant_type == janus_videoroom_p_type_publisher) {
			janus_videoroom_publisher *participant = janus_videoroom_session_get_publisher(session);
			/* Notify all other participants that there's a new boy in town */
			json_t *list = json_array();
			json_t *pl = json_object();
			json_object_set_new(pl, "id", json_integer(participant->user_id));
			if(participant->display)
				json_object_set_new(pl, "display", json_string(participant->display));
			if(participant->audio)
				json_object_set_new(pl, "audio_codec", json_string(janus_videoroom_audiocodec_name(participant->acodec)));
			if(participant->video)
				json_object_set_new(pl, "video_codec", json_string(janus_videoroom_videocodec_name(participant->vcodec)));
			json_array_append_new(list, pl);
			json_t *pub = json_object();
			json_object_set_new(pub, "videoroom", json_string("event"));
			json_object_set_new(pub, "room", json_integer(participant->room->room_id));
			json_object_set_new(pub, "publishers", list);
			GHashTableIter iter;
			gpointer value;
			janus_videoroom *videoroom = participant->room;
			janus_mutex_lock(&videoroom->mutex);
			g_hash_table_iter_init(&iter, videoroom->participants);
			while (!g_atomic_int_get(&videoroom->destroyed) && g_hash_table_iter_next(&iter, NULL, &value)) {
				janus_videoroom_publisher *p = value;
				if(p == participant) {
					continue;	/* Skip the new publisher itself */
				}
				JANUS_LOG(LOG_VERB, "Notifying participant %"SCNu64" (%s)\n", p->user_id, p->display ? p->display : "??");
				int ret = gateway->push_event(p->session->handle, &janus_videoroom_plugin, NULL, pub, NULL);
				JANUS_LOG(LOG_VERB, "  >> %d (%s)\n", ret, janus_get_api_error(ret));
			}
			json_decref(pub);
			/* Also notify event handlers */
			if(notify_events && gateway->events_is_enabled()) {
				json_t *info = json_object();
				json_object_set_new(info, "event", json_string("published"));
				json_object_set_new(info, "room", json_integer(participant->room->room_id));
				json_object_set_new(info, "id", json_integer(participant->user_id));
				gateway->notify_event(&janus_videoroom_plugin, session->handle, info);
			}
			janus_mutex_unlock(&videoroom->mutex);
			janus_refcount_decrease(&participant->ref);
		} else if(session->participant_type == janus_videoroom_p_type_subscriber) {
			janus_videoroom_subscriber *s = (janus_videoroom_subscriber *)session->participant;
			if(s && s->feed) {
				janus_videoroom_publisher *p = s->feed;
				if(p && p->session) {
					/* Send a FIR */
					char buf[20];
					janus_rtcp_fir((char *)&buf, 20, &p->fir_seq);
					JANUS_LOG(LOG_VERB, "New subscriber available, sending FIR to %"SCNu64" (%s)\n", p->user_id, p->display ? p->display : "??");
					gateway->relay_rtcp(p->session->handle, 1, buf, 20);
					/* Send a PLI too, just in case... */
					janus_rtcp_pli((char *)&buf, 12);
					JANUS_LOG(LOG_VERB, "New subscriber available, sending PLI to %"SCNu64" (%s)\n", p->user_id, p->display ? p->display : "??");
					gateway->relay_rtcp(p->session->handle, 1, buf, 12);
					/* Also notify event handlers */
					if(notify_events && gateway->events_is_enabled()) {
						json_t *info = json_object();
						json_object_set_new(info, "event", json_string("subscribed"));
						json_object_set_new(info, "room", json_integer(p->room->room_id));
						json_object_set_new(info, "feed", json_integer(p->user_id));
						gateway->notify_event(&janus_videoroom_plugin, session->handle, info);
					}
				}
			}
		}
	}
	janus_mutex_unlock(&sessions_mutex);
}

void janus_videoroom_incoming_rtp(janus_plugin_session *handle, int video, char *buf, int len) {
	if(handle == NULL || g_atomic_int_get(&handle->stopped) || g_atomic_int_get(&stopping) || !g_atomic_int_get(&initialized) || !gateway)
		return;
	janus_videoroom_session *session = (janus_videoroom_session *)handle->plugin_handle;
	if(!session || g_atomic_int_get(&session->destroyed) || session->participant_type != janus_videoroom_p_type_publisher)
		return;
	janus_videoroom_publisher *participant = janus_videoroom_session_get_publisher_nodebug(session);
	if(participant == NULL)
		return;
	if(g_atomic_int_get(&participant->destroyed) || participant->kicked || participant->room == NULL) {
		janus_videoroom_publisher_dereference_nodebug(participant);
		return;
	}
	janus_videoroom *videoroom = participant->room;

	/* In case this is an audio packet and we're doing talk detection, check the audio level extension */
	if(!video && videoroom->audiolevel_event && participant->audio_active) {
		int level = 0;
		if(janus_rtp_header_extension_parse_audio_level(buf, len, participant->audio_level_extmap_id, &level) == 0) {
			participant->audio_dBov_sum += level;
			participant->audio_active_packets++;
			participant->audio_dBov_level = level;
			if(participant->audio_active_packets > 0 && participant->audio_active_packets == videoroom->audio_active_packets) {
				gboolean notify_talk_event = FALSE;
				if((float)participant->audio_dBov_sum/(float)participant->audio_active_packets < videoroom->audio_level_average) {
					/* Participant talking, should we notify all participants? */
					if(!participant->talking)
						notify_talk_event = TRUE;
					participant->talking = TRUE;
				} else {
					/* Participant not talking anymore, should we notify all participants? */
					if(participant->talking)
						notify_talk_event = TRUE;
					participant->talking = FALSE;
				}
				participant->audio_active_packets = 0;
				participant->audio_dBov_sum = 0;
				/* Only notify in case of state changes */
				if(notify_talk_event) {
					janus_mutex_lock(&videoroom->mutex);
					json_t *event = json_object();
					json_object_set_new(event, "videoroom", json_string(participant->talking ? "talking" : "stopped-talking"));
					json_object_set_new(event, "room", json_integer(videoroom->room_id));
					json_object_set_new(event, "id", json_integer(participant->user_id));
					janus_videoroom_notify_participants(participant, event);
					json_decref(event);
					janus_mutex_unlock(&videoroom->mutex);
					/* Also notify event handlers */
					if(notify_events && gateway->events_is_enabled()) {
						json_t *info = json_object();
						json_object_set_new(info, "videoroom", json_string(participant->talking ? "talking" : "stopped-talking"));
						json_object_set_new(info, "room", json_integer(videoroom->room_id));
						json_object_set_new(info, "id", json_integer(participant->user_id));
						gateway->notify_event(&janus_videoroom_plugin, session->handle, info);
					}
				}
			}
		}
	}

	if((!video && participant->audio_active) || (video && participant->video_active)) {
		janus_rtp_header *rtp = (janus_rtp_header *)buf;
		uint32_t ssrc = ntohl(rtp->ssrc);
		int sc = -1;
		/* Check if we're simulcasting, and if so, keep track of the "layer" */
		if(video && participant->ssrc[0] != 0) {
			if(ssrc == participant->ssrc[0])
				sc = 0;
			else if(ssrc == participant->ssrc[1])
				sc = 1;
			else if(ssrc == participant->ssrc[2])
				sc = 2;
		} else {
			/* Set the SSRC of the publisher */
			rtp->ssrc = htonl(video ? participant->video_ssrc : participant->audio_ssrc);
		}
		/* Set the payload type of the publisher */
		rtp->type = video ? participant->video_pt : participant->audio_pt;
		/* Forward RTP to the appropriate port for the rtp_forwarders associated with this publisher, if there are any */
		janus_mutex_lock(&participant->rtp_forwarders_mutex);
		if(participant->srtp_contexts && g_hash_table_size(participant->srtp_contexts) > 0) {
			GHashTableIter iter;
			gpointer value;
			g_hash_table_iter_init(&iter, participant->srtp_contexts);
			while(g_hash_table_iter_next(&iter, NULL, &value)) {
				janus_videoroom_srtp_context *srtp_ctx = (janus_videoroom_srtp_context *)value;
				srtp_ctx->slen = 0;
			}
		}
		GHashTableIter iter;
		gpointer value;
		g_hash_table_iter_init(&iter, participant->rtp_forwarders);
		while(participant->udp_sock > 0 && g_hash_table_iter_next(&iter, NULL, &value)) {
			janus_videoroom_rtp_forwarder *rtp_forward = (janus_videoroom_rtp_forwarder *)value;
			/* Check if payload type and/or SSRC need to be overwritten for this forwarder */
			int pt = rtp->type;
			uint32_t ssrc = ntohl(rtp->ssrc);
			if(rtp_forward->payload_type > 0)
				rtp->type = rtp_forward->payload_type;
			if(rtp_forward->ssrc > 0)
				rtp->ssrc = htonl(rtp_forward->ssrc);
			if((video && rtp_forward->is_video && (sc == -1 || rtp_forward->substream == sc)) ||
					(!video && !rtp_forward->is_video && !rtp_forward->is_data)) {
				/* Check if this is an RTP or SRTP forwarder */
				if(!rtp_forward->is_srtp) {
					/* Plain RTP */
					if(sendto(participant->udp_sock, buf, len, 0, (struct sockaddr*)&rtp_forward->serv_addr, sizeof(rtp_forward->serv_addr)) < 0) {
						JANUS_LOG(LOG_HUGE, "Error forwarding RTP %s packet for %s... %s (len=%d)...\n",
							(video ? "video" : "audio"), participant->display, strerror(errno), len);
					}
				} else {
					/* SRTP: check if we already encrypted the packet before */
					if(rtp_forward->srtp_ctx->slen == 0) {
						memcpy(&rtp_forward->srtp_ctx->sbuf, buf, len);
						int protected = len;
						int res = srtp_protect(rtp_forward->srtp_ctx->ctx, &rtp_forward->srtp_ctx->sbuf, &protected);
						if(res != srtp_err_status_ok) {
							janus_rtp_header *header = (janus_rtp_header *)&rtp_forward->srtp_ctx->sbuf;
							guint32 timestamp = ntohl(header->timestamp);
							guint16 seq = ntohs(header->seq_number);
							JANUS_LOG(LOG_ERR, "Error encrypting %s packet for %s... %s (len=%d-->%d, ts=%"SCNu32", seq=%"SCNu16")...\n",
								(video ? "Video" : "Audio"), participant->display, janus_srtp_error_str(res), len, protected, timestamp, seq);
						} else {
							rtp_forward->srtp_ctx->slen = protected;
						}
					}
					if(rtp_forward->srtp_ctx->slen > 0 && sendto(participant->udp_sock, rtp_forward->srtp_ctx->sbuf, rtp_forward->srtp_ctx->slen, 0, (struct sockaddr*)&rtp_forward->serv_addr, sizeof(rtp_forward->serv_addr)) < 0) {
						JANUS_LOG(LOG_HUGE, "Error forwarding SRTP %s packet for %s... %s (len=%d)...\n",
							(video ? "video" : "audio"), participant->display, strerror(errno), rtp_forward->srtp_ctx->slen);
					}
				}
			}
			/* Restore original values of payload type and SSRC before going on */
			rtp->type = pt;
			rtp->ssrc = htonl(ssrc);
		}
		janus_mutex_unlock(&participant->rtp_forwarders_mutex);
		if(sc < 1) {
			/* Save the frame if we're recording
			 * FIXME: for video, we're currently only recording the base substream, when simulcasting */
			janus_recorder_save_frame(video ? participant->vrc : participant->arc, buf, len);
		}
		/* Done, relay it */
		janus_videoroom_rtp_relay_packet packet;
		packet.data = rtp;
		packet.length = len;
		packet.is_video = video;
		packet.svc = FALSE;
		if(video && videoroom->do_svc) {
			/* We're doing SVC: let's parse this packet to see which layers are there */
			int plen = 0;
			char *payload = janus_rtp_payload(buf, len, &plen);
			if(payload == NULL)
				return;
			uint8_t pbit = 0, dbit = 0, ubit = 0, bbit = 0, ebit = 0;
			int found = 0, spatial_layer = 0, temporal_layer = 0;
			if(janus_vp9_parse_svc(payload, plen, &found, &spatial_layer, &temporal_layer, &pbit, &dbit, &ubit, &bbit, &ebit) == 0) {
				if(found) {
					packet.svc = TRUE;
					packet.spatial_layer = spatial_layer;
					packet.temporal_layer = temporal_layer;
					packet.pbit = pbit;
					packet.dbit = dbit;
					packet.ubit = ubit;
					packet.bbit = bbit;
					packet.ebit = ebit;
				}
			}
		}
		packet.ssrc[0] = (sc != -1 ? participant->ssrc[0] : 0);
		packet.ssrc[1] = (sc != -1 ? participant->ssrc[1] : 0);
		packet.ssrc[2] = (sc != -1 ? participant->ssrc[2] : 0);
		/* Backup the actual timestamp and sequence number set by the publisher, in case switching is involved */
		packet.timestamp = ntohl(packet.data->timestamp);
		packet.seq_number = ntohs(packet.data->seq_number);
		/* Go: some viewers may decide to drop the packet, but that's up to them */
		janus_mutex_lock_nodebug(&participant->subscribers_mutex);
		g_slist_foreach(participant->subscribers, janus_videoroom_relay_rtp_packet, &packet);
		janus_mutex_unlock_nodebug(&participant->subscribers_mutex);

		/* Check if we need to send any REMB, FIR or PLI back to this publisher */
		if(video && participant->video_active) {
			/* Did we send a REMB already, or is it time to send one? */
			gboolean send_remb = FALSE;
			if(participant->remb_latest == 0 && participant->remb_startup > 0) {
				/* Still in the starting phase, send the ramp-up REMB feedback */
				send_remb = TRUE;
			} else if(participant->remb_latest > 0 && janus_get_monotonic_time()-participant->remb_latest >= 5*G_USEC_PER_SEC) {
				/* 5 seconds have passed since the last REMB, send a new one */
				send_remb = TRUE;
			}
			
			if(send_remb && participant->bitrate) {
				/* We send a few incremental REMB messages at startup */
				uint32_t bitrate = participant->bitrate;
				if(participant->remb_startup > 0) {
					bitrate = bitrate/participant->remb_startup;
					participant->remb_startup--;
				}
				JANUS_LOG(LOG_VERB, "Sending REMB (%s, %"SCNu32")\n", participant->display, bitrate);
				char rtcpbuf[24];
				janus_rtcp_remb((char *)(&rtcpbuf), 24, bitrate);
				gateway->relay_rtcp(handle, video, rtcpbuf, 24);
				if(participant->remb_startup == 0)
					participant->remb_latest = janus_get_monotonic_time();
			}
			/* Generate FIR/PLI too, if needed */
			if(video && participant->video_active && (participant->room->fir_freq > 0)) {
				/* We generate RTCP every tot seconds/frames */
				gint64 now = janus_get_monotonic_time();
				/* First check if this is a keyframe, though: if so, we reset the timer */
				int plen = 0;
				char *payload = janus_rtp_payload(buf, len, &plen);
				if(payload == NULL)
					return;
				if(participant->vcodec == JANUS_VIDEOROOM_VP8) {
					if(janus_vp8_is_keyframe(payload, plen))
						participant->fir_latest = now;
				} else if(participant->vcodec == JANUS_VIDEOROOM_VP9) {
					if(janus_vp9_is_keyframe(payload, plen))
						participant->fir_latest = now;
				} else if(participant->vcodec == JANUS_VIDEOROOM_H264) {
					if(janus_h264_is_keyframe(payload, plen))
						participant->fir_latest = now;
				}
				if((now-participant->fir_latest) >= ((gint64)participant->room->fir_freq*G_USEC_PER_SEC)) {
					/* FIXME We send a FIR every tot seconds */
					participant->fir_latest = now;
					char rtcpbuf[24];
					janus_rtcp_fir((char *)&rtcpbuf, 20, &participant->fir_seq);
					JANUS_LOG(LOG_VERB, "Sending FIR to %"SCNu64" (%s)\n", participant->user_id, participant->display ? participant->display : "??");
					gateway->relay_rtcp(handle, video, rtcpbuf, 20);
					/* Send a PLI too, just in case... */
					janus_rtcp_pli((char *)&rtcpbuf, 12);
					JANUS_LOG(LOG_VERB, "Sending PLI to %"SCNu64" (%s)\n", participant->user_id, participant->display ? participant->display : "??");
					gateway->relay_rtcp(handle, video, rtcpbuf, 12);
				}
			}
		}
		janus_mutex_unlock(&participant->subscribers_mutex);
	}
	janus_videoroom_publisher_dereference_nodebug(participant);
}

void janus_videoroom_incoming_rtcp(janus_plugin_session *handle, int video, char *buf, int len) {
	if(g_atomic_int_get(&stopping) || !g_atomic_int_get(&initialized))
		return;
	janus_videoroom_session *session = (janus_videoroom_session *)handle->plugin_handle;	
	if(!session) {
		JANUS_LOG(LOG_ERR, "No session associated with this handle...\n");
		return;
	}
	if(g_atomic_int_get(&session->destroyed))
		return;
	if(session->participant_type == janus_videoroom_p_type_subscriber) {
		/* A subscriber sent some RTCP, check what it is and if we need to forward it to the publisher */
		janus_videoroom_subscriber *s = (janus_videoroom_subscriber *)session->participant;
		if(s == NULL || g_atomic_int_get(&s->destroyed))
			return;
		if(!s->video)
			return;	/* The only feedback we handle is video related anyway... */
		if(janus_rtcp_has_fir(buf, len)) {
			/* We got a FIR, forward it to the publisher */
			if(s->feed) {
				janus_videoroom_publisher *p = s->feed;
				if(p && p->session) {
					char rtcpbuf[20];
					janus_rtcp_fir((char *)&rtcpbuf, 20, &p->fir_seq);
					JANUS_LOG(LOG_VERB, "Got a FIR from a subscriber, forwarding it to %"SCNu64" (%s)\n", p->user_id, p->display ? p->display : "??");
					gateway->relay_rtcp(p->session->handle, 1, rtcpbuf, 20);
					/* Update the time of when we last sent a keyframe request */
					p->fir_latest = janus_get_monotonic_time();
				}
			}
		}
		if(janus_rtcp_has_pli(buf, len)) {
			/* We got a PLI, forward it to the publisher */
			if(s->feed) {
				janus_videoroom_publisher *p = s->feed;
				if(p && p->session) {
					char rtcpbuf[12];
					janus_rtcp_pli((char *)&rtcpbuf, 12);
					JANUS_LOG(LOG_VERB, "Got a PLI from a subscriber, forwarding it to %"SCNu64" (%s)\n", p->user_id, p->display ? p->display : "??");
					gateway->relay_rtcp(p->session->handle, 1, rtcpbuf, 12);
					/* Update the time of when we last sent a keyframe request */
					p->fir_latest = janus_get_monotonic_time();
				}
			}
		}
		uint32_t bitrate = janus_rtcp_get_remb(buf, len);
		if(bitrate > 0) {
			/* FIXME We got a REMB from this subscriber, should we do something about it? */
		}
	}
}

void janus_videoroom_incoming_data(janus_plugin_session *handle, char *buf, int len) {
	if(handle == NULL || g_atomic_int_get(&handle->stopped) || g_atomic_int_get(&stopping) || !g_atomic_int_get(&initialized) || !gateway)
		return;
	if(buf == NULL || len <= 0)
		return;
	janus_videoroom_session *session = (janus_videoroom_session *)handle->plugin_handle;
	if(!session || g_atomic_int_get(&session->destroyed) || session->participant_type != janus_videoroom_p_type_publisher)
		return;
	janus_videoroom_publisher *participant = janus_videoroom_session_get_publisher_nodebug(session);
	if(participant == NULL)
		return;
	if(g_atomic_int_get(&participant->destroyed) || !participant->data_active || participant->kicked) {
		janus_videoroom_publisher_dereference_nodebug(participant);
		return;
	}
	/* Any forwarder involved? */
	janus_mutex_lock(&participant->rtp_forwarders_mutex);
	/* Forward RTP to the appropriate port for the rtp_forwarders associated with this publisher, if there are any */
	GHashTableIter iter;
	gpointer value;
	g_hash_table_iter_init(&iter, participant->rtp_forwarders);
	while(participant->udp_sock > 0 && g_hash_table_iter_next(&iter, NULL, &value)) {
		janus_videoroom_rtp_forwarder* rtp_forward = (janus_videoroom_rtp_forwarder*)value;
		if(rtp_forward->is_data) {
			if(sendto(participant->udp_sock, buf, len, 0, (struct sockaddr*)&rtp_forward->serv_addr, sizeof(rtp_forward->serv_addr)) < 0) {
				JANUS_LOG(LOG_HUGE, "Error forwarding data packet for %s... %s (len=%d)...\n",
					participant->display, strerror(errno), len);
			}
		}
	}
	janus_mutex_unlock(&participant->rtp_forwarders_mutex);
	/* Get a string out of the data */
	char *text = g_malloc0(len+1);
	memcpy(text, buf, len);
	*(text+len) = '\0';
	JANUS_LOG(LOG_VERB, "Got a DataChannel message (%zu bytes) to forward: %s\n", strlen(text), text);
	/* Save the message if we're recording */
	janus_recorder_save_frame(participant->drc, text, strlen(text));
	/* Relay to all subscribers */
	janus_mutex_lock_nodebug(&participant->subscribers_mutex);
	g_slist_foreach(participant->subscribers, janus_videoroom_relay_data_packet, text);
	janus_mutex_unlock_nodebug(&participant->subscribers_mutex);
	g_free(text);
	janus_videoroom_publisher_dereference_nodebug(participant);
}

void janus_videoroom_slow_link(janus_plugin_session *handle, int uplink, int video) {
	/* The core is informing us that our peer got too many NACKs, are we pushing media too hard? */
	if(handle == NULL || g_atomic_int_get(&handle->stopped) || g_atomic_int_get(&stopping) || !g_atomic_int_get(&initialized) || !gateway)
		return;
	janus_mutex_lock(&sessions_mutex);
	janus_videoroom_session *session = janus_videoroom_lookup_session(handle);
	if(!session || g_atomic_int_get(&session->destroyed) || !session->participant) {
		janus_mutex_unlock(&sessions_mutex);
		return;
	}
	janus_refcount_increase(&session->ref);
	janus_mutex_unlock(&sessions_mutex);
	/* Check if it's an uplink (publisher) or downlink (viewer) issue */
	if(session->participant_type == janus_videoroom_p_type_publisher) {
		if(!uplink) {
			janus_videoroom_publisher *publisher = janus_videoroom_session_get_publisher(session);
			if(publisher == NULL || g_atomic_int_get(&publisher->destroyed)) {
				janus_refcount_decrease(&session->ref);
				janus_refcount_decrease(&publisher->ref);
				return;
			}
			/* Send an event on the handle to notify the application: it's
			 * up to the application to then choose a policy and enforce it */
			json_t *event = json_object();
			json_object_set_new(event, "videoroom", json_string("slow_link"));
			/* Also add info on what the current bitrate cap is */
			uint32_t bitrate = publisher->bitrate;
			json_object_set_new(event, "current-bitrate", json_integer(bitrate));
			gateway->push_event(session->handle, &janus_videoroom_plugin, NULL, event, NULL);
			json_decref(event);
			janus_refcount_decrease(&publisher->ref);
		} else {
			JANUS_LOG(LOG_WARN, "Got a slow uplink on a VideoRoom publisher? Weird, because it doesn't receive media...\n");
		}
	} else if(session->participant_type == janus_videoroom_p_type_subscriber) {
		if(uplink) {
			janus_videoroom_subscriber *viewer = (janus_videoroom_subscriber *)session->participant;
			if(viewer == NULL || g_atomic_int_get(&viewer->destroyed)) {
				janus_refcount_decrease(&session->ref);
				return;
			}
			/* Send an event on the handle to notify the application: it's
			 * up to the application to then choose a policy and enforce it */
			json_t *event = json_object();
			json_object_set_new(event, "videoroom", json_string("slow_link"));
			gateway->push_event(session->handle, &janus_videoroom_plugin, NULL, event, NULL);
			json_decref(event);
		} else {
			JANUS_LOG(LOG_WARN, "Got a slow downlink on a VideoRoom viewer? Weird, because it doesn't send media...\n");
		}
	}
	janus_refcount_decrease(&session->ref);
}

static void janus_videoroom_recorder_create(janus_videoroom_publisher *participant, gboolean audio, gboolean video, gboolean data) {
	char filename[255];
	gint64 now = janus_get_real_time();
	if(audio) {
		memset(filename, 0, 255);
		if(participant->recording_base) {
			/* Use the filename and path we have been provided */
			g_snprintf(filename, 255, "%s-audio", participant->recording_base);
			participant->arc = janus_recorder_create(participant->room->rec_dir,
				janus_videoroom_audiocodec_name(participant->acodec), filename);
			if(participant->arc == NULL) {
				JANUS_LOG(LOG_ERR, "Couldn't open an audio recording file for this publisher!\n");
			}
		} else {
			/* Build a filename */
			g_snprintf(filename, 255, "videoroom-%"SCNu64"-user-%"SCNu64"-%"SCNi64"-audio",
				participant->room->room_id, participant->user_id, now);
			participant->arc = janus_recorder_create(participant->room->rec_dir,
				janus_videoroom_audiocodec_name(participant->acodec), filename);
			if(participant->arc == NULL) {
				JANUS_LOG(LOG_ERR, "Couldn't open an audio recording file for this publisher!\n");
			}
		}
	}
	if(video) {
		memset(filename, 0, 255);
		if(participant->recording_base) {
			/* Use the filename and path we have been provided */
			g_snprintf(filename, 255, "%s-video", participant->recording_base);
			participant->vrc = janus_recorder_create(participant->room->rec_dir,
				janus_videoroom_videocodec_name(participant->vcodec), filename);
			if(participant->vrc == NULL) {
				JANUS_LOG(LOG_ERR, "Couldn't open an video recording file for this publisher!\n");
			}
		} else {
			/* Build a filename */
			g_snprintf(filename, 255, "videoroom-%"SCNu64"-user-%"SCNu64"-%"SCNi64"-video",
				participant->room->room_id, participant->user_id, now);
			participant->vrc = janus_recorder_create(participant->room->rec_dir,
				janus_videoroom_videocodec_name(participant->vcodec), filename);
			if(participant->vrc == NULL) {
				JANUS_LOG(LOG_ERR, "Couldn't open an video recording file for this publisher!\n");
			}
		}
	}
	if(data) {
		memset(filename, 0, 255);
		if(participant->recording_base) {
			/* Use the filename and path we have been provided */
			g_snprintf(filename, 255, "%s-data", participant->recording_base);
			participant->drc = janus_recorder_create(participant->room->rec_dir,
				"text", filename);
			if(participant->drc == NULL) {
				JANUS_LOG(LOG_ERR, "Couldn't open an data recording file for this publisher!\n");
			}
		} else {
			/* Build a filename */
			g_snprintf(filename, 255, "videoroom-%"SCNu64"-user-%"SCNu64"-%"SCNi64"-data",
				participant->room->room_id, participant->user_id, now);
			participant->drc = janus_recorder_create(participant->room->rec_dir,
				"text", filename);
			if(participant->drc == NULL) {
				JANUS_LOG(LOG_ERR, "Couldn't open an data recording file for this publisher!\n");
			}
		}
	}
}

static void janus_videoroom_recorder_close(janus_videoroom_publisher *participant) {
	if(participant->arc) {
		janus_recorder_close(participant->arc);
		JANUS_LOG(LOG_INFO, "Closed audio recording %s\n", participant->arc->filename ? participant->arc->filename : "??");
		janus_recorder_destroy(participant->arc);
	}
	participant->arc = NULL;
	if(participant->vrc) {
		janus_recorder_close(participant->vrc);
		JANUS_LOG(LOG_INFO, "Closed video recording %s\n", participant->vrc->filename ? participant->vrc->filename : "??");
		janus_recorder_destroy(participant->vrc);
	}
	participant->vrc = NULL;
	if(participant->drc) {
		janus_recorder_close(participant->drc);
		JANUS_LOG(LOG_INFO, "Closed data recording %s\n", participant->drc->filename ? participant->drc->filename : "??");
		janus_recorder_destroy(participant->drc);
	}
	participant->drc = NULL;
}

void janus_videoroom_hangup_media(janus_plugin_session *handle) {
	JANUS_LOG(LOG_INFO, "[%s-%p] No WebRTC media anymore; %p %p\n", JANUS_VIDEOROOM_PACKAGE, handle, handle->gateway_handle, handle->plugin_handle);
	janus_mutex_lock(&sessions_mutex);
	janus_videoroom_hangup_media_internal(handle);
	janus_mutex_unlock(&sessions_mutex);
}

static void janus_videoroom_hangup_media_internal(janus_plugin_session *handle) {
	if(g_atomic_int_get(&stopping) || !g_atomic_int_get(&initialized))
		return;
	janus_videoroom_session *session = janus_videoroom_lookup_session(handle);
	if(!session) {
		JANUS_LOG(LOG_ERR, "No session associated with this handle...\n");
		return;
	}
	session->started = FALSE;
	if(g_atomic_int_get(&session->destroyed)) {
		return;
	}
	if(g_atomic_int_add(&session->hangingup, 1)) {
		return;
	}
	/* Send an event to the browser and tell the PeerConnection is over */
	if(session->participant_type == janus_videoroom_p_type_publisher) {
		/* This publisher just 'unpublished' */
		janus_videoroom_publisher *participant = janus_videoroom_session_get_publisher(session);
		/* Get rid of the recorders, if available */
		janus_mutex_lock(&participant->rec_mutex);
		g_free(participant->recording_base);
		janus_videoroom_recorder_close(participant);
		janus_mutex_unlock(&participant->rec_mutex);
		/* Use subscribers_mutex to protect fields used in janus_videoroom_incoming_rtp */
		janus_mutex_lock(&participant->subscribers_mutex);
		g_free(participant->sdp);
		participant->sdp = NULL;
		participant->firefox = FALSE;
		participant->audio_active = FALSE;
		participant->video_active = FALSE;
		participant->data_active = FALSE;
		participant->audio_active_packets = 0;
		participant->audio_dBov_sum = 0;
		participant->audio_dBov_level = 0;
		participant->talking = FALSE;
		participant->remb_startup = 4;
		participant->remb_latest = 0;
		participant->fir_latest = 0;
		participant->fir_seq = 0;
		while(participant->subscribers) {
			janus_videoroom_subscriber *s = (janus_videoroom_subscriber *)participant->subscribers->data;
			if(s) {
				participant->subscribers = g_slist_remove(participant->subscribers, s);
				janus_refcount_decrease(&participant->session->ref);
				if(s->feed)
					g_clear_pointer(&s->feed, janus_videoroom_publisher_dereference);
				if(s->room)
					g_clear_pointer(&s->room, janus_videoroom_room_dereference);
				janus_refcount_decrease(&s->ref);
			}
		}
		janus_mutex_unlock(&participant->subscribers_mutex);
		janus_videoroom_leave_or_unpublish(participant, FALSE, FALSE);
		/* Also notify event handlers */
		if(participant->room && gateway->events_is_enabled()) {
			json_t *info = json_object();
			json_object_set_new(info, "event", json_string("unpublished"));
			json_object_set_new(info, "room", json_integer(participant->room->room_id));
			json_object_set_new(info, "id", json_integer(participant->user_id));
			gateway->notify_event(&janus_videoroom_plugin, handle, info);
		}
		janus_refcount_decrease(&participant->ref);
	} else if(session->participant_type == janus_videoroom_p_type_subscriber) {
		/* Get rid of subscriber */
		janus_videoroom_subscriber *subscriber = (janus_videoroom_subscriber *)session->participant;
		if(subscriber) {
			subscriber->paused = TRUE;
			janus_videoroom_publisher *publisher = subscriber->feed;
			if(publisher != NULL) {
				janus_mutex_lock(&publisher->subscribers_mutex);
				publisher->subscribers = g_slist_remove(publisher->subscribers, subscriber);
				if(subscriber->pvt_id > 0) {
					janus_videoroom_publisher *owner = g_hash_table_lookup(publisher->room->private_ids, GUINT_TO_POINTER(subscriber->pvt_id));
					if(owner != NULL) {
						/* Note: we should refcount these subscription-publisher mappings as well */
						owner->subscriptions = g_slist_remove(owner->subscriptions, subscriber);
					}
				}
				/* Also notify event handlers */
				if(notify_events && gateway->events_is_enabled()) {
					json_t *info = json_object();
					json_object_set_new(info, "event", json_string("unsubscribed"));
					json_object_set_new(info, "room", json_integer(publisher->room->room_id));
					json_object_set_new(info, "feed", json_integer(publisher->user_id));
					gateway->notify_event(&janus_videoroom_plugin, session->handle, info);
				}
				janus_mutex_unlock(&publisher->subscribers_mutex);
				janus_refcount_decrease(&publisher->session->ref);
				if(subscriber->feed)
					g_clear_pointer(&subscriber->feed, janus_videoroom_publisher_dereference);
				if(subscriber->room)
					g_clear_pointer(&subscriber->room, janus_videoroom_room_dereference);
				janus_refcount_decrease(&subscriber->ref);
			}
		}
		/* TODO Should we close the handle as well? */
	}
}

/* Thread to handle incoming messages */
static void *janus_videoroom_handler(void *data) {
	JANUS_LOG(LOG_VERB, "Joining VideoRoom handler thread\n");
	janus_videoroom_message *msg = NULL;
	int error_code = 0;
	char error_cause[512];
	json_t *root = NULL;
	while(g_atomic_int_get(&initialized) && !g_atomic_int_get(&stopping)) {
		msg = g_async_queue_pop(messages);
		if(msg == &exit_message)
			break;
		if(msg->handle == NULL) {
			janus_videoroom_message_free(msg);
			continue;
		}
		janus_videoroom *videoroom = NULL;
		janus_videoroom_publisher *participant = NULL;
		janus_mutex_lock(&sessions_mutex);
		janus_videoroom_session *session = janus_videoroom_lookup_session(msg->handle);
		if(!session) {
			janus_mutex_unlock(&sessions_mutex);
			JANUS_LOG(LOG_ERR, "No session associated with this handle...\n");
			janus_videoroom_message_free(msg);
			continue;
		}
		if(g_atomic_int_get(&session->destroyed)) {
			janus_mutex_unlock(&sessions_mutex);
			janus_videoroom_message_free(msg);
			continue;
		}
		janus_mutex_unlock(&sessions_mutex);
		/* Handle request */
		error_code = 0;
		root = NULL;
		if(msg->message == NULL) {
			JANUS_LOG(LOG_ERR, "No message??\n");
			error_code = JANUS_VIDEOROOM_ERROR_NO_MESSAGE;
			g_snprintf(error_cause, 512, "%s", "No message??");
			goto error;
		}
		root = msg->message;
		/* Get the request first */
		JANUS_VALIDATE_JSON_OBJECT(root, request_parameters,
			error_code, error_cause, TRUE,
			JANUS_VIDEOROOM_ERROR_MISSING_ELEMENT, JANUS_VIDEOROOM_ERROR_INVALID_ELEMENT);
		if(error_code != 0)
			goto error;
		json_t *request = json_object_get(root, "request");
		const char *request_text = json_string_value(request);
		json_t *event = NULL;
		gboolean sdp_update = FALSE;
		if(json_object_get(msg->jsep, "update") != NULL)
			sdp_update = json_is_true(json_object_get(msg->jsep, "update"));
		/* 'create' and 'destroy' are handled synchronously: what kind of participant is this session referring to? */
		if(session->participant_type == janus_videoroom_p_type_none) {
			JANUS_LOG(LOG_VERB, "Configuring new participant\n");
			/* Not configured yet, we need to do this now */
			if(strcasecmp(request_text, "join") && strcasecmp(request_text, "joinandconfigure")) {
				JANUS_LOG(LOG_ERR, "Invalid request on unconfigured participant\n");
				error_code = JANUS_VIDEOROOM_ERROR_JOIN_FIRST;
				g_snprintf(error_cause, 512, "Invalid request on unconfigured participant");
				goto error;
			}
			JANUS_VALIDATE_JSON_OBJECT(root, join_parameters,
				error_code, error_cause, TRUE,
				JANUS_VIDEOROOM_ERROR_MISSING_ELEMENT, JANUS_VIDEOROOM_ERROR_INVALID_ELEMENT);
			if(error_code != 0)
				goto error;
			janus_mutex_lock(&rooms_mutex);
			error_code = janus_videoroom_access_room(root, FALSE, TRUE, &videoroom, error_cause, sizeof(error_cause));
			janus_mutex_unlock(&rooms_mutex);
			if(error_code != 0)
				goto error;
			janus_refcount_increase(&videoroom->ref);
			json_t *ptype = json_object_get(root, "ptype");
			const char *ptype_text = json_string_value(ptype);
			if(!strcasecmp(ptype_text, "publisher")) {
				JANUS_LOG(LOG_VERB, "Configuring new publisher\n");
				JANUS_VALIDATE_JSON_OBJECT(root, publisher_parameters,
					error_code, error_cause, TRUE,
					JANUS_VIDEOROOM_ERROR_MISSING_ELEMENT, JANUS_VIDEOROOM_ERROR_INVALID_ELEMENT);
				if(error_code != 0)
					goto error;
				/* A token might be required to join */
				if(videoroom->check_tokens) {
					json_t *token = json_object_get(root, "token");
					const char *token_text = token ? json_string_value(token) : NULL;
					if(token_text == NULL || g_hash_table_lookup(videoroom->allowed, token_text) == NULL) {
						JANUS_LOG(LOG_ERR, "Unauthorized (not in the allowed list)\n");
						error_code = JANUS_VIDEOROOM_ERROR_UNAUTHORIZED;
						g_snprintf(error_cause, 512, "Unauthorized (not in the allowed list)");
						goto error;
					}
				}
				json_t *display = json_object_get(root, "display");
				const char *display_text = display ? json_string_value(display) : NULL;
				guint64 user_id = 0;
				json_t *id = json_object_get(root, "id");
				janus_mutex_lock(&videoroom->mutex);
				if(id) {
					user_id = json_integer_value(id);
					if(g_hash_table_lookup(videoroom->participants, &user_id) != NULL) {
						janus_mutex_unlock(&videoroom->mutex);
						/* User ID already taken */
						JANUS_LOG(LOG_ERR, "User ID %"SCNu64" already exists\n", user_id);
						error_code = JANUS_VIDEOROOM_ERROR_ID_EXISTS;
						g_snprintf(error_cause, 512, "User ID %"SCNu64" already exists", user_id);
						goto error;
					}
				}
				if(user_id == 0) {
					/* Generate a random ID */
					while(user_id == 0) {
						user_id = janus_random_uint64();
						if(g_hash_table_lookup(videoroom->participants, &user_id) != NULL) {
							/* User ID already taken, try another one */
							user_id = 0;
						}
					}
				}
				JANUS_LOG(LOG_VERB, "  -- Publisher ID: %"SCNu64"\n", user_id);
				/* Process the request */
				json_t *audio = NULL, *video = NULL, *data = NULL,
					*bitrate = NULL, *record = NULL, *recfile = NULL;
				if(!strcasecmp(request_text, "joinandconfigure")) {
					/* Also configure (or publish a new feed) audio/video/bitrate for this new publisher */
					/* join_parameters were validated earlier. */
					audio = json_object_get(root, "audio");
					video = json_object_get(root, "video");
					data = json_object_get(root, "data");
					bitrate = json_object_get(root, "bitrate");
					record = json_object_get(root, "record");
					recfile = json_object_get(root, "filename");
				}
				janus_videoroom_publisher *publisher = g_malloc0(sizeof(janus_videoroom_publisher));
				if(publisher == NULL) {
					JANUS_LOG(LOG_FATAL, "Memory error!\n");
					error_code = JANUS_VIDEOROOM_ERROR_UNKNOWN_ERROR;
					g_snprintf(error_cause, 512, "Memory error");
					goto error;
				}
				publisher->session = session;
				publisher->room = videoroom;
				videoroom = NULL;
				publisher->user_id = user_id;
				publisher->display = display_text ? g_strdup(display_text) : NULL;
				publisher->sdp = NULL;		/* We'll deal with this later */
				publisher->audio = FALSE;	/* We'll deal with this later */
				publisher->video = FALSE;	/* We'll deal with this later */
				publisher->data = FALSE;	/* We'll deal with this later */
				publisher->acodec = JANUS_VIDEOROOM_NOAUDIO;	/* We'll deal with this later */
				publisher->vcodec = JANUS_VIDEOROOM_NOVIDEO;	/* We'll deal with this later */
				publisher->audio_active = FALSE;
				publisher->video_active = FALSE;
				publisher->data_active = FALSE;
				publisher->recording_active = FALSE;
				publisher->recording_base = NULL;
				publisher->arc = NULL;
				publisher->vrc = NULL;
				publisher->drc = NULL;
				janus_mutex_init(&publisher->rec_mutex);
				publisher->firefox = FALSE;
				publisher->bitrate = publisher->room->bitrate;
				publisher->subscribers = NULL;
				publisher->subscriptions = NULL;
				janus_mutex_init(&publisher->subscribers_mutex);
				publisher->audio_pt = -1;	/* We'll deal with this later */
				publisher->video_pt = -1;	/* We'll deal with this later */
				publisher->audio_ssrc = janus_random_uint32();
				publisher->video_ssrc = janus_random_uint32();
				publisher->audio_level_extmap_id = 0;
				publisher->video_orient_extmap_id = 0;
				publisher->playout_delay_extmap_id = 0;
				publisher->transport_wide_cc_extmap_id = 0;
				publisher->remb_startup = 4;
				publisher->remb_latest = 0;
				publisher->fir_latest = 0;
				publisher->fir_seq = 0;
				janus_mutex_init(&publisher->rtp_forwarders_mutex);
				publisher->rtp_forwarders = g_hash_table_new_full(NULL, NULL, NULL, (GDestroyNotify)janus_videoroom_rtp_forwarder_free_helper);
				publisher->srtp_contexts = g_hash_table_new_full(g_str_hash, g_str_equal, NULL, (GDestroyNotify)janus_videoroom_srtp_context_free_helper);
				publisher->udp_sock = -1;
				/* Finally, generate a private ID: this is only needed in case the participant
				 * wants to allow the plugin to know which subscriptions belong to them */
				publisher->pvt_id = 0;
				while(publisher->pvt_id == 0) {
					publisher->pvt_id = janus_random_uint32();
					if(g_hash_table_lookup(publisher->room->private_ids, GUINT_TO_POINTER(publisher->pvt_id)) != NULL) {
						/* Private ID already taken, try another one */
						publisher->pvt_id = 0;
					}
					g_hash_table_insert(publisher->room->private_ids, GUINT_TO_POINTER(publisher->pvt_id), publisher);
				}
				g_atomic_int_set(&publisher->destroyed, 0);
				janus_refcount_init(&publisher->ref, janus_videoroom_publisher_free);
				/* In case we also wanted to configure */
				if(audio) {
					publisher->audio_active = json_is_true(audio);
					JANUS_LOG(LOG_VERB, "Setting audio property: %s (room %"SCNu64", user %"SCNu64")\n", publisher->audio_active ? "true" : "false", publisher->room->room_id, publisher->user_id);
				}
				if(video) {
					publisher->video_active = json_is_true(video);
					JANUS_LOG(LOG_VERB, "Setting video property: %s (room %"SCNu64", user %"SCNu64")\n", publisher->video_active ? "true" : "false", publisher->room->room_id, publisher->user_id);
				}
				if(data) {
					publisher->data_active = json_is_true(data);
					JANUS_LOG(LOG_VERB, "Setting data property: %s (room %"SCNu64", user %"SCNu64")\n", publisher->data_active ? "true" : "false", publisher->room->room_id, publisher->user_id);
				}
				if(bitrate) {
					publisher->bitrate = json_integer_value(bitrate);
					JANUS_LOG(LOG_VERB, "Setting video bitrate: %"SCNu32" (room %"SCNu64", user %"SCNu64")\n", publisher->bitrate, publisher->room->room_id, publisher->user_id);
				}
				if(record) {
					publisher->recording_active = json_is_true(record);
					JANUS_LOG(LOG_VERB, "Setting record property: %s (room %"SCNu64", user %"SCNu64")\n", publisher->recording_active ? "true" : "false", publisher->room->room_id, publisher->user_id);
				}
				if(recfile) {
					publisher->recording_base = g_strdup(json_string_value(recfile));
					JANUS_LOG(LOG_VERB, "Setting recording basename: %s (room %"SCNu64", user %"SCNu64")\n", publisher->recording_base, publisher->room->room_id, publisher->user_id);
				}
				/* Done */
				janus_mutex_lock(&session->mutex);
				session->participant_type = janus_videoroom_p_type_publisher;
				session->participant = publisher;
				janus_mutex_unlock(&session->mutex);
				/* Return a list of all available publishers (those with an SDP available, that is) */
				json_t *list = json_array();
				GHashTableIter iter;
				gpointer value;
				janus_refcount_increase(&publisher->ref);
				g_hash_table_insert(publisher->room->participants, janus_uint64_dup(publisher->user_id), publisher);
				g_hash_table_iter_init(&iter, publisher->room->participants);
				while (!g_atomic_int_get(&publisher->room->destroyed) && g_hash_table_iter_next(&iter, NULL, &value)) {
					janus_videoroom_publisher *p = value;
					if(p == publisher || !p->sdp || !p->session->started) {
						continue;
					}
					json_t *pl = json_object();
					json_object_set_new(pl, "id", json_integer(p->user_id));
					if(p->display)
						json_object_set_new(pl, "display", json_string(p->display));
					if(p->audio)
						json_object_set_new(pl, "audio_codec", json_string(janus_videoroom_audiocodec_name(p->acodec)));
					if(p->video)
						json_object_set_new(pl, "video_codec", json_string(janus_videoroom_videocodec_name(p->vcodec)));
					if(p->audio_level_extmap_id > 0)
						json_object_set_new(pl, "talking", p->talking ? json_true() : json_false());
					json_array_append_new(list, pl);
				}
				event = json_object();
				json_object_set_new(event, "videoroom", json_string("joined"));
				json_object_set_new(event, "room", json_integer(publisher->room->room_id));
				json_object_set_new(event, "description", json_string(publisher->room->room_name));
				json_object_set_new(event, "id", json_integer(user_id));
				json_object_set_new(event, "private_id", json_integer(publisher->pvt_id));
				json_object_set_new(event, "publishers", list);
				/* See if we need to notify about a new participant joined the room (by default, we don't). */
				janus_videoroom_participant_joining(publisher);

				/* Also notify event handlers */
				if(notify_events && gateway->events_is_enabled()) {
					json_t *info = json_object();
					json_object_set_new(info, "event", json_string("joined"));
					json_object_set_new(info, "room", json_integer(publisher->room->room_id));
					json_object_set_new(info, "id", json_integer(user_id));
					json_object_set_new(info, "private_id", json_integer(publisher->pvt_id));
					if(display_text != NULL)
						json_object_set_new(info, "display", json_string(display_text));
					gateway->notify_event(&janus_videoroom_plugin, session->handle, info);
				}
				janus_mutex_unlock(&publisher->room->mutex);
			} else if(!strcasecmp(ptype_text, "subscriber") || !strcasecmp(ptype_text, "listener")) {
				JANUS_LOG(LOG_VERB, "Configuring new subscriber\n");
				gboolean legacy = !strcasecmp(ptype_text, "listener");
				if(legacy) {
					JANUS_LOG(LOG_WARN, "Subscriber is using the legacy 'listener' ptype\n");
				}
				/* This is a new subscriber */
				JANUS_VALIDATE_JSON_OBJECT(root, subscriber_parameters,
					error_code, error_cause, TRUE,
					JANUS_VIDEOROOM_ERROR_MISSING_ELEMENT, JANUS_VIDEOROOM_ERROR_INVALID_ELEMENT);
				if(error_code != 0)
					goto error;
				json_t *feed = json_object_get(root, "feed");
				guint64 feed_id = json_integer_value(feed);
				json_t *pvt = json_object_get(root, "private_id");
				guint64 pvt_id = json_integer_value(pvt);
				json_t *audio = json_object_get(root, "audio");
				json_t *video = json_object_get(root, "video");
				json_t *data = json_object_get(root, "data");
				json_t *offer_audio = json_object_get(root, "offer_audio");
				json_t *offer_video = json_object_get(root, "offer_video");
				json_t *offer_data = json_object_get(root, "offer_data");
				janus_mutex_lock(&videoroom->mutex);
				janus_videoroom_publisher *owner = NULL;
				janus_videoroom_publisher *publisher = g_hash_table_lookup(videoroom->participants, &feed_id);
				if(publisher == NULL || g_atomic_int_get(&publisher->destroyed) || publisher->sdp == NULL) {
					JANUS_LOG(LOG_ERR, "No such feed (%"SCNu64")\n", feed_id);
					error_code = JANUS_VIDEOROOM_ERROR_NO_SUCH_FEED;
					g_snprintf(error_cause, 512, "No such feed (%"SCNu64")", feed_id);
					janus_mutex_unlock(&videoroom->mutex);
					goto error;
				} else {
					/* Increase the refcount before unlocking so that nobody can remove and free the publisher in the meantime. */
					janus_refcount_increase(&publisher->ref);
					janus_refcount_increase(&publisher->session->ref);
					janus_mutex_unlock(&videoroom->mutex);
					/* First of all, let's check if this room requires valid private_id values */
					if(videoroom->require_pvtid) {
						/* It does, let's make sure this subscription complies */
						owner = g_hash_table_lookup(videoroom->private_ids, GUINT_TO_POINTER(pvt_id));
						if(pvt_id == 0 || owner == NULL) {
							JANUS_LOG(LOG_ERR, "Unauthorized (this room requires a valid private_id)\n");
							error_code = JANUS_VIDEOROOM_ERROR_UNAUTHORIZED;
							g_snprintf(error_cause, 512, "Unauthorized (this room requires a valid private_id)");
							goto error;
						}
					}
					janus_videoroom_subscriber *subscriber = g_malloc0(sizeof(janus_videoroom_subscriber));
					subscriber->session = session;
					subscriber->room = videoroom;
					videoroom = NULL;
					subscriber->feed = publisher;
					subscriber->pvt_id = pvt_id;
					/* Initialize the subscriber context */
					janus_rtp_switching_context_reset(&subscriber->context);
					subscriber->audio_offered = offer_audio ? json_is_true(offer_audio) : TRUE;	/* True by default */
					subscriber->video_offered = offer_video ? json_is_true(offer_video) : TRUE;	/* True by default */
					subscriber->data_offered = offer_data ? json_is_true(offer_data) : TRUE;	/* True by default */
					if((!publisher->audio || !subscriber->audio_offered) &&
							(!publisher->video || !subscriber->video_offered) &&
							(!publisher->data || !subscriber->data_offered)) {
						g_free(subscriber);
						janus_refcount_decrease(&publisher->session->ref);
						janus_refcount_decrease(&publisher->ref);
						JANUS_LOG(LOG_ERR, "Can't offer an SDP with no audio, video or data\n");
						error_code = JANUS_VIDEOROOM_ERROR_INVALID_SDP;
						g_snprintf(error_cause, 512, "Can't offer an SDP with no audio, video or data");
						goto error;
					}
					subscriber->audio = audio ? json_is_true(audio) : TRUE;	/* True by default */
					if(!publisher->audio || !subscriber->audio_offered)
						subscriber->audio = FALSE;	/* ... unless the publisher isn't sending any audio or we're skipping it */
					subscriber->video = video ? json_is_true(video) : TRUE;	/* True by default */
					if(!publisher->video || !subscriber->video_offered)
						subscriber->video = FALSE;	/* ... unless the publisher isn't sending any video or we're skipping it */
					subscriber->data = data ? json_is_true(data) : TRUE;	/* True by default */
					if(!publisher->data || !subscriber->data_offered)
						subscriber->data = FALSE;	/* ... unless the publisher isn't sending any data or we're skipping it */
					subscriber->paused = TRUE;	/* We need an explicit start from the subscriber */
					g_atomic_int_set(&subscriber->destroyed, 0);
					janus_refcount_init(&subscriber->ref, janus_videoroom_subscriber_free);
					janus_refcount_increase(&subscriber->ref);	/* The publisher references the new subscriber too */
					subscriber->substream = -1;
					subscriber->substream_target = 2;
					subscriber->templayer = -1;
					subscriber->templayer_target = 2;
					subscriber->last_relayed = 0;
					janus_vp8_simulcast_context_reset(&subscriber->simulcast_context);
					if(subscriber->room->do_svc) {
						/* This subscriber belongs to a room where VP9 SVC has been enabled,
						 * let's assume we're interested in all layers for the time being */
						subscriber->spatial_layer = -1;
						subscriber->target_spatial_layer = 1;		/* FIXME Chrome sends 0 and 1 */
						subscriber->temporal_layer = -1;
						subscriber->target_temporal_layer = 2;	/* FIXME Chrome sends 0, 1 and 2 */
					}
					session->participant = subscriber;
					janus_mutex_lock(&publisher->subscribers_mutex);
					publisher->subscribers = g_slist_append(publisher->subscribers, subscriber);
					janus_mutex_unlock(&publisher->subscribers_mutex);
					if(owner != NULL) {
						/* Note: we should refcount these subscription-publisher mappings as well */
						janus_mutex_lock(&owner->subscribers_mutex);
						owner->subscriptions = g_slist_append(owner->subscriptions, subscriber);
						janus_mutex_unlock(&owner->subscribers_mutex);
					}
					event = json_object();
					json_object_set_new(event, "videoroom", json_string("attached"));
					json_object_set_new(event, "room", json_integer(subscriber->room->room_id));
					json_object_set_new(event, "id", json_integer(feed_id));
					if(publisher->display)
						json_object_set_new(event, "display", json_string(publisher->display));
					if(legacy)
						json_object_set_new(event, "warning", json_string("Deprecated use of 'listener' ptype, update to the new 'subscriber' ASAP"));
					session->participant_type = janus_videoroom_p_type_subscriber;
					JANUS_LOG(LOG_VERB, "Preparing JSON event as a reply\n");
					/* Negotiate by sending the selected publisher SDP back */
					janus_mutex_lock(&publisher->subscribers_mutex);
					if(publisher->sdp != NULL) {
						/* Check if there's something the original SDP has that we should remove */
						char *sdp = publisher->sdp;
						if((publisher->audio && !subscriber->audio_offered) ||
								(publisher->video && !subscriber->video_offered) ||
								(publisher->data && !subscriber->data_offered)) {
							JANUS_LOG(LOG_VERB, "Munging SDP offer to adapt it to the subscriber's requirements\n");
							janus_sdp *offer = janus_sdp_parse(publisher->sdp, NULL, 0);
							if(publisher->audio && !subscriber->audio_offered)
								janus_sdp_mline_remove(offer, JANUS_SDP_AUDIO);
							if(publisher->video && !subscriber->video_offered)
								janus_sdp_mline_remove(offer, JANUS_SDP_VIDEO);
							if(publisher->data && !subscriber->data_offered)
								janus_sdp_mline_remove(offer, JANUS_SDP_APPLICATION);
							sdp = janus_sdp_write(offer);
							janus_sdp_destroy(offer);
						}
						session->sdp_version = 1;
						json_t *jsep = json_pack("{ssss}", "type", "offer", "sdp", sdp);
						if(sdp != publisher->sdp)
							g_free(sdp);
						janus_mutex_unlock(&publisher->subscribers_mutex);
						/* How long will the gateway take to push the event? */
						g_atomic_int_set(&session->hangingup, 0);
						gint64 start = janus_get_monotonic_time();
						int res = gateway->push_event(msg->handle, &janus_videoroom_plugin, msg->transaction, event, jsep);
						JANUS_LOG(LOG_VERB, "  >> Pushing event: %d (took %"SCNu64" us)\n", res, janus_get_monotonic_time()-start);
						json_decref(event);
						json_decref(jsep);
						janus_videoroom_message_free(msg);
						/* Also notify event handlers */
						if(notify_events && gateway->events_is_enabled()) {
							json_t *info = json_object();
							json_object_set_new(info, "event", json_string("subscribing"));
							json_object_set_new(info, "room", json_integer(subscriber->room->room_id));
							json_object_set_new(info, "feed", json_integer(feed_id));
							json_object_set_new(info, "private_id", json_integer(pvt_id));
							gateway->notify_event(&janus_videoroom_plugin, session->handle, info);
						}
						continue;
					}
					janus_mutex_unlock(&publisher->subscribers_mutex);
				}
			} else {
				JANUS_LOG(LOG_ERR, "Invalid element (ptype)\n");
				error_code = JANUS_VIDEOROOM_ERROR_INVALID_ELEMENT;
				g_snprintf(error_cause, 512, "Invalid element (ptype)");
				goto error;
			}
		} else if(session->participant_type == janus_videoroom_p_type_publisher) {
			/* Handle this publisher */
			participant = janus_videoroom_session_get_publisher(session);
			if(participant == NULL) {
				JANUS_LOG(LOG_ERR, "Invalid participant instance\n");
				error_code = JANUS_VIDEOROOM_ERROR_UNKNOWN_ERROR;
				g_snprintf(error_cause, 512, "Invalid participant instance");
				goto error;
			}
			if(participant->room == NULL) {
				JANUS_LOG(LOG_ERR, "No such room\n");
				error_code = JANUS_VIDEOROOM_ERROR_NO_SUCH_ROOM;
				g_snprintf(error_cause, 512, "No such room");
				goto error;
			}
			if(!strcasecmp(request_text, "join") || !strcasecmp(request_text, "joinandconfigure")) {
				JANUS_LOG(LOG_ERR, "Already in as a publisher on this handle\n");
				error_code = JANUS_VIDEOROOM_ERROR_ALREADY_JOINED;
				g_snprintf(error_cause, 512, "Already in as a publisher on this handle");
				goto error;
			} else if(!strcasecmp(request_text, "configure") || !strcasecmp(request_text, "publish")) {
				if(!strcasecmp(request_text, "publish") && participant->sdp) {
					JANUS_LOG(LOG_ERR, "Can't publish, already published\n");
					error_code = JANUS_VIDEOROOM_ERROR_ALREADY_PUBLISHED;
					g_snprintf(error_cause, 512, "Can't publish, already published");
					goto error;
				}
				if(participant->kicked) {
					JANUS_LOG(LOG_ERR, "Unauthorized, you have been kicked\n");
					error_code = JANUS_VIDEOROOM_ERROR_UNAUTHORIZED;
					g_snprintf(error_cause, 512, "Unauthorized, you have been kicked");
					goto error;
				}
				/* Configure (or publish a new feed) audio/video/bitrate for this publisher */
				JANUS_VALIDATE_JSON_OBJECT(root, publish_parameters,
					error_code, error_cause, TRUE,
					JANUS_VIDEOROOM_ERROR_MISSING_ELEMENT, JANUS_VIDEOROOM_ERROR_INVALID_ELEMENT);
				if(error_code != 0)
					goto error;
				json_t *audio = json_object_get(root, "audio");
				json_t *audiocodec = json_object_get(root, "audiocodec");
				json_t *video = json_object_get(root, "video");
				json_t *videocodec = json_object_get(root, "videocodec");
				json_t *data = json_object_get(root, "data");
				json_t *bitrate = json_object_get(root, "bitrate");
				json_t *record = json_object_get(root, "record");
				json_t *recfile = json_object_get(root, "filename");
				json_t *display = json_object_get(root, "display");
				json_t *update = json_object_get(root, "update");
				if(audio) {
					gboolean audio_active = json_is_true(audio);
					if(session->started && audio_active && !participant->audio_active) {
						/* Audio was just resumed, try resetting the RTP headers for viewers */
						janus_mutex_lock(&participant->subscribers_mutex);
						GSList *ps = participant->subscribers;
						while(ps) {
							janus_videoroom_subscriber *l = (janus_videoroom_subscriber *)ps->data;
							if(l)
								l->context.a_seq_reset = TRUE;
							ps = ps->next;
						}
						janus_mutex_unlock(&participant->subscribers_mutex);
					}
					participant->audio_active = audio_active;
					JANUS_LOG(LOG_VERB, "Setting audio property: %s (room %"SCNu64", user %"SCNu64")\n", participant->audio_active ? "true" : "false", participant->room->room_id, participant->user_id);
				}
				if(audiocodec && json_string_value(json_object_get(msg->jsep, "sdp")) != NULL) {
					/* The participant would like to use an audio codec in particular */
					janus_videoroom_audiocodec acodec = janus_videoroom_audiocodec_from_name(json_string_value(audiocodec));
					if(acodec == JANUS_VIDEOROOM_NOAUDIO ||
							(acodec != participant->room->acodec[0] &&
							acodec != participant->room->acodec[1] &&
							acodec != participant->room->acodec[2])) {
						JANUS_LOG(LOG_ERR, "Participant asked for audio codec '%s', but it's not allowed (room %"SCNu64", user %"SCNu64")\n",
							json_string_value(audiocodec), participant->room->room_id, participant->user_id);
						error_code = JANUS_VIDEOROOM_ERROR_INVALID_ELEMENT;
						g_snprintf(error_cause, 512, "Audio codec unavailable in this room");
						goto error;
					}
					participant->acodec = acodec;
					JANUS_LOG(LOG_VERB, "Participant asked for audio codec '%s' (room %"SCNu64", user %"SCNu64")\n",
						json_string_value(audiocodec), participant->room->room_id, participant->user_id);
				}
				if(video) {
					gboolean video_active = json_is_true(video);
					if(session->started && video_active && !participant->video_active) {
						/* Video was just resumed, try resetting the RTP headers for viewers */
						janus_mutex_lock(&participant->subscribers_mutex);
						GSList *ps = participant->subscribers;
						while(ps) {
							janus_videoroom_subscriber *l = (janus_videoroom_subscriber *)ps->data;
							if(l)
								l->context.v_seq_reset = TRUE;
							ps = ps->next;
						}
						janus_mutex_unlock(&participant->subscribers_mutex);
					}
					participant->video_active = video_active;
					JANUS_LOG(LOG_VERB, "Setting video property: %s (room %"SCNu64", user %"SCNu64")\n", participant->video_active ? "true" : "false", participant->room->room_id, participant->user_id);
				}
				if(videocodec && json_string_value(json_object_get(msg->jsep, "sdp")) != NULL) {
					/* The participant would like to use a video codec in particular */
					janus_videoroom_videocodec vcodec = janus_videoroom_videocodec_from_name(json_string_value(videocodec));
					if(vcodec == JANUS_VIDEOROOM_NOVIDEO ||
							(vcodec != participant->room->vcodec[0] &&
							vcodec != participant->room->vcodec[1] &&
							vcodec != participant->room->vcodec[2])) {
						JANUS_LOG(LOG_ERR, "Participant asked for video codec '%s', but it's not allowed (room %"SCNu64", user %"SCNu64")\n",
							json_string_value(videocodec), participant->room->room_id, participant->user_id);
						error_code = JANUS_VIDEOROOM_ERROR_INVALID_ELEMENT;
						g_snprintf(error_cause, 512, "Video codec unavailable in this room");
						goto error;
					}
					participant->vcodec = vcodec;
					JANUS_LOG(LOG_VERB, "Participant asked for video codec '%s' (room %"SCNu64", user %"SCNu64")\n",
						json_string_value(videocodec), participant->room->room_id, participant->user_id);
				}
				if(data) {
					gboolean data_active = json_is_true(data);
					participant->data_active = data_active;
					JANUS_LOG(LOG_VERB, "Setting data property: %s (room %"SCNu64", user %"SCNu64")\n", participant->data_active ? "true" : "false", participant->room->room_id, participant->user_id);
				}
				if(bitrate) {
					participant->bitrate = json_integer_value(bitrate);
					JANUS_LOG(LOG_VERB, "Setting video bitrate: %"SCNu32" (room %"SCNu64", user %"SCNu64")\n", participant->bitrate, participant->room->room_id, participant->user_id);
					/* Send a new REMB */
					if(session->started)
						participant->remb_latest = janus_get_monotonic_time();
					char rtcpbuf[24];
					janus_rtcp_remb((char *)(&rtcpbuf), 24, participant->bitrate);
					gateway->relay_rtcp(msg->handle, 1, rtcpbuf, 24);
				}
				janus_mutex_lock(&participant->rec_mutex);
				gboolean prev_recording_active = participant->recording_active;
				if(record) {
					participant->recording_active = json_is_true(record);
					JANUS_LOG(LOG_VERB, "Setting record property: %s (room %"SCNu64", user %"SCNu64")\n", participant->recording_active ? "true" : "false", participant->room->room_id, participant->user_id);
				}
				if(recfile) {
					participant->recording_base = g_strdup(json_string_value(recfile));
					JANUS_LOG(LOG_VERB, "Setting recording basename: %s (room %"SCNu64", user %"SCNu64")\n", participant->recording_base, participant->room->room_id, participant->user_id);
				}
				/* Do we need to do something with the recordings right now? */
				if(participant->recording_active != prev_recording_active) {
					/* Something changed */
					if(!participant->recording_active) {
						/* Not recording (anymore?) */
						janus_videoroom_recorder_close(participant);
					} else if(participant->recording_active && participant->sdp) {
						/* We've started recording, send a PLI/FIR and go on */
						janus_videoroom_recorder_create(
							participant, strstr(participant->sdp, "m=audio") != NULL,
							strstr(participant->sdp, "m=video") != NULL,
							strstr(participant->sdp, "m=application") != NULL);
						if(strstr(participant->sdp, "m=video")) {
							/* Send a FIR */
							char buf[20];
							memset(buf, 0, 20);
							janus_rtcp_fir((char *)&buf, 20, &participant->fir_seq);
							JANUS_LOG(LOG_VERB, "Recording video, sending FIR to %"SCNu64" (%s)\n",
								participant->user_id, participant->display ? participant->display : "??");
							gateway->relay_rtcp(participant->session->handle, 1, buf, 20);
							/* Send a PLI too, just in case... */
							janus_rtcp_pli((char *)&buf, 12);
							JANUS_LOG(LOG_VERB, "Recording video, sending PLI to %"SCNu64" (%s)\n",
								participant->user_id, participant->display ? participant->display : "??");
							gateway->relay_rtcp(participant->session->handle, 1, buf, 12);
							/* Update the time of when we last sent a keyframe request */
							participant->fir_latest = janus_get_monotonic_time();
						}
					}
				}
				janus_mutex_unlock(&participant->rec_mutex);
				if(display) {
					janus_mutex_lock(&participant->room->mutex);
					char *old_display = participant->display;
					char *new_display = g_strdup(json_string_value(display));
					participant->display = new_display;
					g_free(old_display);
					json_t *display_event = json_object();
					json_object_set_new(display_event, "videoroom", json_string("event"));
					json_object_set_new(display_event, "id", json_integer(participant->user_id));
					json_object_set_new(display_event, "display", json_string(participant->display));
					if(participant->room && !participant->room->destroyed) {
						janus_videoroom_notify_participants(participant, display_event);
					}
					janus_mutex_unlock(&participant->room->mutex);
					json_decref(display_event);
				}
				/* A renegotiation may be taking place */
				gboolean do_update = update ? json_is_true(update) : FALSE;
				if(do_update && !sdp_update) {
					JANUS_LOG(LOG_WARN, "Got an 'update' request, but no SDP update? Ignoring...\n");
				}
				/* Done */
				event = json_object();
				json_object_set_new(event, "videoroom", json_string("event"));
				json_object_set_new(event, "room", json_integer(participant->room->room_id));
				json_object_set_new(event, "configured", json_string("ok"));
				/* Also notify event handlers */
				if(notify_events && gateway->events_is_enabled()) {
					json_t *info = json_object();
					json_object_set_new(info, "event", json_string("configured"));
					json_object_set_new(info, "room", json_integer(participant->room->room_id));
					json_object_set_new(info, "id", json_integer(participant->user_id));
					json_object_set_new(info, "audio_active", participant->audio_active ? json_true() : json_false());
					json_object_set_new(info, "video_active", participant->video_active ? json_true() : json_false());
					json_object_set_new(info, "data_active", participant->data_active ? json_true() : json_false());
					json_object_set_new(info, "bitrate", json_integer(participant->bitrate));
					if(participant->arc || participant->vrc || participant->drc) {
						json_t *recording = json_object();
						if(participant->arc && participant->arc->filename)
							json_object_set_new(recording, "audio", json_string(participant->arc->filename));
						if(participant->vrc && participant->vrc->filename)
							json_object_set_new(recording, "video", json_string(participant->vrc->filename));
						if(participant->drc && participant->drc->filename)
							json_object_set_new(recording, "data", json_string(participant->drc->filename));
						json_object_set_new(info, "recording", recording);
					}
					gateway->notify_event(&janus_videoroom_plugin, session->handle, info);
				}
			} else if(!strcasecmp(request_text, "unpublish")) {
				/* This participant wants to unpublish */
				if(!participant->sdp) {
					JANUS_LOG(LOG_ERR, "Can't unpublish, not published\n");
					error_code = JANUS_VIDEOROOM_ERROR_NOT_PUBLISHED;
					g_snprintf(error_cause, 512, "Can't unpublish, not published");
					goto error;
				}
				/* Tell the core to tear down the PeerConnection, hangup_media will do the rest */
				janus_videoroom_hangup_media(session->handle);
				gateway->close_pc(session->handle);
				/* Done */
				event = json_object();
				json_object_set_new(event, "videoroom", json_string("event"));
				json_object_set_new(event, "room", json_integer(participant->room->room_id));
				json_object_set_new(event, "unpublished", json_string("ok"));
			} else if(!strcasecmp(request_text, "leave")) {
				/* Prepare an event to confirm the request */
				event = json_object();
				json_object_set_new(event, "videoroom", json_string("event"));
				json_object_set_new(event, "room", json_integer(participant->room->room_id));
				json_object_set_new(event, "leaving", json_string("ok"));
				/* This publisher is leaving, tell everybody */
				session->participant_type = janus_videoroom_p_type_none;
				janus_videoroom_leave_or_unpublish(participant, TRUE, FALSE);
				/* Done */
				participant->audio_active = FALSE;
				participant->video_active = FALSE;
				participant->data_active = FALSE;
				session->started = FALSE;
				//~ session->destroy = TRUE;
			} else {
				JANUS_LOG(LOG_ERR, "Unknown request '%s'\n", request_text);
				error_code = JANUS_VIDEOROOM_ERROR_INVALID_REQUEST;
				g_snprintf(error_cause, 512, "Unknown request '%s'", request_text);
				goto error;
			}
			janus_refcount_decrease(&participant->ref);
		} else if(session->participant_type == janus_videoroom_p_type_subscriber) {
			/* Handle this subscriber */
			janus_videoroom_subscriber *subscriber = (janus_videoroom_subscriber *)session->participant;
			if(subscriber == NULL) {
				JANUS_LOG(LOG_ERR, "Invalid subscriber instance\n");
				error_code = JANUS_VIDEOROOM_ERROR_UNKNOWN_ERROR;
				g_snprintf(error_cause, 512, "Invalid subscriber instance");
				goto error;
			}
			if(subscriber->room == NULL) {
				JANUS_LOG(LOG_ERR, "No such room\n");
				error_code = JANUS_VIDEOROOM_ERROR_NO_SUCH_ROOM;
				g_snprintf(error_cause, 512, "No such room");
				goto error;
			}
			if(!strcasecmp(request_text, "join")) {
				JANUS_LOG(LOG_ERR, "Already in as a subscriber on this handle\n");
				error_code = JANUS_VIDEOROOM_ERROR_ALREADY_JOINED;
				g_snprintf(error_cause, 512, "Already in as a subscriber on this handle");
				goto error;
			} else if(!strcasecmp(request_text, "start")) {
				/* Start/restart receiving the publisher streams */
				subscriber->paused = FALSE;
				event = json_object();
				json_object_set_new(event, "videoroom", json_string("event"));
				json_object_set_new(event, "room", json_integer(subscriber->room->room_id));
				json_object_set_new(event, "started", json_string("ok"));
			} else if(!strcasecmp(request_text, "configure")) {
				JANUS_VALIDATE_JSON_OBJECT(root, configure_parameters,
					error_code, error_cause, TRUE,
					JANUS_VIDEOROOM_ERROR_MISSING_ELEMENT, JANUS_VIDEOROOM_ERROR_INVALID_ELEMENT);
				if(error_code != 0)
					goto error;
				if(subscriber->kicked) {
					JANUS_LOG(LOG_ERR, "Unauthorized, you have been kicked\n");
					error_code = JANUS_VIDEOROOM_ERROR_UNAUTHORIZED;
					g_snprintf(error_cause, 512, "Unauthorized, you have been kicked");
					goto error;
				}
				json_t *audio = json_object_get(root, "audio");
				json_t *video = json_object_get(root, "video");
				json_t *data = json_object_get(root, "data");
				json_t *restart = json_object_get(root, "restart");
				json_t *update = json_object_get(root, "update");
				json_t *spatial = json_object_get(root, "spatial_layer");
				json_t *temporal = json_object_get(root, "temporal_layer");
				json_t *sc_substream = json_object_get(root, "substream");
				if(json_integer_value(sc_substream) > 2) {
					JANUS_LOG(LOG_ERR, "Invalid element (substream should be 0, 1 or 2)\n");
					error_code = JANUS_VIDEOROOM_ERROR_INVALID_ELEMENT;
					g_snprintf(error_cause, 512, "Invalid value (substream should be 0, 1 or 2)");
					goto error;
				}
				json_t *sc_temporal = json_object_get(root, "temporal");
				if(json_integer_value(sc_temporal) > 2) {
					JANUS_LOG(LOG_ERR, "Invalid element (temporal should be 0, 1 or 2)\n");
					error_code = JANUS_VIDEOROOM_ERROR_INVALID_ELEMENT;
					g_snprintf(error_cause, 512, "Invalid value (temporal should be 0, 1 or 2)");
					goto error;
				}
				/* Update the audio/video/data flags, if set */
				janus_videoroom_publisher *publisher = subscriber->feed;
				if(publisher) {
					if(audio && publisher->audio && subscriber->audio_offered)
						subscriber->audio = json_is_true(audio);
					if(video && publisher->video && subscriber->video_offered) {
						subscriber->video = json_is_true(video);
						if(subscriber->video) {
							/* Send a FIR */
							char buf[20];
							janus_rtcp_fir((char *)&buf, 20, &publisher->fir_seq);
							JANUS_LOG(LOG_VERB, "Restoring video for subscriber, sending FIR to %"SCNu64" (%s)\n", publisher->user_id, publisher->display ? publisher->display : "??");
							gateway->relay_rtcp(publisher->session->handle, 1, buf, 20);
							/* Send a PLI too, just in case... */
							janus_rtcp_pli((char *)&buf, 12);
							JANUS_LOG(LOG_VERB, "Restoring video for subscriber, sending PLI to %"SCNu64" (%s)\n", publisher->user_id, publisher->display ? publisher->display : "??");
							gateway->relay_rtcp(publisher->session->handle, 1, buf, 12);
							/* Update the time of when we last sent a keyframe request */
							publisher->fir_latest = janus_get_monotonic_time();
						}
					}
					if(data && publisher->data && subscriber->data_offered)
						subscriber->data = json_is_true(data);
					/* Check if a simulcasting-related request is involved */
					if(sc_substream && publisher->ssrc[0] != 0) {
						subscriber->substream_target = json_integer_value(sc_substream);
						JANUS_LOG(LOG_VERB, "Setting video SSRC to let through (simulcast): %"SCNu32" (index %d, was %d)\n",
							publisher->ssrc[subscriber->substream], subscriber->substream_target, subscriber->substream);
						if(subscriber->substream_target == subscriber->substream) {
							/* No need to do anything, we're already getting the right substream, so notify the user */
							json_t *event = json_object();
							json_object_set_new(event, "videoroom", json_string("event"));
							json_object_set_new(event, "room", json_integer(subscriber->room->room_id));
							json_object_set_new(event, "substream", json_integer(subscriber->substream));
							gateway->push_event(msg->handle, &janus_videoroom_plugin, NULL, event, NULL);
							json_decref(event);
						} else {
							/* Send a FIR */
							char buf[20];
							janus_rtcp_fir((char *)&buf, 20, &publisher->fir_seq);
							JANUS_LOG(LOG_VERB, "Simulcasting substream change, sending FIR to %"SCNu64" (%s)\n", publisher->user_id, publisher->display ? publisher->display : "??");
							gateway->relay_rtcp(publisher->session->handle, 1, buf, 20);
							/* Send a PLI too, just in case... */
							janus_rtcp_pli((char *)&buf, 12);
							JANUS_LOG(LOG_VERB, "Simulcasting substream change, sending PLI to %"SCNu64" (%s)\n", publisher->user_id, publisher->display ? publisher->display : "??");
							gateway->relay_rtcp(publisher->session->handle, 1, buf, 12);
							/* Update the time of when we last sent a keyframe request */
							publisher->fir_latest = janus_get_monotonic_time();
						}
					}
					if(sc_temporal && publisher->ssrc[0] != 0) {
						subscriber->templayer_target = json_integer_value(sc_temporal);
						JANUS_LOG(LOG_VERB, "Setting video temporal layer to let through (simulcast): %d (was %d)\n",
							subscriber->templayer_target, subscriber->templayer);
						if(subscriber->templayer_target == subscriber->templayer) {
							/* No need to do anything, we're already getting the right temporal, so notify the user */
							json_t *event = json_object();
							json_object_set_new(event, "videoroom", json_string("event"));
							json_object_set_new(event, "room", json_integer(subscriber->room->room_id));
							json_object_set_new(event, "temporal", json_integer(subscriber->templayer));
							gateway->push_event(msg->handle, &janus_videoroom_plugin, NULL, event, NULL);
							json_decref(event);
						} else {
							/* Send a FIR */
							char buf[20];
							janus_rtcp_fir((char *)&buf, 20, &publisher->fir_seq);
							JANUS_LOG(LOG_VERB, "Simulcasting temporal layer change, sending FIR to %"SCNu64" (%s)\n", publisher->user_id, publisher->display ? publisher->display : "??");
							gateway->relay_rtcp(publisher->session->handle, 1, buf, 20);
							/* Send a PLI too, just in case... */
							janus_rtcp_pli((char *)&buf, 12);
							JANUS_LOG(LOG_VERB, "Simulcasting temporal layer change, sending PLI to %"SCNu64" (%s)\n", publisher->user_id, publisher->display ? publisher->display : "??");
							gateway->relay_rtcp(publisher->session->handle, 1, buf, 12);
							/* Update the time of when we last sent a keyframe request */
							publisher->fir_latest = janus_get_monotonic_time();
						}
					}
				}
				if(subscriber->room->do_svc) {
					/* Also check if the viewer is trying to configure a layer change */
					if(spatial) {
						int spatial_layer = json_integer_value(spatial);
						if(spatial_layer > 1) {
							JANUS_LOG(LOG_WARN, "Spatial layer higher than 1, will probably be ignored\n");
						}
						if(spatial_layer == subscriber->spatial_layer) {
							/* No need to do anything, we're already getting the right spatial layer, so notify the user */
							json_t *event = json_object();
							json_object_set_new(event, "videoroom", json_string("event"));
							json_object_set_new(event, "room", json_integer(subscriber->room->room_id));
							json_object_set_new(event, "spatial_layer", json_integer(subscriber->spatial_layer));
							gateway->push_event(msg->handle, &janus_videoroom_plugin, NULL, event, NULL);
							json_decref(event);
						} else if(spatial_layer != subscriber->target_spatial_layer) {
							/* Send a FIR to the new RTP forward publisher */
							char buf[20];
							janus_rtcp_fir((char *)&buf, 20, &publisher->fir_seq);
							JANUS_LOG(LOG_VERB, "Need to downscale spatially, sending FIR to %"SCNu64" (%s)\n", publisher->user_id, publisher->display ? publisher->display : "??");
							gateway->relay_rtcp(publisher->session->handle, 1, buf, 20);
							/* Send a PLI too, just in case... */
							janus_rtcp_pli((char *)&buf, 12);
							JANUS_LOG(LOG_VERB, "Need to downscale spatially, sending PLI to %"SCNu64" (%s)\n", publisher->user_id, publisher->display ? publisher->display : "??");
							gateway->relay_rtcp(publisher->session->handle, 1, buf, 12);
							/* Update the time of when we last sent a keyframe request */
							publisher->fir_latest = janus_get_monotonic_time();
						}
						subscriber->target_spatial_layer = spatial_layer;
					}
					if(temporal) {
						int temporal_layer = json_integer_value(temporal);
						if(temporal_layer > 2) {
							JANUS_LOG(LOG_WARN, "Temporal layer higher than 2, will probably be ignored\n");
						}
						if(temporal_layer == subscriber->temporal_layer) {
							/* No need to do anything, we're already getting the right temporal layer, so notify the user */
							json_t *event = json_object();
							json_object_set_new(event, "videoroom", json_string("event"));
							json_object_set_new(event, "room", json_integer(subscriber->room->room_id));
							json_object_set_new(event, "temporal_layer", json_integer(subscriber->temporal_layer));
							gateway->push_event(msg->handle, &janus_videoroom_plugin, NULL, event, NULL);
							json_decref(event);
						}
						subscriber->target_temporal_layer = temporal_layer;
					}
				}
				event = json_object();
				json_object_set_new(event, "videoroom", json_string("event"));
				json_object_set_new(event, "room", json_integer(subscriber->room->room_id));
				json_object_set_new(event, "configured", json_string("ok"));
				/* The user may be interested in an ICE restart */
				gboolean do_restart = restart ? json_is_true(restart) : FALSE;
				gboolean do_update = update ? json_is_true(update) : FALSE;
				if(sdp_update || do_restart || do_update) {
					/* Negotiate by sending the selected publisher SDP back, and/or force an ICE restart */
					if(publisher->sdp != NULL) {
						char temp_error[512];
						JANUS_LOG(LOG_VERB, "Munging SDP offer to adapt it to the subscriber's requirements\n");
						janus_sdp *offer = janus_sdp_parse(publisher->sdp, temp_error, sizeof(temp_error));
						if(publisher->audio && !subscriber->audio_offered)
							janus_sdp_mline_remove(offer, JANUS_SDP_AUDIO);
						if(publisher->video && !subscriber->video_offered)
							janus_sdp_mline_remove(offer, JANUS_SDP_VIDEO);
						if(publisher->data && !subscriber->data_offered)
							janus_sdp_mline_remove(offer, JANUS_SDP_APPLICATION);
						session->sdp_version++;
						offer->o_version = session->sdp_version;
						char *newsdp = janus_sdp_write(offer);
						janus_sdp_destroy(offer);
						JANUS_LOG(LOG_VERB, "Updating subscriber:\n%s\n", newsdp);
						json_t *jsep = json_pack("{ssss}", "type", "offer", "sdp", newsdp);
						if(do_restart)
							json_object_set_new(jsep, "restart", json_true());
						/* How long will the gateway take to push the event? */
						gint64 start = janus_get_monotonic_time();
						int res = gateway->push_event(msg->handle, &janus_videoroom_plugin, msg->transaction, event, jsep);
						JANUS_LOG(LOG_VERB, "  >> Pushing event: %d (took %"SCNu64" us)\n", res, janus_get_monotonic_time()-start);
						json_decref(event);
						json_decref(jsep);
						g_free(newsdp);
						/* Any update in the media directions? */
						subscriber->audio = publisher->audio;
						subscriber->video = publisher->video;
						subscriber->data = publisher->data;
						/* Done */
						janus_videoroom_message_free(msg);
						continue;
					}
				}
			} else if(!strcasecmp(request_text, "pause")) {
				/* Stop receiving the publisher streams for a while */
				subscriber->paused = TRUE;
				event = json_object();
				json_object_set_new(event, "videoroom", json_string("event"));
				json_object_set_new(event, "room", json_integer(subscriber->room->room_id));
				json_object_set_new(event, "paused", json_string("ok"));
			} else if(!strcasecmp(request_text, "switch")) {
				/* This subscriber wants to switch to a different publisher */
				JANUS_VALIDATE_JSON_OBJECT(root, subscriber_parameters,
					error_code, error_cause, TRUE,
					JANUS_VIDEOROOM_ERROR_MISSING_ELEMENT, JANUS_VIDEOROOM_ERROR_INVALID_ELEMENT);
				if(error_code != 0)
					goto error;
				json_t *feed = json_object_get(root, "feed");
				guint64 feed_id = json_integer_value(feed);
				json_t *audio = json_object_get(root, "audio");
				json_t *video = json_object_get(root, "video");
				json_t *data = json_object_get(root, "data");
				if(!subscriber->room) {
					JANUS_LOG(LOG_ERR, "Room Destroyed \n");
					error_code = JANUS_VIDEOROOM_ERROR_NO_SUCH_ROOM;
					g_snprintf(error_cause, 512, "No such room ");
					goto error;
				}
				if(g_atomic_int_get(&subscriber->room->destroyed)) {
					JANUS_LOG(LOG_ERR, "Room Destroyed (%"SCNu64")\n", subscriber->room->room_id);
					error_code = JANUS_VIDEOROOM_ERROR_NO_SUCH_ROOM;
					g_snprintf(error_cause, 512, "No such room (%"SCNu64")", subscriber->room->room_id);
					goto error;
				}
				janus_mutex_lock(&subscriber->room->mutex);
				janus_videoroom_publisher *publisher = g_hash_table_lookup(subscriber->room->participants, &feed_id);
				if(publisher == NULL || g_atomic_int_get(&publisher->destroyed) || publisher->sdp == NULL) {
					JANUS_LOG(LOG_ERR, "No such feed (%"SCNu64")\n", feed_id);
					error_code = JANUS_VIDEOROOM_ERROR_NO_SUCH_FEED;
					g_snprintf(error_cause, 512, "No such feed (%"SCNu64")", feed_id);
					janus_mutex_unlock(&subscriber->room->mutex);
					goto error;
				}
				janus_refcount_increase(&publisher->ref);
				janus_refcount_increase(&publisher->session->ref);
				janus_mutex_unlock(&subscriber->room->mutex);
				gboolean paused = subscriber->paused;
				subscriber->paused = TRUE;
				/* Unsubscribe from the previous publisher */
				janus_videoroom_publisher *prev_feed = subscriber->feed;
				if(prev_feed) {
					/* ... but make sure the codecs are compliant first */
					if(publisher->acodec != prev_feed->acodec || publisher->vcodec != prev_feed->vcodec) {
						janus_refcount_decrease(&publisher->session->ref);
						janus_refcount_decrease(&publisher->ref);
						subscriber->paused = paused;
						JANUS_LOG(LOG_ERR, "The two publishers are not using the same codecs, can't switch\n");
						error_code = JANUS_VIDEOROOM_ERROR_INVALID_SDP;
						g_snprintf(error_cause, 512, "The two publishers are not using the same codecs, can't switch");
						goto error;
					}
					/* Go on */
					janus_mutex_lock(&prev_feed->subscribers_mutex);
					prev_feed->subscribers = g_slist_remove(prev_feed->subscribers, subscriber);
					janus_mutex_unlock(&prev_feed->subscribers_mutex);
					janus_refcount_decrease(&prev_feed->session->ref);
					g_clear_pointer(&subscriber->feed, janus_videoroom_publisher_dereference);
				}
				/* Subscribe to the new one */
				subscriber->audio = audio ? json_is_true(audio) : TRUE;	/* True by default */
				if(!publisher->audio)
					subscriber->audio = FALSE;	/* ... unless the publisher isn't sending any audio */
				subscriber->video = video ? json_is_true(video) : TRUE;	/* True by default */
				if(!publisher->video)
					subscriber->video = FALSE;	/* ... unless the publisher isn't sending any video */
				subscriber->data = data ? json_is_true(data) : TRUE;	/* True by default */
				if(!publisher->data)
					subscriber->data = FALSE;	/* ... unless the publisher isn't sending any data */
				if(subscriber->room && subscriber->room->do_svc) {
					/* This subscriber belongs to a room where VP9 SVC has been enabled,
					 * let's assume we're interested in all layers for the time being */
					subscriber->spatial_layer = -1;
					subscriber->target_spatial_layer = 1;		/* FIXME Chrome sends 0 and 1 */
					subscriber->temporal_layer = -1;
					subscriber->target_temporal_layer = 2;	/* FIXME Chrome sends 0, 1 and 2 */
				}
				janus_mutex_lock(&publisher->subscribers_mutex);
				publisher->subscribers = g_slist_append(publisher->subscribers, subscriber);
				janus_mutex_unlock(&publisher->subscribers_mutex);
				subscriber->feed = publisher;
				/* Send a FIR to the new publisher */
				char buf[20];
				janus_rtcp_fir((char *)&buf, 20, &publisher->fir_seq);
				JANUS_LOG(LOG_VERB, "Switching existing subscriber to new publisher, sending FIR to %"SCNu64" (%s)\n", publisher->user_id, publisher->display ? publisher->display : "??");
				gateway->relay_rtcp(publisher->session->handle, 1, buf, 20);
				/* Send a PLI too, just in case... */
				janus_rtcp_pli((char *)&buf, 12);
				JANUS_LOG(LOG_VERB, "Switching existing subscriber to new publisher, sending PLI to %"SCNu64" (%s)\n", publisher->user_id, publisher->display ? publisher->display : "??");
				gateway->relay_rtcp(publisher->session->handle, 1, buf, 12);
				/* Update the time of when we last sent a keyframe request */
				publisher->fir_latest = janus_get_monotonic_time();
				/* Done */
				subscriber->paused = paused;
				event = json_object();
				json_object_set_new(event, "videoroom", json_string("event"));
				json_object_set_new(event, "switched", json_string("ok"));
				json_object_set_new(event, "room", json_integer(subscriber->room->room_id));
				json_object_set_new(event, "id", json_integer(feed_id));
				if(publisher->display)
					json_object_set_new(event, "display", json_string(publisher->display));
				/* Also notify event handlers */
				if(notify_events && gateway->events_is_enabled()) {
					json_t *info = json_object();
					json_object_set_new(info, "event", json_string("switched"));
					json_object_set_new(info, "room", json_integer(publisher->room->room_id));
					json_object_set_new(info, "feed", json_integer(publisher->user_id));
					gateway->notify_event(&janus_videoroom_plugin, session->handle, info);
				}
			} else if(!strcasecmp(request_text, "leave")) {
				guint64 room_id = subscriber && subscriber->room ? subscriber->room->room_id : 0;
				/* Tell the core to tear down the PeerConnection, hangup_media will do the rest */
				janus_videoroom_hangup_media(session->handle);
				gateway->close_pc(session->handle);
				/* Send an event back */
				event = json_object();
				json_object_set_new(event, "videoroom", json_string("event"));
				json_object_set_new(event, "room", json_integer(room_id));
				json_object_set_new(event, "left", json_string("ok"));
				session->started = FALSE;
			} else {
				JANUS_LOG(LOG_ERR, "Unknown request '%s'\n", request_text);
				error_code = JANUS_VIDEOROOM_ERROR_INVALID_REQUEST;
				g_snprintf(error_cause, 512, "Unknown request '%s'", request_text);
				goto error;
			}
		}

		/* Prepare JSON event */
		JANUS_LOG(LOG_VERB, "Preparing JSON event as a reply\n");
		/* Any SDP or update to handle? */
		const char *msg_sdp_type = json_string_value(json_object_get(msg->jsep, "type"));
		const char *msg_sdp = json_string_value(json_object_get(msg->jsep, "sdp"));
		json_t *msg_simulcast = json_object_get(msg->jsep, "simulcast");
		if(!msg_sdp) {
			/* No SDP to send */
			int ret = gateway->push_event(msg->handle, &janus_videoroom_plugin, msg->transaction, event, NULL);
			JANUS_LOG(LOG_VERB, "  >> %d (%s)\n", ret, janus_get_api_error(ret));
			json_decref(event);
		} else {
			/* Generate offer or answer */
			JANUS_LOG(LOG_VERB, "This is involving a negotiation (%s) as well:\n%s\n", msg_sdp_type, msg_sdp);
			if(sdp_update) {
				/* Renegotiation: make sure the user provided an offer, and send answer */
				JANUS_LOG(LOG_VERB, "  -- Updating existing publisher\n");
				session->sdp_version++;		/* This needs to be increased when it changes */
			} else {
				/* New PeerConnection */
				session->sdp_version = 1;	/* This needs to be increased when it changes */
				session->sdp_sessid = janus_get_real_time();
			}
			const char *type = NULL;
			if(!strcasecmp(msg_sdp_type, "offer")) {
				/* We need to answer */
				type = "answer";
			} else if(!strcasecmp(msg_sdp_type, "answer")) {
				/* We got an answer (from a subscriber?), no need to negotiate */
				g_atomic_int_set(&session->hangingup, 0);
				int ret = gateway->push_event(msg->handle, &janus_videoroom_plugin, msg->transaction, event, NULL);
				JANUS_LOG(LOG_VERB, "  >> %d (%s)\n", ret, janus_get_api_error(ret));
				json_decref(event);
				janus_videoroom_message_free(msg);
				continue;
			} else {
				/* TODO We don't support anything else right now... */
				JANUS_LOG(LOG_ERR, "Unknown SDP type '%s'\n", msg_sdp_type);
				error_code = JANUS_VIDEOROOM_ERROR_INVALID_SDP_TYPE;
				g_snprintf(error_cause, 512, "Unknown SDP type '%s'", msg_sdp_type);
				goto error;
			}
			if(session->participant_type != janus_videoroom_p_type_publisher) {
				/* We shouldn't be here, we always offer ourselves */
				JANUS_LOG(LOG_ERR, "Only publishers send offers\n");
				error_code = JANUS_VIDEOROOM_ERROR_INVALID_SDP_TYPE;
				g_snprintf(error_cause, 512, "Only publishers send offers");
				goto error;
			} else {
				/* This is a new publisher: is there room? */
				participant = janus_videoroom_session_get_publisher(session);
				janus_videoroom *videoroom = participant->room;
				int count = 0;
				GHashTableIter iter;
				gpointer value;
				if(!videoroom) {
					error_code = JANUS_VIDEOROOM_ERROR_NO_SUCH_ROOM;
					goto error;
				}
				if(g_atomic_int_get(&videoroom->destroyed)) {
					error_code = JANUS_VIDEOROOM_ERROR_NO_SUCH_ROOM;
					goto error;
				}
				janus_mutex_lock(&videoroom->mutex);
				g_hash_table_iter_init(&iter, videoroom->participants);
				while (!g_atomic_int_get(&videoroom->destroyed) && g_hash_table_iter_next(&iter, NULL, &value)) {
					janus_videoroom_publisher *p = value;
					if(p != participant && p->sdp)
						count++;
				}
				janus_mutex_unlock(&videoroom->mutex);
				if(count == videoroom->max_publishers) {
					participant->audio_active = FALSE;
					participant->video_active = FALSE;
					participant->data_active = FALSE;
					JANUS_LOG(LOG_ERR, "Maximum number of publishers (%d) already reached\n", videoroom->max_publishers);
					error_code = JANUS_VIDEOROOM_ERROR_PUBLISHERS_FULL;
					g_snprintf(error_cause, 512, "Maximum number of publishers (%d) already reached", videoroom->max_publishers);
					goto error;
				}
				/* Now prepare the SDP to give back */
				if(strstr(msg_sdp, "Mozilla")) {
					participant->firefox = TRUE;
				}
				/* Start by parsing the offer */
				char error_str[512];
				janus_sdp *offer = janus_sdp_parse(msg_sdp, error_str, sizeof(error_str));
				if(offer == NULL) {
					json_decref(event);
					JANUS_LOG(LOG_ERR, "Error parsing offer: %s\n", error_str);
					error_code = JANUS_VIDEOROOM_ERROR_INVALID_SDP;
					g_snprintf(error_cause, 512, "Error parsing offer: %s", error_str);
					goto error;
				}
				gboolean audio_level_extmap = FALSE, video_orient_extmap = FALSE, playout_delay_extmap = FALSE, transport_wide_cc_extmap = FALSE;
				janus_sdp_mdirection audio_level_mdir = JANUS_SDP_SENDRECV,
					video_orient_mdir = JANUS_SDP_SENDRECV,
					playout_delay_mdir = JANUS_SDP_SENDRECV;
				GList *temp = offer->m_lines;
				while(temp) {
					/* Which media are available? */
					janus_sdp_mline *m = (janus_sdp_mline *)temp->data;
					if(m->type == JANUS_SDP_AUDIO && m->port > 0 &&
							m->direction != JANUS_SDP_RECVONLY && m->direction != JANUS_SDP_INACTIVE) {
						participant->audio = TRUE;
					} else if(m->type == JANUS_SDP_VIDEO && m->port > 0 &&
							m->direction != JANUS_SDP_RECVONLY && m->direction != JANUS_SDP_INACTIVE) {
						participant->video = TRUE;
					} else if(m->type == JANUS_SDP_APPLICATION && m->port > 0) {
						participant->data = TRUE;
					}
					if(m->type == JANUS_SDP_AUDIO || m->type == JANUS_SDP_VIDEO) {
						/* Are the extmaps we care about there? */
						GList *ma = m->attributes;
						while(ma) {
							janus_sdp_attribute *a = (janus_sdp_attribute *)ma->data;
							if(a->value) {
								if(videoroom->audiolevel_ext && m->type == JANUS_SDP_AUDIO && strstr(a->value, JANUS_RTP_EXTMAP_AUDIO_LEVEL)) {
									participant->audio_level_extmap_id = atoi(a->value);
									audio_level_extmap = TRUE;
									audio_level_mdir = a->direction;
								} else if(videoroom->videoorient_ext && m->type == JANUS_SDP_VIDEO && strstr(a->value, JANUS_RTP_EXTMAP_VIDEO_ORIENTATION)) {
									participant->video_orient_extmap_id = atoi(a->value);
									video_orient_extmap = TRUE;
									video_orient_mdir = a->direction;
								} else if(videoroom->transport_wide_cc_ext && strstr(a->value, JANUS_RTP_EXTMAP_TRANSPORT_WIDE_CC)) {
									participant->transport_wide_cc_extmap_id = atoi(a->value);
									transport_wide_cc_extmap = TRUE;
								} else if(videoroom->playoutdelay_ext && m->type == JANUS_SDP_VIDEO && strstr(a->value, JANUS_RTP_EXTMAP_PLAYOUT_DELAY)) {
									participant->playout_delay_extmap_id = atoi(a->value);
									playout_delay_extmap = TRUE;
									playout_delay_mdir = a->direction;
								}
								
							}
							ma = ma->next;
						}
					}
					temp = temp->next;
				}
				/* Prepare an answer now: force the room codecs and recvonly on the Janus side */
				JANUS_LOG(LOG_VERB, "The publisher %s going to send an audio stream\n", participant->audio ? "is" : "is NOT");
				JANUS_LOG(LOG_VERB, "The publisher %s going to send a video stream\n", participant->video ? "is" : "is NOT");
				JANUS_LOG(LOG_VERB, "The publisher %s going to open a data channel\n", participant->data ? "is" : "is NOT");
				/* Check the codecs we can use, or the ones we should */
				if(participant->acodec == JANUS_VIDEOROOM_NOAUDIO) {
					int i=0;
					for(i=0; i<3; i++) {
						if(participant->room->acodec[i] == JANUS_VIDEOROOM_NOAUDIO)
							continue;
						if(janus_sdp_get_codec_pt(offer, janus_videoroom_audiocodec_name(participant->room->acodec[i])) != -1) {
							participant->acodec = participant->room->acodec[i];
							break;
						}
					}
				}
				JANUS_LOG(LOG_VERB, "The publisher is going to use the %s audio codec\n", janus_videoroom_audiocodec_name(participant->acodec));
				participant->audio_pt = janus_videoroom_audiocodec_pt(participant->acodec);
				if(participant->vcodec == JANUS_VIDEOROOM_NOVIDEO) {
					int i=0;
					for(i=0; i<3; i++) {
						if(participant->room->vcodec[i] == JANUS_VIDEOROOM_NOVIDEO)
							continue;
						if(janus_sdp_get_codec_pt(offer, janus_videoroom_videocodec_name(participant->room->vcodec[i])) != -1) {
							participant->vcodec = participant->room->vcodec[i];
							break;
						}
					}
				}
				JANUS_LOG(LOG_VERB, "The publisher is going to use the %s video codec\n", janus_videoroom_videocodec_name(participant->vcodec));
				participant->video_pt = janus_videoroom_videocodec_pt(participant->vcodec);
				janus_sdp *answer = janus_sdp_generate_answer(offer,
					JANUS_SDP_OA_AUDIO_CODEC, janus_videoroom_audiocodec_name(participant->acodec),
					JANUS_SDP_OA_AUDIO_DIRECTION, JANUS_SDP_RECVONLY,
					JANUS_SDP_OA_VIDEO_CODEC, janus_videoroom_videocodec_name(participant->vcodec),
					JANUS_SDP_OA_VIDEO_DIRECTION, JANUS_SDP_RECVONLY,
					JANUS_SDP_OA_DONE);
				janus_sdp_destroy(offer);
				/* Replace the session name */
				g_free(answer->s_name);
				char s_name[100];
				g_snprintf(s_name, sizeof(s_name), "VideoRoom %"SCNu64, videoroom->room_id);
				answer->s_name = g_strdup(s_name);
				/* Which media are REALLY available? (some may have been rejected) */
				participant->audio = FALSE;
				participant->video = FALSE;
				participant->data = FALSE;
				temp = answer->m_lines;
				while(temp) {
					janus_sdp_mline *m = (janus_sdp_mline *)temp->data;
					if(m->type == JANUS_SDP_AUDIO && m->port > 0 && m->direction != JANUS_SDP_INACTIVE) {
						participant->audio = TRUE;
					} else if(m->type == JANUS_SDP_VIDEO && m->port > 0 && m->direction != JANUS_SDP_INACTIVE) {
						participant->video = TRUE;
					} else if(m->type == JANUS_SDP_APPLICATION && m->port > 0) {
						participant->data = TRUE;
					}
					temp = temp->next;
				}
				JANUS_LOG(LOG_VERB, "Per the answer, the publisher %s going to send an audio stream\n", participant->audio ? "is" : "is NOT");
				JANUS_LOG(LOG_VERB, "Per the answer, the publisher %s going to send a video stream\n", participant->video ? "is" : "is NOT");
				JANUS_LOG(LOG_VERB, "Per the answer, the publisher %s going to open a data channel\n", participant->data ? "is" : "is NOT");
				/* Update the event with info on the codecs that we'll be handling */
				if(event) {
					if(participant->audio)
						json_object_set_new(event, "audio_codec", json_string(janus_videoroom_audiocodec_name(participant->acodec)));
					if(participant->video)
						json_object_set_new(event, "video_codec", json_string(janus_videoroom_videocodec_name(participant->vcodec)));
				}
				/* Also add a bandwidth SDP attribute if we're capping the bitrate in the room */
				if(participant->firefox) {	/* Don't add any b=AS attribute for Chrome */
					janus_sdp_mline *m = janus_sdp_mline_find(answer, JANUS_SDP_VIDEO);
					if(m != NULL && videoroom->bitrate > 0) {
						m->b_name = g_strdup("AS");
						m->b_value = (int)(videoroom->bitrate/1000);
					}
				}
				/* Add the extmap attributes, if needed */
				if(audio_level_extmap) {
					/* First of all, let's check if the extmap attribute had a direction */
					const char *direction = NULL;
					switch(audio_level_mdir) {
						case JANUS_SDP_SENDONLY:
							direction = "/recvonly";
							break;
						case JANUS_SDP_RECVONLY:
						case JANUS_SDP_INACTIVE:
							direction = "/inactive";
							break;
						default:
							direction = "";
							break;
					}
					janus_sdp_attribute *a = janus_sdp_attribute_create("extmap",
						"%d%s %s\r\n", participant->audio_level_extmap_id, direction, JANUS_RTP_EXTMAP_AUDIO_LEVEL);
					janus_sdp_attribute_add_to_mline(janus_sdp_mline_find(answer, JANUS_SDP_AUDIO), a);
				}
				if(video_orient_extmap) {
					/* First of all, let's check if the extmap attribute had a direction */
					const char *direction = NULL;
					switch(video_orient_mdir) {
						case JANUS_SDP_SENDONLY:
							direction = "/recvonly";
							break;
						case JANUS_SDP_RECVONLY:
						case JANUS_SDP_INACTIVE:
							direction = "/inactive";
							break;
						default:
							direction = "";
							break;
					}
					janus_sdp_attribute *a = janus_sdp_attribute_create("extmap",
						"%d%s %s\r\n", participant->video_orient_extmap_id, direction, JANUS_RTP_EXTMAP_VIDEO_ORIENTATION);
					janus_sdp_attribute_add_to_mline(janus_sdp_mline_find(answer, JANUS_SDP_VIDEO), a);
				}
				if(playout_delay_extmap) {
					/* First of all, let's check if the extmap attribute had a direction */
					const char *direction = NULL;
					switch(playout_delay_mdir) {
						case JANUS_SDP_SENDONLY:
							direction = "/recvonly";
							break;
						case JANUS_SDP_RECVONLY:
						case JANUS_SDP_INACTIVE:
							direction = "/inactive";
							break;
						default:
							direction = "";
							break;
					}
					janus_sdp_attribute *a = janus_sdp_attribute_create("extmap",
						"%d%s %s\r\n", participant->playout_delay_extmap_id, direction, JANUS_RTP_EXTMAP_PLAYOUT_DELAY);
					janus_sdp_attribute_add_to_mline(janus_sdp_mline_find(answer, JANUS_SDP_VIDEO), a);
				}
				if (transport_wide_cc_extmap) {
					janus_sdp_attribute *a = janus_sdp_attribute_create("extmap",
						"%d %s\r\n", participant->transport_wide_cc_extmap_id, JANUS_RTP_EXTMAP_TRANSPORT_WIDE_CC);
					janus_sdp_attribute_add_to_mline(janus_sdp_mline_find(answer, JANUS_SDP_VIDEO), a);
				}
				/* Generate an SDP string we can send back to the publisher */
				char *answer_sdp = janus_sdp_write(answer);
				/* Now turn the SDP into what we'll send subscribers, using the static payload types for making switching easier */
				offer = janus_sdp_generate_offer(s_name, answer->c_addr,
					JANUS_SDP_OA_AUDIO, participant->audio,
					JANUS_SDP_OA_AUDIO_CODEC, janus_videoroom_audiocodec_name(participant->acodec),
					JANUS_SDP_OA_AUDIO_PT, janus_videoroom_audiocodec_pt(participant->acodec),
					JANUS_SDP_OA_AUDIO_DIRECTION, JANUS_SDP_SENDONLY,
					JANUS_SDP_OA_VIDEO, participant->video,
					JANUS_SDP_OA_VIDEO_CODEC, janus_videoroom_videocodec_name(participant->vcodec),
					JANUS_SDP_OA_VIDEO_PT, janus_videoroom_videocodec_pt(participant->vcodec),
					JANUS_SDP_OA_VIDEO_DIRECTION, JANUS_SDP_SENDONLY,
					JANUS_SDP_OA_DATA, participant->data,
					JANUS_SDP_OA_DONE);
				/* Add the extmap attributes, if needed */
				if(audio_level_extmap) {
					janus_sdp_attribute *a = janus_sdp_attribute_create("extmap",
						"%d %s\r\n", participant->audio_level_extmap_id, JANUS_RTP_EXTMAP_AUDIO_LEVEL);
					janus_sdp_attribute_add_to_mline(janus_sdp_mline_find(offer, JANUS_SDP_AUDIO), a);
				}
				if(video_orient_extmap) {
					janus_sdp_attribute *a = janus_sdp_attribute_create("extmap",
						"%d %s\r\n", participant->video_orient_extmap_id, JANUS_RTP_EXTMAP_VIDEO_ORIENTATION);
					janus_sdp_attribute_add_to_mline(janus_sdp_mline_find(offer, JANUS_SDP_VIDEO), a);
				}
				if(playout_delay_extmap) {
					janus_sdp_attribute *a = janus_sdp_attribute_create("extmap",
						"%d %s\r\n", participant->playout_delay_extmap_id, JANUS_RTP_EXTMAP_PLAYOUT_DELAY);
					janus_sdp_attribute_add_to_mline(janus_sdp_mline_find(offer, JANUS_SDP_VIDEO), a);
				}
				/* DO not send transport wide CC to subscribers */
				/* Generate an SDP string we can offer subscribers later on */
				char *offer_sdp = janus_sdp_write(offer);
				if(!sdp_update) {
					/* Is this room recorded? */
					janus_mutex_lock(&participant->rec_mutex);
					if(videoroom->record || participant->recording_active) {
						janus_videoroom_recorder_create(participant, participant->audio, participant->video, participant->data);
					}
					/* Is simulcasting involved */
					if(msg_simulcast && participant->vcodec == JANUS_VIDEOROOM_VP8) {
						JANUS_LOG(LOG_VERB, "Publisher is going to do simulcasting\n");
						participant->ssrc[0] = json_integer_value(json_object_get(msg_simulcast, "ssrc-0"));
						participant->ssrc[1] = json_integer_value(json_object_get(msg_simulcast, "ssrc-1"));
						participant->ssrc[2] = json_integer_value(json_object_get(msg_simulcast, "ssrc-2"));
					} else {
						/* No simulcasting involved */
						participant->ssrc[0] = 0;
						participant->ssrc[1] = 0;
						participant->ssrc[2] = 0;
					}
					janus_mutex_unlock(&participant->rec_mutex);
				}
				janus_sdp_destroy(offer);
				janus_sdp_destroy(answer);
				/* Send the answer back to the publisher */
				JANUS_LOG(LOG_VERB, "Handling publisher: turned this into an '%s':\n%s\n", type, answer_sdp);
				json_t *jsep = json_pack("{ssss}", "type", type, "sdp", answer_sdp);
				g_free(answer_sdp);
				/* How long will the gateway take to push the event? */
				g_atomic_int_set(&session->hangingup, 0);
				gint64 start = janus_get_monotonic_time();
				int res = gateway->push_event(msg->handle, &janus_videoroom_plugin, msg->transaction, event, jsep);
				JANUS_LOG(LOG_VERB, "  >> Pushing event: %d (took %"SCNu64" us)\n", res, janus_get_monotonic_time()-start);
				/* Done */
				if(res != JANUS_OK) {
					/* TODO Failed to negotiate? We should remove this publisher */
					g_free(offer_sdp);
				} else {
					/* Store the participant's SDP for interested subscribers */
					participant->sdp = offer_sdp;
					/* We'll wait for the setup_media event before actually telling subscribers */
				}
				/* Unless this is an update, in which case schedule a new offer for all viewers */
				if(sdp_update) {
					json_t *update = json_object();
					json_object_set_new(update, "request", json_string("configure"));
					json_object_set_new(update, "update", json_true());
					janus_mutex_lock(&participant->subscribers_mutex);
					GSList *s = participant->subscribers;
					while(s) {
						janus_videoroom_subscriber *subscriber = (janus_videoroom_subscriber *)s->data;
						if(subscriber && subscriber->session && subscriber->session->handle) {
							/* Enqueue the fake request: this will trigger a renegotiation */
							janus_videoroom_message *msg = g_malloc0(sizeof(janus_videoroom_message));
							janus_refcount_increase(&subscriber->session->ref);
							msg->handle = subscriber->session->handle;
							msg->message = update;
							json_incref(update);
							g_async_queue_push(messages, msg);
						}
						s = s->next;
					}
					janus_mutex_unlock(&participant->subscribers_mutex);
					json_decref(update);
				}
				json_decref(event);
				json_decref(jsep);
			}
		}
		if(participant != NULL)
			janus_refcount_decrease(&participant->ref);
		janus_videoroom_message_free(msg);

		continue;
		
error:
		{
			janus_refcount_decrease(&videoroom->ref);
			janus_refcount_decrease(&participant->ref);
			/* Prepare JSON error event */
			json_t *event = json_object();
			json_object_set_new(event, "videoroom", json_string("event"));
			json_object_set_new(event, "error_code", json_integer(error_code));
			json_object_set_new(event, "error", json_string(error_cause));
			int ret = gateway->push_event(msg->handle, &janus_videoroom_plugin, msg->transaction, event, NULL);
			JANUS_LOG(LOG_VERB, "  >> Pushing event: %d (%s)\n", ret, janus_get_api_error(ret));
			json_decref(event);
			janus_videoroom_message_free(msg);
		}
	}
	JANUS_LOG(LOG_VERB, "Leaving VideoRoom handler thread\n");
	return NULL;
}

/* Helper to quickly relay RTP packets from publishers to subscribers */
static void janus_videoroom_relay_rtp_packet(gpointer data, gpointer user_data) {
	janus_videoroom_rtp_relay_packet *packet = (janus_videoroom_rtp_relay_packet *)user_data;
	if(!packet || !packet->data || packet->length < 1) {
		JANUS_LOG(LOG_ERR, "Invalid packet...\n");
		return;
	}
	janus_videoroom_subscriber *subscriber = (janus_videoroom_subscriber *)data;
	if(!subscriber || !subscriber->session) {
		// JANUS_LOG(LOG_ERR, "Invalid session...\n");
		return;
	}
	if(subscriber->paused || subscriber->kicked) {
		// JANUS_LOG(LOG_ERR, "This subscriber paused the stream...\n");
		return;
	}
	janus_videoroom_session *session = subscriber->session;
	if(!session || !session->handle) {
		// JANUS_LOG(LOG_ERR, "Invalid session...\n");
		return;
	}
	if(!session->started) {
		// JANUS_LOG(LOG_ERR, "Streaming not started yet for this session...\n");
		return;
	}
	
	/* Make sure there hasn't been a publisher switch by checking the SSRC */
	if(packet->is_video) {
		/* Check if this subscriber is subscribed to this medium */
		if(!subscriber->video) {
			/* Nope, don't relay */
			return;
		}
		/* Check if there's any SVC info to take into account */
		if(packet->svc) {
			/* There is: check if this is a layer that can be dropped for this viewer
			 * Note: Following core inspired by the excellent job done by Sergio Garcia Murillo here:
			 * https://github.com/medooze/media-server/blob/master/src/vp9/VP9LayerSelector.cpp */
			gboolean override_mark_bit = FALSE, has_marker_bit = packet->data->markerbit;
			int temporal_layer = subscriber->temporal_layer;
			if(subscriber->target_temporal_layer > subscriber->temporal_layer) {
				/* We need to upscale */
				JANUS_LOG(LOG_HUGE, "We need to upscale temporally:\n");
				if(packet->ubit && packet->bbit && packet->temporal_layer <= subscriber->target_temporal_layer) {
					JANUS_LOG(LOG_HUGE, "  -- Upscaling temporal layer: %u --> %u\n",
						packet->temporal_layer, subscriber->target_temporal_layer);
					subscriber->temporal_layer = packet->temporal_layer;
					temporal_layer = subscriber->temporal_layer;
					/* Notify the viewer */
					json_t *event = json_object();
					json_object_set_new(event, "videoroom", json_string("event"));
					json_object_set_new(event, "room", json_integer(subscriber->room->room_id));
					json_object_set_new(event, "temporal_layer", json_integer(subscriber->temporal_layer));
					gateway->push_event(subscriber->session->handle, &janus_videoroom_plugin, NULL, event, NULL);
					json_decref(event);
				}
			} else if(subscriber->target_temporal_layer < subscriber->temporal_layer) {
				/* We need to downscale */
				JANUS_LOG(LOG_HUGE, "We need to downscale temporally:\n");
				if(packet->ebit) {
					JANUS_LOG(LOG_HUGE, "  -- Downscaling temporal layer: %u --> %u\n",
						subscriber->temporal_layer, subscriber->target_temporal_layer);
					subscriber->temporal_layer = subscriber->target_temporal_layer;
					/* Notify the viewer */
					json_t *event = json_object();
					json_object_set_new(event, "videoroom", json_string("event"));
					json_object_set_new(event, "room", json_integer(subscriber->room->room_id));
					json_object_set_new(event, "temporal_layer", json_integer(subscriber->temporal_layer));
					gateway->push_event(subscriber->session->handle, &janus_videoroom_plugin, NULL, event, NULL);
					json_decref(event);
				}
			}
			if(temporal_layer < packet->temporal_layer) {
				/* Drop the packet: update the context to make sure sequence number is increased normally later */
				JANUS_LOG(LOG_HUGE, "Dropping packet (temporal layer %d < %d)\n", temporal_layer, packet->temporal_layer);
				subscriber->context.v_base_seq++;
				return;
			}
			int spatial_layer = subscriber->spatial_layer;
			if(subscriber->target_spatial_layer > subscriber->spatial_layer) {
				JANUS_LOG(LOG_HUGE, "We need to upscale spatially:\n");
				/* We need to upscale */
				if(packet->pbit == 0 && packet->bbit && packet->spatial_layer == subscriber->spatial_layer+1) {
					JANUS_LOG(LOG_HUGE, "  -- Upscaling spatial layer: %u --> %u\n",
						packet->spatial_layer, subscriber->target_spatial_layer);
					subscriber->spatial_layer = packet->spatial_layer;
					spatial_layer = subscriber->spatial_layer;
					/* Notify the viewer */
					json_t *event = json_object();
					json_object_set_new(event, "videoroom", json_string("event"));
					json_object_set_new(event, "room", json_integer(subscriber->room->room_id));
					json_object_set_new(event, "spatial_layer", json_integer(subscriber->spatial_layer));
					gateway->push_event(subscriber->session->handle, &janus_videoroom_plugin, NULL, event, NULL);
					json_decref(event);
				}
			} else if(subscriber->target_spatial_layer < subscriber->spatial_layer) {
				/* We need to downscale */
				JANUS_LOG(LOG_HUGE, "We need to downscale spatially:\n");
				if(packet->ebit) {
					JANUS_LOG(LOG_HUGE, "  -- Downscaling spatial layer: %u --> %u\n",
						subscriber->spatial_layer, subscriber->target_spatial_layer);
					subscriber->spatial_layer = subscriber->target_spatial_layer;
					/* Notify the viewer */
					json_t *event = json_object();
					json_object_set_new(event, "videoroom", json_string("event"));
					json_object_set_new(event, "room", json_integer(subscriber->room->room_id));
					json_object_set_new(event, "spatial_layer", json_integer(subscriber->spatial_layer));
					gateway->push_event(subscriber->session->handle, &janus_videoroom_plugin, NULL, event, NULL);
					json_decref(event);
				}
			}
			if(spatial_layer < packet->spatial_layer) {
				/* Drop the packet: update the context to make sure sequence number is increased normally later */
				JANUS_LOG(LOG_HUGE, "Dropping packet (spatial layer %d < %d)\n", spatial_layer, packet->spatial_layer);
				subscriber->context.v_base_seq++;
				return;
			} else if(packet->ebit && spatial_layer == packet->spatial_layer) {
				/* If we stop at layer 0, we need a marker bit now, as the one from layer 1 will not be received */
				override_mark_bit = TRUE;
			}
			/* If we got here, we can send the frame: this doesn't necessarily mean it's
			 * one of the layers the user wants, as there may be dependencies involved */
			JANUS_LOG(LOG_HUGE, "Sending packet (spatial=%d, temporal=%d)\n",
				packet->spatial_layer, packet->temporal_layer);
			/* Fix sequence number and timestamp (publisher switching may be involved) */
			janus_rtp_header_update(packet->data, &subscriber->context, TRUE, 4500);
			if(override_mark_bit && !has_marker_bit) {
				packet->data->markerbit = 1;
			}
			if(gateway != NULL)
				gateway->relay_rtp(session->handle, packet->is_video, (char *)packet->data, packet->length);
			if(override_mark_bit && !has_marker_bit) {
				packet->data->markerbit = 0;
			}
			/* Restore the timestamp and sequence number to what the publisher set them to */
			packet->data->timestamp = htonl(packet->timestamp);
			packet->data->seq_number = htons(packet->seq_number);
		} else if(packet->ssrc[0] != 0) {
			/* Handle simulcast: don't relay if it's not the SSRC we wanted to handle */
			uint32_t ssrc = ntohl(packet->data->ssrc);
			int plen = 0;
			char *payload = janus_rtp_payload((char *)packet->data, packet->length, &plen);
			if(payload == NULL)
				return;
			gboolean switched = FALSE;
			if(subscriber->substream != subscriber->substream_target) {
				/* There has been a change: let's wait for a keyframe on the target */
				int step = (subscriber->substream < 1 && subscriber->substream_target == 2);
				if(ssrc == packet->ssrc[subscriber->substream_target] || (step && ssrc == packet->ssrc[step])) {
					//~ if(janus_vp8_is_keyframe(payload, plen)) {
						uint32_t ssrc_old = 0;
						if(subscriber->substream != -1)
							ssrc_old = packet->ssrc[subscriber->substream];
						JANUS_LOG(LOG_VERB, "Received keyframe on SSRC %"SCNu32", switching (was %"SCNu32")\n", ssrc, ssrc_old);
						subscriber->substream = (ssrc == packet->ssrc[subscriber->substream_target] ? subscriber->substream_target : step);;
						switched = TRUE;
						/* Notify the viewer */
						json_t *event = json_object();
						json_object_set_new(event, "videoroom", json_string("event"));
						json_object_set_new(event, "room", json_integer(subscriber->room->room_id));
						json_object_set_new(event, "substream", json_integer(subscriber->substream));
						gateway->push_event(subscriber->session->handle, &janus_videoroom_plugin, NULL, event, NULL);
						json_decref(event);
					//~ } else {
						//~ JANUS_LOG(LOG_WARN, "Not a keyframe on SSRC %"SCNu32" yet, waiting before switching\n", ssrc);
					//~ }
				}
			}
			/* If we haven't received our desired substream yet, let's drop temporarily */
			if(subscriber->last_relayed == 0) {
				/* Let's start slow */
				subscriber->last_relayed = janus_get_monotonic_time();
			} else {
				/* Check if 250ms went by with no packet relayed */
				gint64 now = janus_get_monotonic_time();
				if(now-subscriber->last_relayed >= 250000) {
					subscriber->last_relayed = now;
					int substream = subscriber->substream-1;
					if(substream < 0)
						substream = 0;
					if(subscriber->substream != substream) {
						JANUS_LOG(LOG_WARN, "No packet received on substream %d for a while, falling back to %d\n",
							subscriber->substream, substream);
						subscriber->substream = substream;
						/* Send a PLI */
						JANUS_LOG(LOG_VERB, "Just (re-)enabled video, sending a PLI to recover it\n");
						char rtcpbuf[12];
						memset(rtcpbuf, 0, 12);
						janus_rtcp_pli((char *)&rtcpbuf, 12);
						if(subscriber->feed && subscriber->feed->session && subscriber->feed->session->handle) {
							gateway->relay_rtcp(subscriber->feed->session->handle, 1, rtcpbuf, 12);
							/* Update the time of when we last sent a keyframe request */
							subscriber->feed->fir_latest = janus_get_monotonic_time();
						}
						/* Notify the viewer */
						json_t *event = json_object();
						json_object_set_new(event, "videoroom", json_string("event"));
						json_object_set_new(event, "room", json_integer(subscriber->room->room_id));
						json_object_set_new(event, "substream", json_integer(subscriber->substream));
						gateway->push_event(subscriber->session->handle, &janus_videoroom_plugin, NULL, event, NULL);
						json_decref(event);
					}
				}
			}
			if(ssrc != packet->ssrc[subscriber->substream]) {
				JANUS_LOG(LOG_HUGE, "Dropping packet (it's from SSRC %"SCNu32", but we're only relaying SSRC %"SCNu32" now\n",
					ssrc, packet->ssrc[subscriber->substream]);
				return;
			}
			subscriber->last_relayed = janus_get_monotonic_time();
			/* Check if there's any temporal scalability to take into account */
			uint16_t picid = 0;
			uint8_t tlzi = 0;
			uint8_t tid = 0;
			uint8_t ybit = 0;
			uint8_t keyidx = 0;
			if(janus_vp8_parse_descriptor(payload, plen, &picid, &tlzi, &tid, &ybit, &keyidx) == 0) {
				//~ JANUS_LOG(LOG_WARN, "%"SCNu16", %u, %u, %u, %u\n", picid, tlzi, tid, ybit, keyidx);
				if(subscriber->templayer != subscriber->templayer_target) {
					/* FIXME We should be smarter in deciding when to switch */
					subscriber->templayer = subscriber->templayer_target;
					/* Notify the user */
					json_t *event = json_object();
					json_object_set_new(event, "videoroom", json_string("event"));
					json_object_set_new(event, "room", json_integer(subscriber->room->room_id));
					json_object_set_new(event, "temporal", json_integer(subscriber->templayer));
					gateway->push_event(subscriber->session->handle, &janus_videoroom_plugin, NULL, event, NULL);
					json_decref(event);
				}
				if(tid > subscriber->templayer) {
					JANUS_LOG(LOG_HUGE, "Dropping packet (it's temporal layer %d, but we're capping at %d)\n",
						tid, subscriber->templayer);
					/* We increase the base sequence number, or there will be gaps when delivering later */
					subscriber->context.v_base_seq++;
					return;
				}
			}
			/* If we got here, update the RTP header and send the packet */
			janus_rtp_header_update(packet->data, &subscriber->context, TRUE, 4500);
			char vp8pd[6];
			memcpy(vp8pd, payload, sizeof(vp8pd));
			janus_vp8_simulcast_descriptor_update(payload, plen, &subscriber->simulcast_context, switched);
			/* Send the packet */
			if(gateway != NULL)
				gateway->relay_rtp(session->handle, packet->is_video, (char *)packet->data, packet->length);
			/* Restore the timestamp and sequence number to what the publisher set them to */
			packet->data->timestamp = htonl(packet->timestamp);
			packet->data->seq_number = htons(packet->seq_number);
			/* Restore the original payload descriptor as well, as it will be needed by the next viewer */
			memcpy(payload, vp8pd, sizeof(vp8pd));
		} else {
			/* Fix sequence number and timestamp (publisher switching may be involved) */
			janus_rtp_header_update(packet->data, &subscriber->context, TRUE, 4500);
			/* Send the packet */
			if(gateway != NULL)
				gateway->relay_rtp(session->handle, packet->is_video, (char *)packet->data, packet->length);
			/* Restore the timestamp and sequence number to what the publisher set them to */
			packet->data->timestamp = htonl(packet->timestamp);
			packet->data->seq_number = htons(packet->seq_number);
		}
	} else {
		/* Check if this subscriber is subscribed to this medium */
		if(!subscriber->audio) {
			/* Nope, don't relay */
			return;
		}
		/* Fix sequence number and timestamp (publisher switching may be involved) */
		janus_rtp_header_update(packet->data, &subscriber->context, FALSE, 960);
		/* Send the packet */
		if(gateway != NULL)
			gateway->relay_rtp(session->handle, packet->is_video, (char *)packet->data, packet->length);
		/* Restore the timestamp and sequence number to what the publisher set them to */
		packet->data->timestamp = htonl(packet->timestamp);
		packet->data->seq_number = htons(packet->seq_number);
	}

	return;
}

static void janus_videoroom_relay_data_packet(gpointer data, gpointer user_data) {
	char *text = (char *)user_data;
	janus_videoroom_subscriber *subscriber = (janus_videoroom_subscriber *)data;
	if(!subscriber || !subscriber->session || !subscriber->data || subscriber->paused) {
		return;
	}
	janus_videoroom_session *session = subscriber->session;
	if(!session || !session->handle) {
		return;
	}
	if(!session->started) {
		return;
	}
	if(gateway != NULL && text != NULL) {
		JANUS_LOG(LOG_VERB, "Forwarding DataChannel message (%zu bytes) to viewer: %s\n", strlen(text), text);
		gateway->relay_data(session->handle, text, strlen(text));
	}
	return;
<<<<<<< HEAD
=======
}

/* Helper to free janus_videoroom structs. */
static void janus_videoroom_free(janus_videoroom *room) {
	if(room) {
		janus_mutex_lock(&room->participants_mutex);
		g_free(room->room_name);
		g_free(room->room_secret);
		g_free(room->room_pin);
		g_free(room->rec_dir);
		g_hash_table_unref(room->participants);
		g_hash_table_unref(room->private_ids);
		g_hash_table_destroy(room->allowed);
		janus_mutex_unlock(&room->participants_mutex);
		janus_mutex_destroy(&room->participants_mutex);
		g_free(room);
		room = NULL;
	}
}

static void janus_videoroom_listener_free(janus_videoroom_listener *l) {
	JANUS_LOG(LOG_VERB, "Freeing listener\n");
	g_free(l);
}

static void janus_videoroom_participant_free(janus_videoroom_participant *p) {
	JANUS_LOG(LOG_VERB, "Freeing publisher\n");
	g_free(p->display);
	g_free(p->sdp);

	if(p->arc) {
		janus_recorder_free(p->arc);
		p->arc = NULL;
	}
	if(p->vrc) {
		janus_recorder_free(p->vrc);
		p->vrc = NULL;
	}
	if(p->drc) {
		janus_recorder_free(p->drc);
		p->drc = NULL;
	}

	janus_mutex_lock(&p->listeners_mutex);
	while(p->listeners) {
		janus_videoroom_listener *l = (janus_videoroom_listener *)p->listeners->data;
		if(l) {
			p->listeners = g_slist_remove(p->listeners, l);
			l->feed = NULL;
			l->room = NULL;
			if(l->session)
				gateway->close_pc(l->session->handle);
		}
	}
	g_slist_free(p->subscriptions);
	janus_mutex_unlock(&p->listeners_mutex);
	janus_mutex_lock(&p->rtp_forwarders_mutex);
	if(p->udp_sock > 0) {
		close(p->udp_sock);
		p->udp_sock = 0;
	}
	g_hash_table_destroy(p->rtp_forwarders);
	p->rtp_forwarders = NULL;
	g_hash_table_destroy(p->srtp_contexts);
	p->srtp_contexts = NULL;
	janus_mutex_unlock(&p->rtp_forwarders_mutex);
	g_slist_free(p->listeners);

	janus_mutex_destroy(&p->listeners_mutex);
	janus_mutex_destroy(&p->rtp_forwarders_mutex);
	g_free(p);
>>>>>>> b169e375
}<|MERGE_RESOLUTION|>--- conflicted
+++ resolved
@@ -642,16 +642,11 @@
 	janus_refcount ref;
 } janus_videoroom_publisher;
 static void janus_videoroom_rtp_forwarder_free_helper(gpointer data);
-<<<<<<< HEAD
+static void janus_videoroom_srtp_context_free_helper(gpointer data);
 static guint32 janus_videoroom_rtp_forwarder_add_helper(janus_videoroom_publisher *p,
-	const gchar* host, int port, int pt, uint32_t ssrc, int substream, gboolean is_video, gboolean is_data);
-=======
-static void janus_videoroom_srtp_context_free_helper(gpointer data);
-static guint32 janus_videoroom_rtp_forwarder_add_helper(janus_videoroom_participant *p,
 	const gchar* host, int port, int pt, uint32_t ssrc,
 	int srtp_suite, const char *srtp_crypto,
 	int substream, gboolean is_video, gboolean is_data);
->>>>>>> b169e375
 
 typedef struct janus_videoroom_subscriber {
 	janus_videoroom_session *session;
@@ -733,6 +728,8 @@
 		close(p->udp_sock);
 	g_hash_table_destroy(p->rtp_forwarders);
 	p->rtp_forwarders = NULL;
+	g_hash_table_destroy(p->srtp_contexts);
+	p->srtp_contexts = NULL;
 	g_slist_free(p->subscribers);
 
 	janus_mutex_destroy(&p->subscribers_mutex);
@@ -820,15 +817,10 @@
 #define JANUS_VIDEOROOM_ERROR_INVALID_SDP		437
 
 
-<<<<<<< HEAD
 static guint32 janus_videoroom_rtp_forwarder_add_helper(janus_videoroom_publisher *p,
-		const gchar* host, int port, int pt, uint32_t ssrc, int substream, gboolean is_video, gboolean is_data) {
-=======
-static guint32 janus_videoroom_rtp_forwarder_add_helper(janus_videoroom_participant *p,
 		const gchar* host, int port, int pt, uint32_t ssrc,
 		int srtp_suite, const char *srtp_crypto,
 		int substream, gboolean is_video, gboolean is_data) {
->>>>>>> b169e375
 	if(!p || !host) {
 		return 0;
 	}
@@ -920,14 +912,6 @@
 
 static void janus_videoroom_rtp_forwarder_free_helper(gpointer data) {
 	if(data) {
-<<<<<<< HEAD
-		janus_videoroom_rtp_forwarder* forward = (janus_videoroom_rtp_forwarder*)data;
-		g_free(forward);
-		forward = NULL;
-	}
-}
-
-=======
 		janus_videoroom_rtp_forwarder *forward = (janus_videoroom_rtp_forwarder *)data;
 		if(forward) {
 			if(forward->is_srtp && forward->srtp_ctx) {
@@ -954,79 +938,6 @@
 	}
 }
 
-/* Convenience wrapper function for session_free that corresponds to GHRFunc() format for hash table cleanup */
-static gboolean session_hash_table_remove(gpointer key, gpointer value, gpointer not_used) {
-	if(value) {
-		session_free(value);
-	}
-	return TRUE;
-}
-
-/* VideoRoom watchdog/garbage collector (sort of) */
-static void *janus_videoroom_watchdog(void *data) {
-	JANUS_LOG(LOG_INFO, "VideoRoom watchdog started\n");
-	gint64 now = 0, room_now = 0;
-	while(g_atomic_int_get(&initialized) && !g_atomic_int_get(&stopping)) {
-		janus_mutex_lock(&sessions_mutex);
-		/* Iterate on all the participants/listeners and check if we need to remove any of them */
-		now = janus_get_monotonic_time();
-		if(old_sessions != NULL) {
-			GList *sl = old_sessions;
-			JANUS_LOG(LOG_HUGE, "Checking %d old VideoRoom sessions...\n", g_list_length(old_sessions));
-			while(sl) {
-				janus_videoroom_session *session = (janus_videoroom_session *)sl->data;
-				/* If we are stopping, their is no point to continue to iterate */
-				if(!initialized || stopping) {
-					break;
-				}
-				if(!session) {
-					sl = sl->next;
-					continue;
-				}
-				if(now-session->destroyed >= 5*G_USEC_PER_SEC) {
-					/* We're lazy and actually get rid of the stuff only after a few seconds */
-					JANUS_LOG(LOG_VERB, "Freeing old VideoRoom session\n");
-					GList *rm = sl->next;
-					old_sessions = g_list_delete_link(old_sessions, sl);
-					sl = rm;
-					session_free(session);
-					continue;
-				}
-				sl = sl->next;
-			}
-		}
-		janus_mutex_unlock(&sessions_mutex);
-		janus_mutex_lock(&rooms_mutex);
-		if(old_rooms != NULL) {
-			GList *rl = old_rooms;
-			room_now = janus_get_monotonic_time();
-			while(rl) {
-				janus_videoroom* room = (janus_videoroom*)rl->data;
-				if(!initialized || stopping){
-					break;
-				}
-				if(!room) {
-					rl = rl->next;
-					continue;
-				}
-				if(room_now - room->destroyed >= 5*G_USEC_PER_SEC) {
-					GList *rm = rl->next;
-					old_rooms = g_list_delete_link(old_rooms, rl);
-					rl = rm;
-					g_hash_table_remove(rooms, &room->room_id);
-					continue;
-				}
-				rl = rl->next;
-			}
-		}
-		janus_mutex_unlock(&rooms_mutex);
-		g_usleep(500000);
-	}
-	JANUS_LOG(LOG_INFO, "VideoRoom watchdog stopped\n");
-	return NULL;
-}
-
->>>>>>> b169e375
 
 /* Plugin implementation */
 int janus_videoroom_init(janus_callbacks *callback, const char *config_path) {
@@ -1523,7 +1434,6 @@
 		janus_videoroom_hangup_media_internal(handle);
 		if(session->participant_type == janus_videoroom_p_type_publisher) {
 			/* Get rid of publisher */
-<<<<<<< HEAD
 			janus_mutex_lock(&session->mutex);
 			janus_videoroom_publisher *p = (janus_videoroom_publisher *)session->participant;
 			if(p)
@@ -1539,24 +1449,6 @@
 			janus_videoroom_publisher_destroy(p);
 			if(p)
 				janus_refcount_decrease(&p->ref);
-=======
-			janus_videoroom_participant *participant = (janus_videoroom_participant *)session->participant;
-			participant->audio = FALSE;
-			participant->video = FALSE;
-			participant->data = FALSE;
-			participant->acodec = JANUS_VIDEOROOM_NOAUDIO;
-			participant->vcodec = JANUS_VIDEOROOM_NOVIDEO;
-			participant->audio_pt = -1;
-			participant->video_pt = -1;
-			participant->audio_active = FALSE;
-			participant->video_active = FALSE;
-			participant->data_active = FALSE;
-			participant->recording_active = FALSE;
-			if(participant->recording_base)
-				g_free(participant->recording_base);
-			participant->recording_base = NULL;
-			janus_videoroom_leave_or_unpublish(participant, TRUE, FALSE);
->>>>>>> b169e375
 		} else if(session->participant_type == janus_videoroom_p_type_subscriber) {
 			janus_videoroom_subscriber *s = (janus_videoroom_subscriber *)session->participant;
 			session->participant = NULL;
@@ -2561,14 +2453,9 @@
 		janus_mutex_unlock(&rooms_mutex);
 		if(error_code != 0)
 			goto plugin_response;
-<<<<<<< HEAD
 		janus_refcount_increase(&videoroom->ref);
 		janus_mutex_lock(&videoroom->mutex);
 		janus_videoroom_publisher *publisher = g_hash_table_lookup(videoroom->participants, &publisher_id);
-=======
-		janus_mutex_lock(&videoroom->participants_mutex);
-		janus_videoroom_participant *publisher = g_hash_table_lookup(videoroom->participants, &publisher_id);
->>>>>>> b169e375
 		if(publisher == NULL) {
 			janus_mutex_unlock(&videoroom->mutex);
 			janus_refcount_decrease(&videoroom->ref);
@@ -5549,78 +5436,4 @@
 		gateway->relay_data(session->handle, text, strlen(text));
 	}
 	return;
-<<<<<<< HEAD
-=======
-}
-
-/* Helper to free janus_videoroom structs. */
-static void janus_videoroom_free(janus_videoroom *room) {
-	if(room) {
-		janus_mutex_lock(&room->participants_mutex);
-		g_free(room->room_name);
-		g_free(room->room_secret);
-		g_free(room->room_pin);
-		g_free(room->rec_dir);
-		g_hash_table_unref(room->participants);
-		g_hash_table_unref(room->private_ids);
-		g_hash_table_destroy(room->allowed);
-		janus_mutex_unlock(&room->participants_mutex);
-		janus_mutex_destroy(&room->participants_mutex);
-		g_free(room);
-		room = NULL;
-	}
-}
-
-static void janus_videoroom_listener_free(janus_videoroom_listener *l) {
-	JANUS_LOG(LOG_VERB, "Freeing listener\n");
-	g_free(l);
-}
-
-static void janus_videoroom_participant_free(janus_videoroom_participant *p) {
-	JANUS_LOG(LOG_VERB, "Freeing publisher\n");
-	g_free(p->display);
-	g_free(p->sdp);
-
-	if(p->arc) {
-		janus_recorder_free(p->arc);
-		p->arc = NULL;
-	}
-	if(p->vrc) {
-		janus_recorder_free(p->vrc);
-		p->vrc = NULL;
-	}
-	if(p->drc) {
-		janus_recorder_free(p->drc);
-		p->drc = NULL;
-	}
-
-	janus_mutex_lock(&p->listeners_mutex);
-	while(p->listeners) {
-		janus_videoroom_listener *l = (janus_videoroom_listener *)p->listeners->data;
-		if(l) {
-			p->listeners = g_slist_remove(p->listeners, l);
-			l->feed = NULL;
-			l->room = NULL;
-			if(l->session)
-				gateway->close_pc(l->session->handle);
-		}
-	}
-	g_slist_free(p->subscriptions);
-	janus_mutex_unlock(&p->listeners_mutex);
-	janus_mutex_lock(&p->rtp_forwarders_mutex);
-	if(p->udp_sock > 0) {
-		close(p->udp_sock);
-		p->udp_sock = 0;
-	}
-	g_hash_table_destroy(p->rtp_forwarders);
-	p->rtp_forwarders = NULL;
-	g_hash_table_destroy(p->srtp_contexts);
-	p->srtp_contexts = NULL;
-	janus_mutex_unlock(&p->rtp_forwarders_mutex);
-	g_slist_free(p->listeners);
-
-	janus_mutex_destroy(&p->listeners_mutex);
-	janus_mutex_destroy(&p->rtp_forwarders_mutex);
-	g_free(p);
->>>>>>> b169e375
 }