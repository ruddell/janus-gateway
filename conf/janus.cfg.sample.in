; General configuration: folders where the configuration and the plugins
; can be found, default interface to use, debug/logging level and, if
; needed, shared apisecret between application(s) and Janus. By default,
; no secret is required for the Janus API, but it is for the Admin API.
[general]
configs_folder = @confdir@		; Configuration files folder
<<<<<<< HEAD
plugins_folder = @plugindir@	; Plugins folder
;interface = 1.2.3.4			; Interface to use (will be used in SDP)
debug_level = 4					; Debug/logging level, valid values are 0-7
;api_secret = janusrocks		; String that all Janus requests must contain
;								  to be accepted/authorized by the Janus core.
;								  Useful if you're wrapping all Janus API requests
;								  in your servers (that is, not in the browser,
;								  where you do the things your way) and you
;								  don't want other application to mess with
;								  this Janus instance.
=======
plugins_folder = @plugindir@		; Plugins folder
;interface = 1.2.3.4		; Interface to use (will be used in SDP)
debug_level = 4				; Debug/logging level, valid values are 0-7
;debug_timestamps = yes		; Whether to show a timestamp for each log line
;debug_colors = no			; Whether colors should be disabled in the log
;apisecret = janusrocks		; String that all Janus requests must contain
;							to be accepted/authorized by the Janus core.
;							Useful if you're wrapping all Janus API requests
;							in your servers (that is, not in the browser,
;							where you do the things your way) and you
;							don't want other application to mess with
;							this Janus instance.


; Web server and WebSockets stuff: whether either one should be enabled,
; which ports they should use, whether security should be handled directly
; or demanded to an external application (e.g., web frontend) and what
; should be the base path for the Janus API protocol (plain HTTP only).
; You can also specify the threading model to use for the HTTP webserver:
; by default this is 'unlimited' (which means a thread per connection, as
; specified by the libmicrohttpd documentation), using a number will make
; use of a thread pool instead. Since long polls are involved, make sure
; you choose a value that doesn't keep new connections waiting.
; Please beware that the WebSockets server will only be available if you
; built Janus compiling support for it.
[webserver]
base_path = /janus			; Base path to bind to in the web server (plain HTTP only)
threads = unlimited			; unlimited=thread per connection, number=thread pool
http = yes					; Whether to enable the plain HTTP interface
port = 8088					; Web server HTTP port
https = no					; Whether to enable HTTPS (default=no)
;secure_port = 8889			; Web server HTTPS port, if enabled
ws = yes					; Whether to enable the WebSockets interface
ws_port = 8188				; WebSockets server port
ws_ssl = no					; Whether to enable secure WebSockets
;ws_secure_port = 8989;		; WebSockets server secure port, if enabled


; Recent versions of Janus now also support RabbitMQ based messaging as
; an alternative "transport" for API requests, responses and notifications.
; This is only useful when you're wrapping Janus requests in your server
; application, and handling the communication with clients your own way.
; At the moment, only a single "application" can be handled at the same
; time, meaning that Janus won't implement multiple queues to handle
; multiple concurrent "application servers" taking advantage of its
; features. Support for this is planned, though (e.g., through some kind
; of negotiation to create queues on the fly). Right now, you can only
; configure the address of the RabbitMQ server to use, and the queues to
; make use of to receive (to-janus) and send (from-janus) messages
; from/to an external application. If you're using the same RabbitMQ
; server instance for multiple Janus instances, make sure you configure
; different queues for each of them (e.g., from-janus-1/to-janus-1 and
; from-janus-2/to-janus-2), or otherwise both the instances will make
; use of the same queues and messages will get lost. The integration
; is disabled by default, so set enable=yes if you want to use it.
[rabbitmq]
enable = no					; Whether the support must be enabled
host = localhost			; The address of the RabbitMQ server
;port = 5672				; The port of the RabbitMQ server (5672 by default)
to_janus = to-janus			; Name of the queue for incoming messages
from_janus = from-janus		; Name of the queue for outgoing messages


; Janus can also expose an admin/monitor endpoint, to allow you to check
; which sessions are up, which handles they're managing, their current
; status and so on. This provides a useful aid when debugging potential
; issues in Janus. The configuration is pretty much the same as the one
; already presented above for the webserver stuff, as the API is very
; similar: choose the base bath for the admin/monitor endpoint (/admin
; by default), ports, threading model, etc. Besides, you can specify
; a secret that must be provided in all requests as a crude form of
; authorization mechanism, and partial or full source IPs if you want to
; limit access basing on IP addresses. For security reasons, this
; endpoint is disabled by default, enable it by setting admin_http=yes.
[admin]
admin_base_path = /admin		; Base path to bind to in the admin/monitor web server (plain HTTP only)
admin_threads = unlimited		; unlimited=thread per connection, number=thread pool
admin_http = no					; Whether to enable the plain HTTP interface
admin_port = 7088				; Admin/monitor web server HTTP port
admin_https = no				; Whether to enable HTTPS (default=no)
;admin_secure_port = 7889		; Admin/monitor web server HTTPS port, if enabled
>>>>>>> 3c5413c3
admin_secret = janusoverlord	; String that all Janus requests must contain
;								  to be accepted/authorized by the admin/monitor.


; Certificate and key to use for DTLS.
[certificates]
cert_pem = @certdir@/mycert.pem
cert_key = @certdir@/mycert.key


; Media-related stuff: right now, you can only configure whether you want
; to enable IPv6 support (still WIP, so handle with care), the maximum size
; of the NACK queue for retransmissions per handle the range of ports to
; use for RTP and RTCP (by default, no range is envisaged) and the
; starting MTU for DTLS (1472 by default, it adapts automatically).
; If you change any setting in the lines below, remember to uncomment the
; [media] category as well, which is commented by default!
;[media]
;ipv6 = true
;max_nack_queue = 300
;rtp_port_range = 20000-40000
;dtls_mtu = 1200


; NAT-related stuff: specifically, you can either manually specify the 
; public IP of the machine (i.e., what would be used in SDP) or
; configure the STUN/TURN servers to use to gather candidates if the gateway
; is behind a NAT, and srflx/relay candidates are needed. Please beware that
; just blindly setting the public IP may break connectivity, especially
; if Janus is installed behind a NAT: when unsure, just enable a STUN
; server instead, which will take care of this automatically. In case
; this is needed (it shouldn't), you can also configure Janus to use a
; TURN server; please notice that this does NOT refer to TURN usage in
; browsers, but in the gathering of relay candidates by Janus itself,
; e.g., if you want to limit the ports used by a Janus instance on a
; private machine. Furthermore, you can choose whether Janus should be
; configured to work in ICE-Lite mode (by default it doesn't). Finally,
; you can also enable ICE-TCP support (beware that it currently *only*
; works if you enable ICE Lite as well) and enable or disable the
; internal libnice debugging, if needed. 
[nat]
;public_ip = 1.2.3.4
;stun_server = stun.voip.eutelia.it
;stun_port = 3478
nice_debug = false
;ice_lite = true
;ice_tcp = true

; You can configure a TURN server in two different ways: specifying a
; statically configured TURN server, and thus provide the address of the
; TURN server, the transport (udp/tcp/tls) to use, and a set of valid
; credentials to authenticate...
;turn_server = myturnserver.com
;turn_port = 3478
;turn_type = udp
;turn_user = myuser
;turn_pwd = mypassword

; ... or you can make use of the TURN REST API to get info on one or more
; TURN services dynamically. This makes use of the proposed standard of
; such an API (https://tools.ietf.org/html/draft-uberti-behave-turn-rest-00)
; which is currently available in both rfc5766-turn-server and coturn.
; You enable this by specifying the address of your TURN REST API backend
; and, if required, the API key Janus must provide.
;turn_rest_api = http://yourbackend.com/path/to/api
;turn_rest_api_key = anyapikeyyoumayhaveset

; You can also choose which interfaces or IP addresses should be excluded
; and ignored by the gateway for the purpose of ICE candidates gathering.
; To do so, use the 'ice_ignore_list' setting and pass it a comma-separated
; list of interfaces or IP addresses to ignore. This is especially useful
; if the server hosting the gateway has several interfaces you already
; know will not be used or will simply always slow down ICE (e.g., virtual
; interfaces created by VMware). Partial strings are supported, which
; means that any of the following examples are valid:
;     ice_ignore_list = vmnet8,192.168.0.1,10.0.0.1
;     ice_ignore_list = vmnet,192.168.
; By default, we ignore all interfaces whose name starts with 'vmnet':
ice_ignore_list = vmnet

; Finally, you can choose which of the available transports or plugins
; should be enabled or not. Use the 'disable' directive to prevent Janus
; from loading one or more transports or plugins: use a comma separated
; list of plugin file names to identify the plugins to disable. By default
; all available transports and plugins are enabled and loaded at startup. 
[transports]
; disable = libjanus_rabbitmq.so,libjanus_websockets.so
[plugins]
; disable = libjanus_voicemail.so,libjanus_recordplay.so<|MERGE_RESOLUTION|>--- conflicted
+++ resolved
@@ -4,10 +4,11 @@
 ; no secret is required for the Janus API, but it is for the Admin API.
 [general]
 configs_folder = @confdir@		; Configuration files folder
-<<<<<<< HEAD
 plugins_folder = @plugindir@	; Plugins folder
 ;interface = 1.2.3.4			; Interface to use (will be used in SDP)
 debug_level = 4					; Debug/logging level, valid values are 0-7
+;debug_timestamps = yes			; Whether to show a timestamp for each log line
+;debug_colors = no				; Whether colors should be disabled in the log
 ;api_secret = janusrocks		; String that all Janus requests must contain
 ;								  to be accepted/authorized by the Janus core.
 ;								  Useful if you're wrapping all Janus API requests
@@ -15,91 +16,6 @@
 ;								  where you do the things your way) and you
 ;								  don't want other application to mess with
 ;								  this Janus instance.
-=======
-plugins_folder = @plugindir@		; Plugins folder
-;interface = 1.2.3.4		; Interface to use (will be used in SDP)
-debug_level = 4				; Debug/logging level, valid values are 0-7
-;debug_timestamps = yes		; Whether to show a timestamp for each log line
-;debug_colors = no			; Whether colors should be disabled in the log
-;apisecret = janusrocks		; String that all Janus requests must contain
-;							to be accepted/authorized by the Janus core.
-;							Useful if you're wrapping all Janus API requests
-;							in your servers (that is, not in the browser,
-;							where you do the things your way) and you
-;							don't want other application to mess with
-;							this Janus instance.
-
-
-; Web server and WebSockets stuff: whether either one should be enabled,
-; which ports they should use, whether security should be handled directly
-; or demanded to an external application (e.g., web frontend) and what
-; should be the base path for the Janus API protocol (plain HTTP only).
-; You can also specify the threading model to use for the HTTP webserver:
-; by default this is 'unlimited' (which means a thread per connection, as
-; specified by the libmicrohttpd documentation), using a number will make
-; use of a thread pool instead. Since long polls are involved, make sure
-; you choose a value that doesn't keep new connections waiting.
-; Please beware that the WebSockets server will only be available if you
-; built Janus compiling support for it.
-[webserver]
-base_path = /janus			; Base path to bind to in the web server (plain HTTP only)
-threads = unlimited			; unlimited=thread per connection, number=thread pool
-http = yes					; Whether to enable the plain HTTP interface
-port = 8088					; Web server HTTP port
-https = no					; Whether to enable HTTPS (default=no)
-;secure_port = 8889			; Web server HTTPS port, if enabled
-ws = yes					; Whether to enable the WebSockets interface
-ws_port = 8188				; WebSockets server port
-ws_ssl = no					; Whether to enable secure WebSockets
-;ws_secure_port = 8989;		; WebSockets server secure port, if enabled
-
-
-; Recent versions of Janus now also support RabbitMQ based messaging as
-; an alternative "transport" for API requests, responses and notifications.
-; This is only useful when you're wrapping Janus requests in your server
-; application, and handling the communication with clients your own way.
-; At the moment, only a single "application" can be handled at the same
-; time, meaning that Janus won't implement multiple queues to handle
-; multiple concurrent "application servers" taking advantage of its
-; features. Support for this is planned, though (e.g., through some kind
-; of negotiation to create queues on the fly). Right now, you can only
-; configure the address of the RabbitMQ server to use, and the queues to
-; make use of to receive (to-janus) and send (from-janus) messages
-; from/to an external application. If you're using the same RabbitMQ
-; server instance for multiple Janus instances, make sure you configure
-; different queues for each of them (e.g., from-janus-1/to-janus-1 and
-; from-janus-2/to-janus-2), or otherwise both the instances will make
-; use of the same queues and messages will get lost. The integration
-; is disabled by default, so set enable=yes if you want to use it.
-[rabbitmq]
-enable = no					; Whether the support must be enabled
-host = localhost			; The address of the RabbitMQ server
-;port = 5672				; The port of the RabbitMQ server (5672 by default)
-to_janus = to-janus			; Name of the queue for incoming messages
-from_janus = from-janus		; Name of the queue for outgoing messages
-
-
-; Janus can also expose an admin/monitor endpoint, to allow you to check
-; which sessions are up, which handles they're managing, their current
-; status and so on. This provides a useful aid when debugging potential
-; issues in Janus. The configuration is pretty much the same as the one
-; already presented above for the webserver stuff, as the API is very
-; similar: choose the base bath for the admin/monitor endpoint (/admin
-; by default), ports, threading model, etc. Besides, you can specify
-; a secret that must be provided in all requests as a crude form of
-; authorization mechanism, and partial or full source IPs if you want to
-; limit access basing on IP addresses. For security reasons, this
-; endpoint is disabled by default, enable it by setting admin_http=yes.
-[admin]
-admin_base_path = /admin		; Base path to bind to in the admin/monitor web server (plain HTTP only)
-admin_threads = unlimited		; unlimited=thread per connection, number=thread pool
-admin_http = no					; Whether to enable the plain HTTP interface
-admin_port = 7088				; Admin/monitor web server HTTP port
-admin_https = no				; Whether to enable HTTPS (default=no)
-;admin_secure_port = 7889		; Admin/monitor web server HTTPS port, if enabled
->>>>>>> 3c5413c3
-admin_secret = janusoverlord	; String that all Janus requests must contain
-;								  to be accepted/authorized by the admin/monitor.
 
 
 ; Certificate and key to use for DTLS.
