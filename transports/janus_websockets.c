--- conflicted
+++ resolved
@@ -110,17 +110,12 @@
 
 /* WebSocket client session */
 typedef struct janus_websockets_client {
-<<<<<<< HEAD
+#ifdef HAVE_LIBWEBSOCKETS_NEWAPI
+	struct lws *wsi;						/* The libwebsockets client instance */
+#else
 	struct libwebsocket_context *context;	/* The libwebsockets client context */
 	struct libwebsocket *wsi;				/* The libwebsockets client instance */
-=======
-#ifdef HAVE_LIBWEBSOCKETS_NEWAPI
-	struct lws *wsi;						/* The libwebsockets client instance */
-#else
-	struct libwebsocket_context *context;	/* The libwebsockets client context */
-	struct libwebsocket *wsi;				/* The libwebsockets client instance */
-#endif
->>>>>>> 6a2b4f5e
+#endif
 	GAsyncQueue *messages;					/* Queue of outgoing messages to push */
 	unsigned char *buffer;					/* Buffer containing the message to send */
 	int buflen;								/* Length of the buffer (may be resized after re-allocations) */
@@ -140,13 +135,7 @@
 #else
 static struct libwebsocket_context *wss = NULL, *swss = NULL,
 	*admin_wss = NULL, *admin_swss = NULL;
-<<<<<<< HEAD
-=======
-#endif
-/* libwebsockets sessions that have been closed */
-static GList *old_wss;
-static janus_mutex old_wss_mutex;
->>>>>>> 6a2b4f5e
+#endif
 /* Callbacks for HTTP-related events (automatically rejected) */
 static int janus_websockets_callback_http(
 #ifdef HAVE_LIBWEBSOCKETS_NEWAPI
@@ -740,24 +729,7 @@
 		g_free(message);
 		return -1;
 	}
-<<<<<<< HEAD
 	janus_websockets_client *client = (janus_websockets_client *)transport->transport_p;
-=======
-	/* Make sure this is not related to a closed /freed WebSocket session */
-	janus_mutex_lock(&old_wss_mutex);
-	janus_websockets_client *client = (janus_websockets_client *)transport;
-#ifdef HAVE_LIBWEBSOCKETS_NEWAPI
-	if(g_list_find(old_wss, client) != NULL || !client->wsi) {
-#else
-	if(g_list_find(old_wss, client) != NULL || !client->context || !client->wsi) {
-#endif
-		g_free(message);
-		message = NULL;
-		transport = NULL;
-		janus_mutex_unlock(&old_wss_mutex);
-		return -1;
-	}
->>>>>>> 6a2b4f5e
 	janus_mutex_lock(&client->mutex);
 	/* Convert to string and enqueue */
 	char *payload = json_dumps(message, JSON_INDENT(3) | JSON_PRESERVE_ORDER);
@@ -780,32 +752,15 @@
 	if(!timeout || transport == NULL || transport->transport_p == NULL || g_atomic_int_get(&transport->destroyed))
 		return;
 	/* We only care if it's a timeout: if so, close the connection */
-<<<<<<< HEAD
 	janus_websockets_client *client = (janus_websockets_client *)transport->transport_p;
 	janus_mutex_lock(&client->mutex);
 	g_atomic_int_set(&client->session_timeout, 1);
+#ifdef HAVE_LIBWEBSOCKETS_NEWAPI
+	lws_callback_on_writable(client->wsi);
+#else
 	libwebsocket_callback_on_writable(client->context, client->wsi);
+#endif
 	janus_mutex_unlock(&client->mutex);
-=======
-	janus_websockets_client *client = (janus_websockets_client *)transport;
-	/* Make sure this is not related to a closed WebSocket session */
-	janus_mutex_lock(&old_wss_mutex);
-#ifdef HAVE_LIBWEBSOCKETS_NEWAPI
-	if(g_list_find(old_wss, client) == NULL && client->wsi){
-#else
-	if(g_list_find(old_wss, client) == NULL && client->context && client->wsi){
-#endif
-		janus_mutex_lock(&client->mutex);
-		client->session_timeout = 1;
-#ifdef HAVE_LIBWEBSOCKETS_NEWAPI
-		lws_callback_on_writable(client->wsi);
-#else
-		libwebsocket_callback_on_writable(client->context, client->wsi);
-#endif
-		janus_mutex_unlock(&client->mutex);
-	}
-	janus_mutex_unlock(&old_wss_mutex);
->>>>>>> 6a2b4f5e
 }
 
 
@@ -1086,11 +1041,7 @@
 				/* Cleanup */
 				janus_mutex_lock(&ws_client->mutex);
 				JANUS_LOG(LOG_INFO, "[WSS-%p] Destroying WebSocket client\n", wsi);
-<<<<<<< HEAD
-=======
-				ws_client->destroy = 1;
 #ifndef HAVE_LIBWEBSOCKETS_NEWAPI
->>>>>>> 6a2b4f5e
 				ws_client->context = NULL;
 #endif
 				ws_client->wsi = NULL;
@@ -1325,11 +1276,7 @@
 				/* Cleanup */
 				janus_mutex_lock(&ws_client->mutex);
 				JANUS_LOG(LOG_INFO, "[AdminWSS-%p] Destroying WebSocket client\n", wsi);
-<<<<<<< HEAD
-=======
-				ws_client->destroy = 1;
 #ifndef HAVE_LIBWEBSOCKETS_NEWAPI
->>>>>>> 6a2b4f5e
 				ws_client->context = NULL;
 #endif
 				ws_client->wsi = NULL;
