/*! \file   transport.h
 * \author Lorenzo Miniero <lorenzo@meetecho.com>
 * \copyright GNU General Public License v3
 * \brief  Modular Janus API transports (headers)
 * \details  This header contains the definition of the callbacks both
 * the gateway and all the transports need to implement to interact with
 * each other. The structures to make the communication possible are
 * defined here as well.
 *
 * In particular, the gateway implements the \c janus_transport_callbacks
 * interface. This means that, as a transport plugin, you can use the
 * methods it exposes to contact the gateway, e.g., in order to notify
 * an incoming message. In particular, the methods the gateway exposes
 * to transport plugins are:
 *
 * - \c incoming_request(): to notify an incoming JSON message/event
 * from one of the transport clients.
 *
 * On the other hand, a transport plugin that wants to register at the
 * gateway needs to implement the \c janus_transport interface. Besides,
 * as a transport plugin is a shared object, and as such external to the
 * gateway itself, in order to be dynamically loaded at startup it needs
 * to implement the \c create_t() hook as well, that should return a
 * pointer to the plugin instance. This is an example of such a step:
 *
\verbatim
static janus_transport mytransport = {
	[..]
};

janus_transport *create(void) {
	JANUS_LOG(LOG_VERB, , "%s created!\n", MY_TRANSPORT_NAME);
	return &mytransport;
}
\endverbatim
 *
 * This will make sure that your transport plugin is loaded at startup
 * by the gateway, if it is deployed in the proper folder.
 *
 * As anticipated and described in the above example, a transport plugin
 * must basically be an instance of the \c janus_transport type. As such,
 * it must implement the following methods and callbacks for the gateway:
 *
 * - \c init(): this is called by the gateway as soon as your transport
 * plugin is started; this is where you should setup your transport plugin
 * (e.g., static stuff and reading the configuration file);
 * - \c destroy(): on the other hand, this is called by the gateway when it
 * is shutting down, and your transport plugin should too;
 * - \c get_api_compatibility(): this method MUST return JANUS_TRANSPORT_API_VERSION;
 * - \c get_version(): this method should return a numeric version identifier (e.g., 3);
 * - \c get_version_string(): this method should return a verbose version identifier (e.g., "v1.0.1");
 * - \c get_description(): this method should return a verbose description of your transport plugin (e.g., "This is my avian carrier transport plugin for the Janus API");
 * - \c get_name(): this method should return a short display name for your transport plugin (e.g., "My Amazing Transport");
 * - \c get_package(): this method should return a unique package identifier for your transport plugin (e.g., "janus.transport.mytransport");
 * - \c is_janus_api_enabled(): this method should return TRUE if Janus API can be used with this transport, and support has been enabled by the user;
 * - \c is_admin_api_enabled(): this method should return TRUE if Admin API can be used with this transport, and support has been enabled by the user;
 * - \c send_message(): this method asks the transport to send a message (be it a response or an event) to a client on the specified transport;
 * - \c session_created(): this method notifies the transport that a Janus session has been created by one of its requests;
 * - \c session_over(): this method notifies the transport that one of its Janus sessionss is now over, whether because of a timeout or not.
 * - \c session_claimed(): this method notifies the transport that it has claimed a session.
 *
 * All the above methods and callbacks are mandatory: the Janus core will
 * reject a transport plugin that doesn't implement any of the
 * mandatory callbacks.
 *
 * The gateway \c janus_transport_callbacks interface is provided to a
 * transport plugin, together with the path to the configurations files
 * folder, in the \c init() method. This path can be used to read and
 * parse a configuration file for the transport plugin: the transport
 * plugins we made available out of the box use the package name as a
 * name for the file (e.g., \c janus.transport.http.cfg for the HTTP/HTTPS
 * transport plugin), but you're free to use a different one, as long
 * as it doesn't collide with existing ones. Besides, the existing transport
 * plugins use the same INI format for configuration files the gateway
 * uses (relying on the \c janus_config helpers for the purpose) but
 * again, if you prefer a different format (XML, JSON, etc.) that's up to you.
 *
 * \ingroup transportapi
 * \ref transportapi
 */

#ifndef _JANUS_TRANSPORT_H
#define _JANUS_TRANSPORT_H

#include <stdlib.h>
#include <stdint.h>
#include <stdio.h>
#include <string.h>
#include <ctype.h>
#include <unistd.h>
#include <inttypes.h>

#include <glib.h>
#include <jansson.h>

#include "refcount.h"


/*! \brief Version of the API, to match the one transport plugins were compiled against */
<<<<<<< HEAD
#define JANUS_TRANSPORT_API_VERSION	7
=======
#define JANUS_TRANSPORT_API_VERSION		7
>>>>>>> a53ea18a

/*! \brief Initialization of all transport plugin properties to NULL
 *
 * \note All transport plugins MUST add this as the FIRST line when initializing
 * their transport plugin structure, e.g.:
 *
\verbatim
static janus_transport janus_http_transport plugin =
	{
		JANUS_TRANSPORT_INIT,

		.init = janus_http_init,
		[..]
\endverbatim
 * */
#define JANUS_TRANSPORT_INIT(...) {		\
		.init = NULL,					\
		.destroy = NULL,				\
		.get_api_compatibility = NULL,	\
		.get_version = NULL,			\
		.get_version_string = NULL,		\
		.get_description = NULL,		\
		.get_name = NULL,				\
		.get_author = NULL,				\
		.get_package = NULL,			\
		.is_janus_api_enabled = NULL,	\
		.is_admin_api_enabled = NULL,	\
		.send_message = NULL,			\
		.session_created = NULL,		\
		.session_over = NULL,			\
		.session_claimed = NULL,			\
		## __VA_ARGS__ }


/*! \brief Callbacks to contact the gateway */
typedef struct janus_transport_callbacks janus_transport_callbacks;
/*! \brief The transport plugin session and callbacks interface */
typedef struct janus_transport janus_transport;
/*! \brief Transport-Gateway session mapping */
typedef struct janus_transport_session janus_transport_session;


/*! \brief Transport-Gateway session mapping */
struct janus_transport_session {
	/*! \brief Opaque pointer to the transport session */
	void *transport_p;
	/*! \brief Pointer to the transport-provided function, if needed, that will be used to free the opaque transport session instance */
	void (*p_free)(void *);
	/*! \brief Whether this mapping has been destroyed definitely or not: if so,
	 * the transport shouldn't make use of it anymore */
	volatile gint destroyed;
	/*! \brief Mutex to protect changes to transport_p */
	janus_mutex mutex;
	/*! \brief Reference counter for this instance */
	janus_refcount ref;
};
/*! \brief Helper to create a janus_transport_session instance
 * @note This helper automatically initializes the reference counter
 * @param transport_p Pointer to the transport-side session instance (won't be touched by the core)
 * @param p_free Pointer to the transport-provided function, if needed, that will be used to free the opaque transport-side session instance (won't be touched by the core)
 * @returns Pointer to a valid janus_transport_session, if successful, NULL otherwise */
janus_transport_session *janus_transport_session_create(void *transport_p, void (*p_free)(void *));
/*! \brief Helper to mark a janus_transport_session instance as destroyed
 * @note Only use this helper when that specific transport session must not be
 * used by the core anymore: e.g., a WebSocket connection was closed, an
 * HTTP connection associated with a pending request was lost, etc. Remember
 * to decrease the counter in case you increased it in other methods (this
 * method does this automatically as far as the create was concerned).
 * @param session Pointer to the janus_transport_session instance */
void janus_transport_session_destroy(janus_transport_session *session);


/*! \brief The transport plugin session and callbacks interface */
struct janus_transport {
	/*! \brief Transport plugin initialization/constructor
	 * @param[in] callback The callback instance the transport plugin can use to contact the gateway
	 * @param[in] config_path Path of the folder where the configuration for this transport plugin can be found
	 * @returns 0 in case of success, a negative integer in case of error */
	int (* const init)(janus_transport_callbacks *callback, const char *config_path);
	/*! \brief Transport plugin deinitialization/destructor */
	void (* const destroy)(void);

	/*! \brief Informative method to request the API version this transport plugin was compiled against
	 *  \note All transport plugins MUST implement this method and return JANUS_TRANSPORT_API_VERSION
	 * to make this work, or they will be rejected by the core. */
	int (* const get_api_compatibility)(void);
	/*! \brief Informative method to request the numeric version of the transport plugin */
	int (* const get_version)(void);
	/*! \brief Informative method to request the string version of the transport plugin */
	const char *(* const get_version_string)(void);
	/*! \brief Informative method to request a description of the transport plugin */
	const char *(* const get_description)(void);
	/*! \brief Informative method to request the name of the transport plugin */
	const char *(* const get_name)(void);
	/*! \brief Informative method to request the author of the transport plugin */
	const char *(* const get_author)(void);
	/*! \brief Informative method to request the package name of the transport plugin (what will be used in web applications to refer to it) */
	const char *(* const get_package)(void);

	/*! \brief Informative method to check whether any Janus API support is currently enabled in this transport */
	gboolean (* const is_janus_api_enabled)(void);
	/*! \brief Informative method to check whether any Admin API support is currently enabled in this transport */
	gboolean (* const is_admin_api_enabled)(void);

	/*! \brief Method to send a message to a client over a transport session
	 * \note It's the transport plugin's responsibility to free the message.
	 * Besides, a successful return does not necessarily mean the message has been
	 * actually sent, but only that it has been accepted by the transport plugim
	 * @param[in] transport Pointer to the transport session instance
	 * @param[in] request_id Will be not-NULL in case this is a response to a previous request
	 * @param[in] admin Whether this is an admin API or a Janus API message
	 * @param[in] message The message data as a Jansson json_t object
	 * @returns 0 on success, a negative integer otherwise */
	int (* const send_message)(janus_transport_session *transport, void *request_id, gboolean admin, json_t *message);
	/*! \brief Method to notify the transport plugin that a new session has been created from this transport
	 * \note A transport plugin may decide to close the connection as a result of such an event
	 * @param[in] transport Pointer to the transport session instance
	 * @param[in] session_id The session ID that was created (if the transport cares) */
	void (* const session_created)(janus_transport_session *transport, guint64 session_id);
	/*! \brief Method to notify the transport plugin that a session it originated timed out
	 * \note A transport plugin may decide to close the connection as a result of such an event
	 * @param[in] transport Pointer to the transport session instance
	 * @param[in] session_id The session ID that was closed (if the transport cares)
	 * @param[in] timeout Whether the cause for the session closure is a timeout (this may interest transport plugins more)
	 * @param[in] claimed Whether the cause for the session closure is due to someone claiming the session */
	void (* const session_over)(janus_transport_session *transport, guint64 session_id, gboolean timeout, gboolean claimed);
	/*! \brief Method to notify the transport plugin that a session it owned was claimed by another transport
	 * \note A transport plugin should close the connection as a result of such an event
	 * @param[in] transport Pointer to the new transport session instance that has claimed the session
	 * @param[in] session_id The session ID that was claimed (if the transport cares) */
	void (* const session_claimed)(janus_transport_session *transport, guint64 session_id);

};

/*! \brief Callbacks to contact the gateway */
struct janus_transport_callbacks {
	/*! \brief Callback to notify a new incoming request
	 * @param[in] handle The transport session that should be associated to this client
	 * @param[in] transport Pointer to the transport session instance that received the event
	 * @param[in] request_id Opaque pointer to a transport plugin specific value that identifies this request, so that an incoming response coming later can be matched
	 * @param[in] admin Whether this is an admin API or a Janus API request
	 * @param[in] message The message data as a Jansson json_t object */
	void (* const incoming_request)(janus_transport *plugin, janus_transport_session *transport, void *request_id, gboolean admin, json_t *message, json_error_t *error);
	/*! \brief Callback to notify an existing transport instance went away
	 * \note Be careful in calling this method, as the core will assume this
	 * client is gone for good, and will tear down all sessions it originated.
	 * So, it makes sense to call it, for instance, when a WebSocket connection
	 * was lost (the user went away). Not as much if you're handling connections
	 * and their matching with clients your own way (e.g., HTTP/HTTPS connections
	 * will come and go).
	 * @param[in] handle The transport session that went away
	 * @param[in] transport Pointer to the transport session instance that went away */
	void (* const transport_gone)(janus_transport *plugin, janus_transport_session *transport);
	/*! \brief Callback to check with the core if an API secret must be provided
	 * @param[in] apisecret The API secret to validate
	 * @returns TRUE if an API secret is needed, FALSE otherwise */
	gboolean (* const is_api_secret_needed)(janus_transport *plugin);
	/*! \brief Callback to check with the core if a provided API secret is valid
	 * \note This callback should only be needed when, for any reason, the transport needs to
	 * validate requests directly, as in general requests will be validated by the core itself.
	 * It is the case, for instance, of HTTP long polls to get session events, as those never
	 * pass through the core and so need to be validated by the transport plugin on its behalf.
	 * @param[in] apisecret The API secret to validate
	 * @returns TRUE if the API secret is correct, FALSE otherwise */
	gboolean (* const is_api_secret_valid)(janus_transport *plugin, const char *apisecret);
	/*! \brief Callback to check with the core if an authentication token is needed
	 * @returns TRUE if an auth token is needed, FALSE otherwise */
	gboolean (* const is_auth_token_needed)(janus_transport *plugin);
	/*! \brief Callback to check with the core if a provided authentication token is valid
	 * \note This callback should only be needed when, for any reason, the transport needs to
	 * validate requests directly, as in general requests will be validated by the core itself.
	 * It is the case, for instance, of HTTP long polls to get session events, as those never
	 * pass through the core and so need to be validated by the transport plugin on its behalf.
	 * @param[in] token The auth token to validate
	 * @returns TRUE if the auth token is valid, FALSE otherwise */
	gboolean (* const is_auth_token_valid)(janus_transport *plugin, const char *token);

	/*! \brief Callback to check whether the event handlers mechanism is enabled
	 * @returns TRUE if it is, FALSE if it isn't (which means notify_event should NOT be called) */
	gboolean (* const events_is_enabled)(void);
	/*! \brief Callback to notify an event to the registered and subscribed event handlers
	 * \note Don't unref the event object, the core will do that for you
	 * @param[in] plugin The transport originating the event
	 * @param[in] event The event to notify as a Jansson json_t object */
	void (* const notify_event)(janus_transport *plugin, void *transport, json_t *event);
};

/*! \brief The hook that transport plugins need to implement to be created from the gateway */
typedef janus_transport* create_t(void);

#endif<|MERGE_RESOLUTION|>--- conflicted
+++ resolved
@@ -97,11 +97,7 @@
 
 
 /*! \brief Version of the API, to match the one transport plugins were compiled against */
-<<<<<<< HEAD
-#define JANUS_TRANSPORT_API_VERSION	7
-=======
 #define JANUS_TRANSPORT_API_VERSION		7
->>>>>>> a53ea18a
 
 /*! \brief Initialization of all transport plugin properties to NULL
  *
