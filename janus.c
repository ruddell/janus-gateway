/*! \file   janus.c
 * \author Lorenzo Miniero <lorenzo@meetecho.com>
 * \copyright GNU General Public License v3
 * \brief  Janus core
 * \details Implementation of the gateway core. This code takes care of
 * the gateway initialization (command line/configuration) and setup,
 * and makes use of the available transport plugins (by default HTTP,
 * WebSockets, RabbitMQ, if compiled) and Janus protocol (a JSON-based
 * protocol) to interact with the applications, whether they're web based
 * or not. The core also takes care of bridging peers and plugins
 * accordingly, in terms of both messaging and real-time media transfer
 * via WebRTC.
 *
 * \ingroup core
 * \ref core
 */

#include <dlfcn.h>
#include <dirent.h>
#include <net/if.h>
#include <netdb.h>
#include <signal.h>
#include <getopt.h>
#include <sys/resource.h>
#include <sys/stat.h>
#include <fcntl.h>
#include <poll.h>

#include "janus.h"
#include "version.h"
#include "cmdline.h"
#include "config.h"
#include "apierror.h"
#include "debug.h"
#include "ip-utils.h"
#include "rtcp.h"
#include "auth.h"
#include "record.h"
#include "events.h"


#define JANUS_NAME				"Janus WebRTC Gateway"
#define JANUS_AUTHOR			"Meetecho s.r.l."
#define JANUS_SERVER_NAME		"MyJanusInstance"

#ifdef __MACH__
#define SHLIB_EXT "0.dylib"
#else
#define SHLIB_EXT ".so"
#endif


static janus_config *config = NULL;
static char *config_file = NULL;
static char *configs_folder = NULL;

static GHashTable *transports = NULL;
static GHashTable *transports_so = NULL;

static GHashTable *eventhandlers = NULL;
static GHashTable *eventhandlers_so = NULL;

static GHashTable *plugins = NULL;
static GHashTable *plugins_so = NULL;


/* Daemonization */
static gboolean daemonize = FALSE;
static int pipefd[2];


#ifdef REFCOUNT_DEBUG
/* Reference counters debugging */
GHashTable *counters = NULL;
janus_mutex counters_mutex;
#endif


/* API secrets */
static char *api_secret = NULL, *admin_api_secret = NULL;

/* JSON parameters */
static int janus_process_error_string(janus_request *request, uint64_t session_id, const char *transaction, gint error, gchar *error_string);

static struct janus_json_parameter incoming_request_parameters[] = {
	{"transaction", JSON_STRING, JANUS_JSON_PARAM_REQUIRED},
	{"janus", JSON_STRING, JANUS_JSON_PARAM_REQUIRED},
	{"id", JSON_INTEGER, JANUS_JSON_PARAM_POSITIVE}
};
static struct janus_json_parameter attach_parameters[] = {
	{"plugin", JSON_STRING, JANUS_JSON_PARAM_REQUIRED},
	{"opaque_id", JSON_STRING, 0},
};
static struct janus_json_parameter body_parameters[] = {
	{"body", JSON_OBJECT, JANUS_JSON_PARAM_REQUIRED}
};
static struct janus_json_parameter jsep_parameters[] = {
	{"type", JSON_STRING, JANUS_JSON_PARAM_REQUIRED},
	{"trickle", JANUS_JSON_BOOL, 0},
	{"sdp", JSON_STRING, JANUS_JSON_PARAM_REQUIRED}
};
static struct janus_json_parameter add_token_parameters[] = {
	{"token", JSON_STRING, JANUS_JSON_PARAM_REQUIRED},
	{"plugins", JSON_ARRAY, 0}
};
static struct janus_json_parameter token_parameters[] = {
	{"token", JSON_STRING, JANUS_JSON_PARAM_REQUIRED}
};
static struct janus_json_parameter admin_parameters[] = {
	{"transaction", JSON_STRING, JANUS_JSON_PARAM_REQUIRED},
	{"janus", JSON_STRING, JANUS_JSON_PARAM_REQUIRED}
};
static struct janus_json_parameter debug_parameters[] = {
	{"debug", JANUS_JSON_BOOL, JANUS_JSON_PARAM_REQUIRED}
};
static struct janus_json_parameter timeout_parameters[] = {
	{"timeout", JSON_INTEGER, JANUS_JSON_PARAM_REQUIRED | JANUS_JSON_PARAM_POSITIVE}
};
static struct janus_json_parameter level_parameters[] = {
	{"level", JSON_INTEGER, JANUS_JSON_PARAM_REQUIRED | JANUS_JSON_PARAM_POSITIVE}
};
static struct janus_json_parameter timestamps_parameters[] = {
	{"timestamps", JANUS_JSON_BOOL, JANUS_JSON_PARAM_REQUIRED}
};
static struct janus_json_parameter colors_parameters[] = {
	{"colors", JANUS_JSON_BOOL, JANUS_JSON_PARAM_REQUIRED}
};
static struct janus_json_parameter mnq_parameters[] = {
	{"max_nack_queue", JSON_INTEGER, JANUS_JSON_PARAM_REQUIRED | JANUS_JSON_PARAM_POSITIVE}
};
static struct janus_json_parameter nmt_parameters[] = {
	{"no_media_timer", JSON_INTEGER, JANUS_JSON_PARAM_REQUIRED | JANUS_JSON_PARAM_POSITIVE}
};
static struct janus_json_parameter queryhandler_parameters[] = {
	{"handler", JSON_STRING, JANUS_JSON_PARAM_REQUIRED},
	{"request", JSON_OBJECT, 0}
};
static struct janus_json_parameter text2pcap_parameters[] = {
	{"folder", JSON_STRING, 0},
	{"filename", JSON_STRING, 0},
	{"truncate", JSON_INTEGER, JANUS_JSON_PARAM_POSITIVE}
};

/* Admin/Monitor helpers */
json_t *janus_admin_stream_summary(janus_ice_stream *stream);
json_t *janus_admin_component_summary(janus_ice_component *component);


/* IP addresses */
static gchar *local_ip = NULL;
gchar *janus_get_local_ip(void) {
	return local_ip;
}
static gchar *public_ip = NULL;
gchar *janus_get_public_ip(void) {
	/* Fallback to the local IP, if we have no public one */
	return public_ip ? public_ip : local_ip;
}
void janus_set_public_ip(const char *ip) {
	/* once set do not override */
	if(ip == NULL || public_ip != NULL)
		return;
	public_ip = g_strdup(ip);
}
static volatile gint stop = 0;
static gint stop_signal = 0;
gint janus_is_stopping(void) {
	return g_atomic_int_get(&stop);
}


/* Public instance name */
static gchar *server_name = NULL;

static json_t *janus_create_message(const char *status, uint64_t session_id, const char *transaction) {
	json_t *msg = json_object();
	json_object_set_new(msg, "janus", json_string(status));
	if(session_id > 0)
		json_object_set_new(msg, "session_id", json_integer(session_id));
	if(transaction != NULL)
		json_object_set_new(msg, "transaction", json_string(transaction));
	return msg;
}

/* The default timeout for sessions is 60 seconds: this means that, if
 * we don't get any activity (i.e., no request) on this session for more
 * than 60 seconds, then it's considered expired and we destroy it. That's
 * why we have a keep-alive method in the API. This can be overridden in
 * either janus.cfg or from the command line. Setting this to 0 will
 * disable the timeout mechanism, which is NOT suggested as it may risk
 * having orphaned sessions (sessions not controlled by any transport
 * and never freed). Besides, notice that if you make this shorter than
 * 30s, you'll have to update the timers in janus.js when the long
 * polling mechanism is used and shorten them as well, or you'll risk
 * incurring in unexpected timeouts (when HTTP is used in janus.js, the
 * long poll is used as a keepalive mechanism). */
#define DEFAULT_SESSION_TIMEOUT		60
static uint session_timeout = DEFAULT_SESSION_TIMEOUT;


/* Information */
static json_t *janus_info(const char *transaction) {
	/* Prepare a summary on the gateway */
	json_t *info = janus_create_message("server_info", 0, transaction);
	json_object_set_new(info, "name", json_string(JANUS_NAME));
	json_object_set_new(info, "version", json_integer(janus_version));
	json_object_set_new(info, "version_string", json_string(janus_version_string));
	json_object_set_new(info, "author", json_string(JANUS_AUTHOR));
	json_object_set_new(info, "commit-hash", json_string(janus_build_git_sha));
	json_object_set_new(info, "compile-time", json_string(janus_build_git_time));
	json_object_set_new(info, "log-to-stdout", janus_log_is_stdout_enabled() ? json_true() : json_false());
	json_object_set_new(info, "log-to-file", janus_log_is_logfile_enabled() ? json_true() : json_false());
	if(janus_log_is_logfile_enabled())
		json_object_set_new(info, "log-path", json_string(janus_log_get_logfile_path()));
#ifdef HAVE_SCTP
	json_object_set_new(info, "data_channels", json_true());
#else
	json_object_set_new(info, "data_channels", json_false());
#endif
	json_object_set_new(info, "session-timeout", json_integer(session_timeout));
	json_object_set_new(info, "server-name", json_string(server_name ? server_name : JANUS_SERVER_NAME));
	json_object_set_new(info, "local-ip", json_string(local_ip));
	if(public_ip != NULL)
		json_object_set_new(info, "public-ip", json_string(public_ip));
	json_object_set_new(info, "ipv6", janus_ice_is_ipv6_enabled() ? json_true() : json_false());
	json_object_set_new(info, "ice-lite", janus_ice_is_ice_lite_enabled() ? json_true() : json_false());
	json_object_set_new(info, "ice-tcp", janus_ice_is_ice_tcp_enabled() ? json_true() : json_false());
	json_object_set_new(info, "full-trickle", janus_ice_is_full_trickle_enabled() ? json_true() : json_false());
	json_object_set_new(info, "rfc-4588", janus_is_rfc4588_enabled() ? json_true() : json_false());
	if(janus_ice_get_stun_server() != NULL) {
		char server[255];
		g_snprintf(server, 255, "%s:%"SCNu16, janus_ice_get_stun_server(), janus_ice_get_stun_port());
		json_object_set_new(info, "stun-server", json_string(server));
	}
	if(janus_ice_get_turn_server() != NULL) {
		char server[255];
		g_snprintf(server, 255, "%s:%"SCNu16, janus_ice_get_turn_server(), janus_ice_get_turn_port());
		json_object_set_new(info, "turn-server", json_string(server));
	}
	json_object_set_new(info, "api_secret", api_secret ? json_true() : json_false());
	json_object_set_new(info, "auth_token", janus_auth_is_enabled() ? json_true() : json_false());
	json_object_set_new(info, "event_handlers", janus_events_is_enabled() ? json_true() : json_false());
	/* Available transports */
	json_t *t_data = json_object();
	if(transports && g_hash_table_size(transports) > 0) {
		GHashTableIter iter;
		gpointer value;
		g_hash_table_iter_init(&iter, transports);
		while (g_hash_table_iter_next(&iter, NULL, &value)) {
			janus_transport *t = value;
			if(t == NULL) {
				continue;
			}
			json_t *transport = json_object();
			json_object_set_new(transport, "name", json_string(t->get_name()));
			json_object_set_new(transport, "author", json_string(t->get_author()));
			json_object_set_new(transport, "description", json_string(t->get_description()));
			json_object_set_new(transport, "version_string", json_string(t->get_version_string()));
			json_object_set_new(transport, "version", json_integer(t->get_version()));
			json_object_set_new(t_data, t->get_package(), transport);
		}
	}
	json_object_set_new(info, "transports", t_data);
	/* Available event handlers */
	json_t *e_data = json_object();
	if(eventhandlers && g_hash_table_size(eventhandlers) > 0) {
		GHashTableIter iter;
		gpointer value;
		g_hash_table_iter_init(&iter, eventhandlers);
		while (g_hash_table_iter_next(&iter, NULL, &value)) {
			janus_eventhandler *e = value;
			if(e == NULL) {
				continue;
			}
			json_t *eventhandler = json_object();
			json_object_set_new(eventhandler, "name", json_string(e->get_name()));
			json_object_set_new(eventhandler, "author", json_string(e->get_author()));
			json_object_set_new(eventhandler, "description", json_string(e->get_description()));
			json_object_set_new(eventhandler, "version_string", json_string(e->get_version_string()));
			json_object_set_new(eventhandler, "version", json_integer(e->get_version()));
			json_object_set_new(e_data, e->get_package(), eventhandler);
		}
	}
	json_object_set_new(info, "events", e_data);
	/* Available plugins */
	json_t *p_data = json_object();
	if(plugins && g_hash_table_size(plugins) > 0) {
		GHashTableIter iter;
		gpointer value;
		g_hash_table_iter_init(&iter, plugins);
		while (g_hash_table_iter_next(&iter, NULL, &value)) {
			janus_plugin *p = value;
			if(p == NULL) {
				continue;
			}
			json_t *plugin = json_object();
			json_object_set_new(plugin, "name", json_string(p->get_name()));
			json_object_set_new(plugin, "author", json_string(p->get_author()));
			json_object_set_new(plugin, "description", json_string(p->get_description()));
			json_object_set_new(plugin, "version_string", json_string(p->get_version_string()));
			json_object_set_new(plugin, "version", json_integer(p->get_version()));
			json_object_set_new(p_data, p->get_package(), plugin);
		}
	}
	json_object_set_new(info, "plugins", p_data);

	return info;
}


/* Logging */
int janus_log_level = LOG_INFO;
gboolean janus_log_timestamps = FALSE;
gboolean janus_log_colors = FALSE;
int lock_debug = 0;
#ifdef REFCOUNT_DEBUG
int refcount_debug = 1;
#else
int refcount_debug = 0;
#endif


/*! \brief Signal handler (just used to intercept CTRL+C and SIGTERM) */
static void janus_handle_signal(int signum) {
	stop_signal = signum;
	switch(g_atomic_int_get(&stop)) {
		case 0:
			JANUS_PRINT("Stopping gateway, please wait...\n");
			break;
		case 1:
			JANUS_PRINT("In a hurry? I'm trying to free resources cleanly, here!\n");
			break;
		default:
			JANUS_PRINT("Ok, leaving immediately...\n");
			break;
	}
	g_atomic_int_inc(&stop);
	if(g_atomic_int_get(&stop) > 2)
		exit(1);
}

/*! \brief Termination handler (atexit) */
static void janus_termination_handler(void) {
	/* Free the instance name, if provided */
	g_free(server_name);
	/* Remove the PID file if we created it */
	janus_pidfile_remove();
	/* Close the logger */
	janus_log_destroy();
	/* If we're daemonizing, we send an error code to the parent */
	if(daemonize) {
		int code = 1;
		ssize_t res = 0;
		do {
			res = write(pipefd[1], &code, sizeof(int));
		} while(res == -1 && errno == EINTR);
	}
}


/** @name Transport plugin callback interface
 * These are the callbacks implemented by the gateway core, as part of
 * the janus_transport_callbacks interface. Everything the transport
 * plugins send the gateway is handled here.
 */
///@{
void janus_transport_incoming_request(janus_transport *plugin, janus_transport_session *transport, void *request_id, gboolean admin, json_t *message, json_error_t *error);
void janus_transport_gone(janus_transport *plugin, janus_transport_session *transport);
gboolean janus_transport_is_api_secret_needed(janus_transport *plugin);
gboolean janus_transport_is_api_secret_valid(janus_transport *plugin, const char *apisecret);
gboolean janus_transport_is_auth_token_needed(janus_transport *plugin);
gboolean janus_transport_is_auth_token_valid(janus_transport *plugin, const char *token);
void janus_transport_notify_event(janus_transport *plugin, void *transport, json_t *event);

static janus_transport_callbacks janus_handler_transport =
	{
		.incoming_request = janus_transport_incoming_request,
		.transport_gone = janus_transport_gone,
		.is_api_secret_needed = janus_transport_is_api_secret_needed,
		.is_api_secret_valid = janus_transport_is_api_secret_valid,
		.is_auth_token_needed = janus_transport_is_auth_token_needed,
		.is_auth_token_valid = janus_transport_is_auth_token_valid,
		.events_is_enabled = janus_events_is_enabled,
		.notify_event = janus_transport_notify_event,
	};
static GAsyncQueue *requests = NULL;
static janus_request exit_message;
static GThreadPool *tasks = NULL;
void janus_transport_task(gpointer data, gpointer user_data);
///@}


/** @name Plugin callback interface
 * These are the callbacks implemented by the gateway core, as part of
 * the janus_callbacks interface. Everything the plugins send the
 * gateway is handled here.
 */
///@{
int janus_plugin_push_event(janus_plugin_session *plugin_session, janus_plugin *plugin, const char *transaction, json_t *message, json_t *jsep);
json_t *janus_plugin_handle_sdp(janus_plugin_session *plugin_session, janus_plugin *plugin, const char *sdp_type, const char *sdp, gboolean restart);
void janus_plugin_relay_rtp(janus_plugin_session *plugin_session, int video, char *buf, int len);
void janus_plugin_relay_rtcp(janus_plugin_session *plugin_session, int video, char *buf, int len);
void janus_plugin_relay_data(janus_plugin_session *plugin_session, char *buf, int len);
void janus_plugin_close_pc(janus_plugin_session *plugin_session);
void janus_plugin_end_session(janus_plugin_session *plugin_session);
void janus_plugin_notify_event(janus_plugin *plugin, janus_plugin_session *plugin_session, json_t *event);
gboolean janus_plugin_auth_is_signature_valid(janus_plugin *plugin, const char *token);
gboolean janus_plugin_auth_signature_contains(janus_plugin *plugin, const char *token, const char *desc);
static janus_callbacks janus_handler_plugin =
	{
		.push_event = janus_plugin_push_event,
		.relay_rtp = janus_plugin_relay_rtp,
		.relay_rtcp = janus_plugin_relay_rtcp,
		.relay_data = janus_plugin_relay_data,
		.close_pc = janus_plugin_close_pc,
		.end_session = janus_plugin_end_session,
		.events_is_enabled = janus_events_is_enabled,
		.notify_event = janus_plugin_notify_event,
		.auth_is_signature_valid = janus_plugin_auth_is_signature_valid,
		.auth_signature_contains = janus_plugin_auth_signature_contains,
	};
///@}


/* Gateway Sessions */
static janus_mutex sessions_mutex;
static GHashTable *sessions = NULL;
static GMainContext *sessions_watchdog_context = NULL;


static void janus_ice_handle_dereference(janus_ice_handle *handle) {
	if(handle)
		janus_refcount_decrease(&handle->ref);
}

static void janus_session_free(const janus_refcount *session_ref) {
	janus_session *session = janus_refcount_containerof(session_ref, janus_session, ref);
	/* This session can be destroyed, free all the resources */
	if(session->ice_handles != NULL) {
		g_hash_table_destroy(session->ice_handles);
		session->ice_handles = NULL;
	}
	if(session->source != NULL) {
		janus_request_destroy(session->source);
		session->source = NULL;
	}
	g_free(session);
}

static gboolean janus_check_sessions(gpointer user_data) {
	if(session_timeout < 1)		/* Session timeouts are disabled */
		return G_SOURCE_CONTINUE;
	janus_mutex_lock(&sessions_mutex);
	if(sessions && g_hash_table_size(sessions) > 0) {
		GHashTableIter iter;
		gpointer value;
		g_hash_table_iter_init(&iter, sessions);
		while (g_hash_table_iter_next(&iter, NULL, &value)) {
			janus_session *session = (janus_session *) value;
			if (!session || g_atomic_int_get(&session->destroyed)) {
				continue;
			}
			gint64 now = janus_get_monotonic_time();
			if (now - session->last_activity >= (gint64)session_timeout * G_USEC_PER_SEC &&
					!g_atomic_int_compare_and_exchange(&session->timeout, 0, 1)) {
				JANUS_LOG(LOG_INFO, "Timeout expired for session %"SCNu64"...\n", session->session_id);
				/* Mark the session as over, we'll deal with it later */
				janus_session_handles_clear(session);
				/* Notify the transport */
				if(session->source) {
					json_t *event = janus_create_message("timeout", session->session_id, NULL);
					/* Send this to the transport client and notify the session's over */
					session->source->transport->send_message(session->source->instance, NULL, FALSE, event);
					session->source->transport->session_over(session->source->instance, session->session_id, TRUE);
				}
				/* Notify event handlers as well */
				if(janus_events_is_enabled())
					janus_events_notify_handlers(JANUS_EVENT_TYPE_SESSION, session->session_id, "timeout", NULL);

				/* FIXME Is this safe? apparently it causes hash table errors on the console */
				g_hash_table_iter_remove(&iter);

				janus_session_destroy(session);
			}
		}
	}
	janus_mutex_unlock(&sessions_mutex);

	return G_SOURCE_CONTINUE;
}

static gpointer janus_sessions_watchdog(gpointer user_data) {
	GMainLoop *loop = (GMainLoop *) user_data;
	GMainContext *watchdog_context = g_main_loop_get_context(loop);
	GSource *timeout_source;

	timeout_source = g_timeout_source_new_seconds(2);
	g_source_set_callback(timeout_source, janus_check_sessions, watchdog_context, NULL);
	g_source_attach(timeout_source, watchdog_context);
	g_source_unref(timeout_source);

	JANUS_LOG(LOG_INFO, "Sessions watchdog started\n");

	g_main_loop_run(loop);

	JANUS_LOG(LOG_INFO, "Sessions watchdog stopped\n");

	return NULL;
}


janus_session *janus_session_create(guint64 session_id) {
	janus_session *session = NULL;
	if(session_id == 0) {
		while(session_id == 0) {
			session_id = janus_random_uint64();
			session = janus_session_find(session_id);
			if(session != NULL) {
				/* Session ID already taken, try another one */
				janus_refcount_decrease(&session->ref);
				session_id = 0;
			}
		}
	}
	session = (janus_session *)g_malloc(sizeof(janus_session));
	JANUS_LOG(LOG_INFO, "Creating new session: %"SCNu64"; %p\n", session_id, session);
	session->session_id = session_id;
	janus_refcount_init(&session->ref, janus_session_free);
	session->source = NULL;
	g_atomic_int_set(&session->destroyed, 0);
	g_atomic_int_set(&session->timeout, 0);
	session->last_activity = janus_get_monotonic_time();
	session->ice_handles = NULL;
	janus_mutex_init(&session->mutex);
	janus_mutex_lock(&sessions_mutex);
	g_hash_table_insert(sessions, janus_uint64_dup(session->session_id), session);
	janus_mutex_unlock(&sessions_mutex);
	return session;
}

janus_session *janus_session_find(guint64 session_id) {
	janus_mutex_lock(&sessions_mutex);
	janus_session *session = g_hash_table_lookup(sessions, &session_id);
	if(session != NULL) {
		/* A successful find automatically increases the reference counter:
		 * it's up to the caller to decrease it again when done */
		janus_refcount_increase(&session->ref);
	}
	janus_mutex_unlock(&sessions_mutex);
	return session;
}

void janus_session_notify_event(janus_session *session, json_t *event) {
	if(session != NULL && !g_atomic_int_get(&session->destroyed) && session->source != NULL && session->source->transport != NULL) {
		/* Send this to the transport client */
		JANUS_LOG(LOG_HUGE, "Sending event to %s (%p)\n", session->source->transport->get_package(), session->source->instance);
		session->source->transport->send_message(session->source->instance, NULL, FALSE, event);
	} else {
		/* No transport, free the event */
		json_decref(event);
	}
}


/* Destroys a session but does not remove it from the sessions hash table. */
gint janus_session_destroy(janus_session *session) {
	guint64 session_id = session->session_id;
	JANUS_LOG(LOG_INFO, "Destroying session %"SCNu64"; %p\n", session_id, session);
	if(!g_atomic_int_compare_and_exchange(&session->destroyed, 0, 1))
		return 0;
	janus_session_handles_clear(session);
	/* The session will actually be destroyed when the counter gets to 0 */
	janus_refcount_decrease(&session->ref);

	return 0;
}

janus_ice_handle *janus_session_handles_find(janus_session *session, guint64 handle_id) {
	if(session == NULL)
		return NULL;
	janus_mutex_lock(&session->mutex);
	janus_ice_handle *handle = session->ice_handles ? g_hash_table_lookup(session->ice_handles, &handle_id) : NULL;
	if(handle != NULL) {
		/* A successful find automatically increases the reference counter:
		 * it's up to the caller to decrease it again when done */
		janus_refcount_increase(&handle->ref);
	}
	janus_mutex_unlock(&session->mutex);
	return handle;
}

void janus_session_handles_insert(janus_session *session, janus_ice_handle *handle) {
	janus_mutex_lock(&session->mutex);
	if(session->ice_handles == NULL)
		session->ice_handles = g_hash_table_new_full(g_int64_hash, g_int64_equal, (GDestroyNotify)g_free, (GDestroyNotify)janus_ice_handle_dereference);
	janus_refcount_increase(&handle->ref);
	g_hash_table_insert(session->ice_handles, janus_uint64_dup(handle->handle_id), handle);
	janus_mutex_unlock(&session->mutex);
}

gint janus_session_handles_remove(janus_session *session, janus_ice_handle *handle) {
	janus_mutex_lock(&session->mutex);
	gint error = janus_ice_handle_destroy(session, handle);
	g_hash_table_remove(session->ice_handles, &handle->handle_id);
	janus_mutex_unlock(&session->mutex);
	return error;
}

void janus_session_handles_clear(janus_session *session) {
	janus_mutex_lock(&session->mutex);
	if(session->ice_handles != NULL && g_hash_table_size(session->ice_handles) > 0) {
		GHashTableIter iter;
		gpointer value;
		/* Remove all handles */
		g_hash_table_iter_init(&iter, session->ice_handles);
		while (g_hash_table_iter_next(&iter, NULL, &value)) {
			janus_ice_handle *handle = value;
			if(!handle)
				continue;
			janus_ice_handle_destroy(session, handle);
			g_hash_table_iter_remove(&iter);
		}
	}
	janus_mutex_unlock(&session->mutex);
}

json_t *janus_session_handles_list_json(janus_session *session) {
	json_t *list = json_array();
	janus_mutex_lock(&session->mutex);
	if(session->ice_handles != NULL && g_hash_table_size(session->ice_handles) > 0) {
		GHashTableIter iter;
		gpointer value;
		g_hash_table_iter_init(&iter, session->ice_handles);
		while (g_hash_table_iter_next(&iter, NULL, &value)) {
			janus_ice_handle *handle = value;
			if(!handle)
				continue;
			json_array_append_new(list, json_integer(handle->handle_id));
		}
	}
	janus_mutex_unlock(&session->mutex);
	return list;
}

/* Requests management */
janus_request *janus_request_new(janus_transport *transport, janus_transport_session *instance, void *request_id, gboolean admin, json_t *message) {
	janus_request *request = g_malloc(sizeof(janus_request));
	request->transport = transport;
	request->instance = instance;
	janus_refcount_increase(&instance->ref);
	request->request_id = request_id;
	request->admin = admin;
	request->message = message;
	return request;
}

void janus_request_destroy(janus_request *request) {
	if(request == NULL || request == &exit_message)
		return;
	request->transport = NULL;
	janus_refcount_decrease(&request->instance->ref);
	request->instance = NULL;
	request->request_id = NULL;
	if(request->message)
		json_decref(request->message);
	request->message = NULL;
	g_free(request);
}

static int janus_request_check_secret(janus_request *request, guint64 session_id, const gchar *transaction_text) {
	gboolean secret_authorized = FALSE, token_authorized = FALSE;
	if(api_secret == NULL && !janus_auth_is_enabled()) {
		/* Nothing to check */
		secret_authorized = TRUE;
		token_authorized = TRUE;
	} else {
		json_t *root = request->message;
		if(api_secret != NULL) {
			/* There's an API secret, check that the client provided it */
			json_t *secret = json_object_get(root, "apisecret");
			if(secret && json_is_string(secret) && janus_strcmp_const_time(json_string_value(secret), api_secret)) {
				secret_authorized = TRUE;
			}
		}
		if(janus_auth_is_enabled()) {
			/* The token based authentication mechanism is enabled, check that the client provided it */
			json_t *token = json_object_get(root, "token");
			if(token && json_is_string(token) && janus_auth_check_token(json_string_value(token))) {
				token_authorized = TRUE;
			}
		}
		/* We consider a request authorized if either the proper API secret or a valid token has been provided */
		if(!secret_authorized && !token_authorized) {
			return janus_process_error(request, session_id, transaction_text, JANUS_ERROR_UNAUTHORIZED, NULL);
		}
	}
	return 0;
}

static void janus_request_ice_handle_answer(janus_ice_handle *handle, int audio, int video, int data, char *jsep_sdp) {
	/* We got our answer */
	janus_flags_clear(&handle->webrtc_flags, JANUS_ICE_HANDLE_WEBRTC_PROCESSING_OFFER);
	/* Any pending trickles? */
	if(handle->pending_trickles) {
		JANUS_LOG(LOG_VERB, "[%"SCNu64"]   -- Processing %d pending trickle candidates\n", handle->handle_id, g_list_length(handle->pending_trickles));
		GList *temp = NULL;
		while(handle->pending_trickles) {
			temp = g_list_first(handle->pending_trickles);
			handle->pending_trickles = g_list_remove_link(handle->pending_trickles, temp);
			janus_ice_trickle *trickle = (janus_ice_trickle *)temp->data;
			g_list_free(temp);
			if(trickle == NULL)
				continue;
			if((janus_get_monotonic_time() - trickle->received) > 45*G_USEC_PER_SEC) {
				/* FIXME Candidate is too old, discard it */
				janus_ice_trickle_destroy(trickle);
				/* FIXME We should report that */
				continue;
			}
			json_t *candidate = trickle->candidate;
			if(candidate == NULL) {
				janus_ice_trickle_destroy(trickle);
				continue;
			}
			if(json_is_object(candidate)) {
				/* We got a single candidate */
				int error = 0;
				const char *error_string = NULL;
				if((error = janus_ice_trickle_parse(handle, candidate, &error_string)) != 0) {
					/* FIXME We should report the error parsing the trickle candidate */
				}
			} else if(json_is_array(candidate)) {
				/* We got multiple candidates in an array */
				JANUS_LOG(LOG_VERB, "[%"SCNu64"] Got multiple candidates (%zu)\n", handle->handle_id, json_array_size(candidate));
				if(json_array_size(candidate) > 0) {
					/* Handle remote candidates */
					size_t i = 0;
					for(i=0; i<json_array_size(candidate); i++) {
						json_t *c = json_array_get(candidate, i);
						/* FIXME We don't care if any trickle fails to parse */
						janus_ice_trickle_parse(handle, c, NULL);
					}
				}
			}
			/* Done, free candidate */
			janus_ice_trickle_destroy(trickle);
		}
	}
	/* This was an answer, check if it's time to start ICE */
	if(janus_flags_is_set(&handle->webrtc_flags, JANUS_ICE_HANDLE_WEBRTC_TRICKLE) &&
		!janus_flags_is_set(&handle->webrtc_flags, JANUS_ICE_HANDLE_WEBRTC_ALL_TRICKLES)) {
		JANUS_LOG(LOG_VERB, "[%"SCNu64"]   -- ICE Trickling is supported by the browser, waiting for remote candidates...\n", handle->handle_id);
		janus_flags_set(&handle->webrtc_flags, JANUS_ICE_HANDLE_WEBRTC_START);
	} else {
		JANUS_LOG(LOG_VERB, "[%"SCNu64"] Done! Sending connectivity checks...\n", handle->handle_id);
		janus_ice_setup_remote_candidates(handle, handle->stream_id, 1);
	}
}

int janus_process_incoming_request(janus_request *request) {
	int ret = -1;
	if(request == NULL) {
		JANUS_LOG(LOG_ERR, "Missing request or payload to process, giving up...\n");
		return ret;
	}
	int error_code = 0;
	char error_cause[100];
	json_t *root = request->message;
	/* Ok, let's start with the ids */
	guint64 session_id = 0, handle_id = 0;
	json_t *s = json_object_get(root, "session_id");
	if(s && json_is_integer(s))
		session_id = json_integer_value(s);
	json_t *h = json_object_get(root, "handle_id");
	if(h && json_is_integer(h))
		handle_id = json_integer_value(h);

	janus_session *session = NULL;
	janus_ice_handle *handle = NULL;

	/* Get transaction and message request */
	JANUS_VALIDATE_JSON_OBJECT(root, incoming_request_parameters,
		error_code, error_cause, FALSE,
		JANUS_ERROR_MISSING_MANDATORY_ELEMENT, JANUS_ERROR_INVALID_ELEMENT_TYPE);
	if(error_code != 0) {
		ret = janus_process_error_string(request, session_id, NULL, error_code, error_cause);
		goto jsondone;
	}
	json_t *transaction = json_object_get(root, "transaction");
	const gchar *transaction_text = json_string_value(transaction);
	json_t *message = json_object_get(root, "janus");
	const gchar *message_text = json_string_value(message);

	if(session_id == 0 && handle_id == 0) {
		/* Can only be a 'Create new session', a 'Get info' or a 'Ping/Pong' request */
		if(!strcasecmp(message_text, "info")) {
			ret = janus_process_success(request, janus_info(transaction_text));
			goto jsondone;
		}
		if(!strcasecmp(message_text, "ping")) {
			/* Prepare JSON reply */
			json_t *reply = janus_create_message("pong", 0, transaction_text);
			ret = janus_process_success(request, reply);
			goto jsondone;
		}
		if(strcasecmp(message_text, "create")) {
			ret = janus_process_error(request, session_id, transaction_text, JANUS_ERROR_INVALID_REQUEST_PATH, "Unhandled request '%s' at this path", message_text);
			goto jsondone;
		}
		/* Any secret/token to check? */
		ret = janus_request_check_secret(request, session_id, transaction_text);
		if(ret != 0)
			goto jsondone;
		session_id = 0;
		json_t *id = json_object_get(root, "id");
		if(id != NULL) {
			/* The application provided the session ID to use */
			session_id = json_integer_value(id);
			if(session_id > 0 && (session = janus_session_find(session_id)) != NULL) {
				/* Session ID already taken */
				janus_refcount_decrease(&session->ref);
				ret = janus_process_error(request, session_id, transaction_text, JANUS_ERROR_SESSION_CONFLICT, "Session ID already in use");
				goto jsondone;
			}
		}
		/* Handle it */
		session = janus_session_create(session_id);
		if(session == NULL) {
			ret = janus_process_error(request, session_id, transaction_text, JANUS_ERROR_UNKNOWN, "Memory error");
			goto jsondone;
		}
		session_id = session->session_id;
		/* We increase the counter as this request is using the session */
		janus_refcount_increase(&session->ref);
		/* Take note of the request source that originated this session (HTTP, WebSockets, RabbitMQ?) */
		session->source = janus_request_new(request->transport, request->instance, NULL, FALSE, NULL);
		/* Notify the source that a new session has been created */
		request->transport->session_created(request->instance, session->session_id);
		/* Notify event handlers */
		if(janus_events_is_enabled()) {
			/* Session created, add info on the transport that originated it */
			json_t *transport = json_object();
			json_object_set_new(transport, "transport", json_string(session->source->transport->get_package()));
			char id[32];
			memset(id, 0, sizeof(id));
			g_snprintf(id, sizeof(id), "%p", session->source->instance);
			json_object_set_new(transport, "id", json_string(id));
			janus_events_notify_handlers(JANUS_EVENT_TYPE_SESSION, session_id, "created", transport);
		}
		/* Prepare JSON reply */
		json_t *reply = janus_create_message("success", 0, transaction_text);
		json_t *data = json_object();
		json_object_set_new(data, "id", json_integer(session_id));
		json_object_set_new(reply, "data", data);
		/* Send the success reply */
		ret = janus_process_success(request, reply);
		goto jsondone;
	}
	if(session_id < 1) {
		JANUS_LOG(LOG_ERR, "Invalid session\n");
		ret = janus_process_error(request, session_id, transaction_text, JANUS_ERROR_SESSION_NOT_FOUND, NULL);
		goto jsondone;
	}
	if(h && handle_id < 1) {
		JANUS_LOG(LOG_ERR, "Invalid handle\n");
		ret = janus_process_error(request, session_id, transaction_text, JANUS_ERROR_SESSION_NOT_FOUND, NULL);
		goto jsondone;
	}

	/* Go on with the processing */
	ret = janus_request_check_secret(request, session_id, transaction_text);
	if(ret != 0)
		goto jsondone;

	/* If we got here, make sure we have a session (and/or a handle) */
	session = janus_session_find(session_id);
	if(!session) {
		JANUS_LOG(LOG_ERR, "Couldn't find any session %"SCNu64"...\n", session_id);
		ret = janus_process_error(request, session_id, transaction_text, JANUS_ERROR_SESSION_NOT_FOUND, "No such session %"SCNu64"", session_id);
		goto jsondone;
	}
	/* Update the last activity timer */
	session->last_activity = janus_get_monotonic_time();
	handle = NULL;
	if(handle_id > 0) {
		handle = janus_session_handles_find(session, handle_id);
		if(!handle) {
			JANUS_LOG(LOG_ERR, "Couldn't find any handle %"SCNu64" in session %"SCNu64"...\n", handle_id, session_id);
			ret = janus_process_error(request, session_id, transaction_text, JANUS_ERROR_HANDLE_NOT_FOUND, "No such handle %"SCNu64" in session %"SCNu64"", handle_id, session_id);
			goto jsondone;
		}
	}

	/* What is this? */
	if(!strcasecmp(message_text, "keepalive")) {
		/* Just a keep-alive message, reply with an ack */
		JANUS_LOG(LOG_VERB, "Got a keep-alive on session %"SCNu64"\n", session_id);
		json_t *reply = janus_create_message("ack", session_id, transaction_text);
		/* Send the success reply */
		ret = janus_process_success(request, reply);
	} else if(!strcasecmp(message_text, "attach")) {
		if(handle != NULL) {
			/* Attach is a session-level command */
			ret = janus_process_error(request, session_id, transaction_text, JANUS_ERROR_INVALID_REQUEST_PATH, "Unhandled request '%s' at this path", message_text);
			goto jsondone;
		}
		JANUS_VALIDATE_JSON_OBJECT(root, attach_parameters,
			error_code, error_cause, FALSE,
			JANUS_ERROR_MISSING_MANDATORY_ELEMENT, JANUS_ERROR_INVALID_ELEMENT_TYPE);
		if(error_code != 0) {
			ret = janus_process_error_string(request, session_id, transaction_text, error_code, error_cause);
			goto jsondone;
		}
		json_t *plugin = json_object_get(root, "plugin");
		const gchar *plugin_text = json_string_value(plugin);
		janus_plugin *plugin_t = janus_plugin_find(plugin_text);
		if(plugin_t == NULL) {
			ret = janus_process_error(request, session_id, transaction_text, JANUS_ERROR_PLUGIN_NOT_FOUND, "No such plugin '%s'", plugin_text);
			goto jsondone;
		}
		/* If the auth token mechanism is enabled, we should check if this token can access this plugin */
		if(janus_auth_is_enabled()) {
			json_t *token = json_object_get(root, "token");
			if(token != NULL) {
				const char *token_value = json_string_value(token);
				if(token_value && !janus_auth_check_plugin(token_value, plugin_t)) {
					JANUS_LOG(LOG_ERR, "Token '%s' can't access plugin '%s'\n", token_value, plugin_text);
					ret = janus_process_error(request, session_id, transaction_text, JANUS_ERROR_UNAUTHORIZED_PLUGIN, "Provided token can't access plugin '%s'", plugin_text);
					goto jsondone;
				}
			}
		}
		json_t *opaque = json_object_get(root, "opaque_id");
		const char *opaque_id = opaque ? json_string_value(opaque) : NULL;
		/* Create handle */
		handle = janus_ice_handle_create(session, opaque_id);
		if(handle == NULL) {
			ret = janus_process_error(request, session_id, transaction_text, JANUS_ERROR_UNKNOWN, "Memory error");
			janus_mutex_unlock(&session->mutex);
			goto jsondone;
		}
		handle_id = handle->handle_id;
		/* We increase the counter as this request is using the handle */
		janus_refcount_increase(&handle->ref);
		/* Attach to the plugin */
		int error = 0;
		if((error = janus_ice_handle_attach_plugin(session, handle, plugin_t)) != 0) {
			/* TODO Make error struct to pass verbose information */
			janus_session_handles_remove(session, handle);
			JANUS_LOG(LOG_ERR, "Couldn't attach to plugin '%s', error '%d'\n", plugin_text, error);
			ret = janus_process_error(request, session_id, transaction_text, JANUS_ERROR_PLUGIN_ATTACH, "Couldn't attach to plugin: error '%d'", error);
			goto jsondone;
		}
		/* Prepare JSON reply */
		json_t *reply = janus_create_message("success", session_id, transaction_text);
		json_t *data = json_object();
		json_object_set_new(data, "id", json_integer(handle_id));
		json_object_set_new(reply, "data", data);
		/* Send the success reply */
		ret = janus_process_success(request, reply);
	} else if(!strcasecmp(message_text, "destroy")) {
		if(handle != NULL) {
			/* Query is a session-level command */
			ret = janus_process_error(request, session_id, transaction_text, JANUS_ERROR_INVALID_REQUEST_PATH, "Unhandled request '%s' at this path", message_text);
			goto jsondone;
		}
		janus_mutex_lock(&sessions_mutex);
		g_hash_table_remove(sessions, &session->session_id);
		janus_mutex_unlock(&sessions_mutex);
		/* Notify the source that the session has been destroyed */
		if(session->source && session->source->transport) {
			session->source->transport->session_over(session->source->instance, session->session_id, FALSE);
		}
		/* Schedule the session for deletion */
		janus_session_destroy(session);

		/* Prepare JSON reply */
		json_t *reply = janus_create_message("success", session_id, transaction_text);
		/* Send the success reply */
		ret = janus_process_success(request, reply);
		/* Notify event handlers as well */
		if(janus_events_is_enabled())
			janus_events_notify_handlers(JANUS_EVENT_TYPE_SESSION, session_id, "destroyed", NULL);
	} else if(!strcasecmp(message_text, "detach")) {
		if(handle == NULL) {
			/* Query is an handle-level command */
			ret = janus_process_error(request, session_id, transaction_text, JANUS_ERROR_INVALID_REQUEST_PATH, "Unhandled request '%s' at this path", message_text);
			goto jsondone;
		}
		if(handle->app == NULL || handle->app_handle == NULL) {
			ret = janus_process_error(request, session_id, transaction_text, JANUS_ERROR_PLUGIN_DETACH, "No plugin to detach from");
			goto jsondone;
		}
		int error = janus_session_handles_remove(session, handle);
		if(error != 0) {
			/* TODO Make error struct to pass verbose information */
			ret = janus_process_error(request, session_id, transaction_text, JANUS_ERROR_PLUGIN_DETACH, "Couldn't detach from plugin: error '%d'", error);
			/* TODO Delete handle instance */
			goto jsondone;
		}
		/* Prepare JSON reply */
		json_t *reply = janus_create_message("success", session_id, transaction_text);
		/* Send the success reply */
		ret = janus_process_success(request, reply);
	} else if(!strcasecmp(message_text, "hangup")) {
		if(handle == NULL) {
			/* Query is an handle-level command */
			ret = janus_process_error(request, session_id, transaction_text, JANUS_ERROR_INVALID_REQUEST_PATH, "Unhandled request '%s' at this path", message_text);
			goto jsondone;
		}
		if(handle->app == NULL || handle->app_handle == NULL) {
			ret = janus_process_error(request, session_id, transaction_text, JANUS_ERROR_PLUGIN_DETACH, "No plugin attached");
			goto jsondone;
		}
		janus_ice_webrtc_hangup(handle, "Janus API");
		/* Prepare JSON reply */
		json_t *reply = janus_create_message("success", session_id, transaction_text);
		/* Send the success reply */
		ret = janus_process_success(request, reply);
	} else if(!strcasecmp(message_text, "message")) {
		if(handle == NULL) {
			/* Query is an handle-level command */
			ret = janus_process_error(request, session_id, transaction_text, JANUS_ERROR_INVALID_REQUEST_PATH, "Unhandled request '%s' at this path", message_text);
			goto jsondone;
		}
		if(handle->app == NULL || handle->app_handle == NULL) {
			ret = janus_process_error(request, session_id, transaction_text, JANUS_ERROR_PLUGIN_MESSAGE, "No plugin to handle this message");
			goto jsondone;
		}
		janus_plugin *plugin_t = (janus_plugin *)handle->app;
		JANUS_LOG(LOG_VERB, "[%"SCNu64"] There's a message for %s\n", handle->handle_id, plugin_t->get_name());
		JANUS_VALIDATE_JSON_OBJECT(root, body_parameters,
			error_code, error_cause, FALSE,
			JANUS_ERROR_MISSING_MANDATORY_ELEMENT, JANUS_ERROR_INVALID_ELEMENT_TYPE);
		if(error_code != 0) {
			ret = janus_process_error_string(request, session_id, transaction_text, error_code, error_cause);
			goto jsondone;
		}
		json_t *body = json_object_get(root, "body");
		/* Is there an SDP attached? */
		json_t *jsep = json_object_get(root, "jsep");
		char *jsep_type = NULL;
		char *jsep_sdp = NULL, *jsep_sdp_stripped = NULL;
		gboolean renegotiation = FALSE;
		if(jsep != NULL) {
			if(!json_is_object(jsep)) {
				ret = janus_process_error(request, session_id, transaction_text, JANUS_ERROR_INVALID_JSON_OBJECT, "Invalid jsep object");
				goto jsondone;
			}
			JANUS_VALIDATE_JSON_OBJECT_FORMAT("JSEP error: missing mandatory element (%s)",
				"JSEP error: invalid element type (%s should be %s)",
				jsep, jsep_parameters, error_code, error_cause, FALSE,
				JANUS_ERROR_MISSING_MANDATORY_ELEMENT, JANUS_ERROR_INVALID_ELEMENT_TYPE);
			if(error_code != 0) {
				ret = janus_process_error_string(request, session_id, transaction_text, error_code, error_cause);
				goto jsondone;
			}
			json_t *type = json_object_get(jsep, "type");
			jsep_type = g_strdup(json_string_value(type));
			type = NULL;
			gboolean do_trickle = TRUE;
			json_t *jsep_trickle = json_object_get(jsep, "trickle");
			do_trickle = jsep_trickle ? json_is_true(jsep_trickle) : TRUE;
			/* Are we still cleaning up from a previous media session? */
			if(janus_flags_is_set(&handle->webrtc_flags, JANUS_ICE_HANDLE_WEBRTC_CLEANING)) {
				JANUS_LOG(LOG_VERB, "[%"SCNu64"] Still cleaning up from a previous media session, let's wait a bit...\n", handle->handle_id);
				gint64 waited = 0;
				while(janus_flags_is_set(&handle->webrtc_flags, JANUS_ICE_HANDLE_WEBRTC_CLEANING)) {
					g_usleep(100000);
					waited += 100000;
					if(waited >= 3*G_USEC_PER_SEC) {
						JANUS_LOG(LOG_VERB, "[%"SCNu64"]   -- Waited 3 seconds, that's enough!\n", handle->handle_id);
						ret = janus_process_error(request, session_id, transaction_text, JANUS_ERROR_WEBRTC_STATE, "Still cleaning a previous session");
						goto jsondone;
					}
				}
			}
			/* Check the JSEP type */
			janus_mutex_lock(&handle->mutex);
			int offer = 0;
			if(!strcasecmp(jsep_type, "offer")) {
				offer = 1;
				janus_flags_set(&handle->webrtc_flags, JANUS_ICE_HANDLE_WEBRTC_PROCESSING_OFFER);
				janus_flags_set(&handle->webrtc_flags, JANUS_ICE_HANDLE_WEBRTC_GOT_OFFER);
				janus_flags_clear(&handle->webrtc_flags, JANUS_ICE_HANDLE_WEBRTC_GOT_ANSWER);
			} else if(!strcasecmp(jsep_type, "answer")) {
				janus_flags_set(&handle->webrtc_flags, JANUS_ICE_HANDLE_WEBRTC_GOT_ANSWER);
				offer = 0;
			} else {
				/* TODO Handle other message types as well */
				ret = janus_process_error(request, session_id, transaction_text, JANUS_ERROR_JSEP_UNKNOWN_TYPE, "JSEP error: unknown message type '%s'", jsep_type);
				g_free(jsep_type);
				janus_flags_clear(&handle->webrtc_flags, JANUS_ICE_HANDLE_WEBRTC_PROCESSING_OFFER);
				janus_mutex_unlock(&handle->mutex);
				goto jsondone;
			}
			json_t *sdp = json_object_get(jsep, "sdp");
			jsep_sdp = (char *)json_string_value(sdp);
			JANUS_LOG(LOG_VERB, "[%"SCNu64"] Remote SDP:\n%s", handle->handle_id, jsep_sdp);
			/* Is this valid SDP? */
			char error_str[512];
			int audio = 0, video = 0, data = 0;
			janus_sdp *parsed_sdp = janus_sdp_preparse(jsep_sdp, error_str, sizeof(error_str), &audio, &video, &data);
			if(parsed_sdp == NULL) {
				/* Invalid SDP */
				ret = janus_process_error_string(request, session_id, transaction_text, JANUS_ERROR_JSEP_INVALID_SDP, error_str);
				g_free(jsep_type);
				janus_flags_clear(&handle->webrtc_flags, JANUS_ICE_HANDLE_WEBRTC_PROCESSING_OFFER);
				janus_mutex_unlock(&handle->mutex);
				goto jsondone;
			}
			/* Notify event handlers */
			if(janus_events_is_enabled()) {
				janus_events_notify_handlers(JANUS_EVENT_TYPE_JSEP,
					session_id, handle_id, handle->opaque_id, "remote", jsep_type, jsep_sdp);
			}
			/* FIXME We're only handling single audio/video lines for now... */
			JANUS_LOG(LOG_VERB, "[%"SCNu64"] Audio %s been negotiated, Video %s been negotiated, SCTP/DataChannels %s been negotiated\n",
			                    handle->handle_id,
			                    audio ? "has" : "has NOT",
			                    video ? "has" : "has NOT",
			                    data ? "have" : "have NOT");
			if(audio > 1) {
				JANUS_LOG(LOG_WARN, "[%"SCNu64"] More than one audio line? only going to negotiate one...\n", handle->handle_id);
			}
			if(video > 1) {
				JANUS_LOG(LOG_WARN, "[%"SCNu64"] More than one video line? only going to negotiate one...\n", handle->handle_id);
			}
			if(data > 1) {
				JANUS_LOG(LOG_WARN, "[%"SCNu64"] More than one data line? only going to negotiate one...\n", handle->handle_id);
			}
#ifndef HAVE_SCTP
			if(data) {
				JANUS_LOG(LOG_WARN, "[%"SCNu64"]   -- DataChannels have been negotiated, but support for them has not been compiled...\n", handle->handle_id);
			}
#endif
			/* Check if it's a new session, or an update... */
			if(!janus_flags_is_set(&handle->webrtc_flags, JANUS_ICE_HANDLE_WEBRTC_READY)
					|| janus_flags_is_set(&handle->webrtc_flags, JANUS_ICE_HANDLE_WEBRTC_ALERT)) {
				/* New session */
				if(offer) {
					/* Setup ICE locally (we received an offer) */
					if(janus_ice_setup_local(handle, offer, audio, video, data, do_trickle) < 0) {
						JANUS_LOG(LOG_ERR, "Error setting ICE locally\n");
						janus_sdp_destroy(parsed_sdp);
						g_free(jsep_type);
						janus_flags_clear(&handle->webrtc_flags, JANUS_ICE_HANDLE_WEBRTC_PROCESSING_OFFER);
						ret = janus_process_error(request, session_id, transaction_text, JANUS_ERROR_UNKNOWN, "Error setting ICE locally");
						janus_mutex_unlock(&handle->mutex);
						goto jsondone;
					}
				} else {
					/* Make sure we're waiting for an ANSWER in the first place */
					if(!handle->agent) {
						JANUS_LOG(LOG_ERR, "Unexpected ANSWER (did we offer?)\n");
						janus_sdp_destroy(parsed_sdp);
						g_free(jsep_type);
						janus_flags_clear(&handle->webrtc_flags, JANUS_ICE_HANDLE_WEBRTC_PROCESSING_OFFER);
						ret = janus_process_error(request, session_id, transaction_text, JANUS_ERROR_UNEXPECTED_ANSWER, "Unexpected ANSWER (did we offer?)");
						janus_mutex_unlock(&handle->mutex);
						goto jsondone;
					}
				}
				if(janus_sdp_process(handle, parsed_sdp, FALSE) < 0) {
					JANUS_LOG(LOG_ERR, "Error processing SDP\n");
					janus_sdp_destroy(parsed_sdp);
					g_free(jsep_type);
					janus_flags_clear(&handle->webrtc_flags, JANUS_ICE_HANDLE_WEBRTC_PROCESSING_OFFER);
					ret = janus_process_error(request, session_id, transaction_text, JANUS_ERROR_JSEP_INVALID_SDP, "Error processing SDP");
					janus_mutex_unlock(&handle->mutex);
					goto jsondone;
				}
				if(!offer) {
					/* Set remote candidates now (we received an answer) */
					janus_flags_set(&handle->webrtc_flags, JANUS_ICE_HANDLE_WEBRTC_TRICKLE);
					janus_request_ice_handle_answer(handle, audio, video, data, jsep_sdp);
				} else {
					/* Check if transport wide CC is supported */
					int transport_wide_cc_ext_id = janus_rtp_header_extension_get_id(jsep_sdp, JANUS_RTP_EXTMAP_TRANSPORT_WIDE_CC);
					handle->stream->do_transport_wide_cc = TRUE;
					handle->stream->transport_wide_cc_ext_id = transport_wide_cc_ext_id;
				}
			} else {
				/* FIXME This is a renegotiation: we can currently only handle simple changes in media
				 * direction and ICE restarts: anything more complex than that will result in an error */
				JANUS_LOG(LOG_INFO, "[%"SCNu64"] Negotiation update, checking what changed...\n", handle->handle_id);
				if(janus_sdp_process(handle, parsed_sdp, TRUE) < 0) {
					JANUS_LOG(LOG_ERR, "Error processing SDP\n");
					janus_sdp_destroy(parsed_sdp);
					g_free(jsep_type);
					janus_flags_clear(&handle->webrtc_flags, JANUS_ICE_HANDLE_WEBRTC_PROCESSING_OFFER);
					ret = janus_process_error(request, session_id, transaction_text, JANUS_ERROR_UNEXPECTED_ANSWER, "Error processing SDP");
					janus_mutex_unlock(&handle->mutex);
					goto jsondone;
				}
				renegotiation = TRUE;
				if(janus_flags_is_set(&handle->webrtc_flags, JANUS_ICE_HANDLE_WEBRTC_ICE_RESTART)) {
					JANUS_LOG(LOG_INFO, "[%"SCNu64"] Restarting ICE...\n", handle->handle_id);
					/* Update remote credentials for ICE */
					if(handle->stream) {
						nice_agent_set_remote_credentials(handle->agent, handle->stream->stream_id,
							handle->stream->ruser, handle->stream->rpass);
					}
					/* FIXME We only need to do that for offers: if it's an answer, we did that already */
					if(offer) {
						janus_ice_restart(handle);
					} else {
						janus_flags_clear(&handle->webrtc_flags, JANUS_ICE_HANDLE_WEBRTC_ICE_RESTART);
					}
					/* If we're full-trickling, we'll need to resend the candidates later */
					if(janus_ice_is_full_trickle_enabled()) {
						janus_flags_set(&handle->webrtc_flags, JANUS_ICE_HANDLE_WEBRTC_RESEND_TRICKLES);
					}
				}
#ifdef HAVE_SCTP
				if(!offer) {
					/* Were datachannels just added? */
					if(janus_flags_is_set(&handle->webrtc_flags, JANUS_ICE_HANDLE_WEBRTC_DATA_CHANNELS)) {
						janus_ice_stream *stream = handle->stream;
						if(stream != NULL && stream->component != NULL
								&& stream->component->dtls != NULL && stream->component->dtls->sctp == NULL) {
							/* Create SCTP association as well */
							JANUS_LOG(LOG_WARN, "[%"SCNu64"] Creating datachannels...\n", handle->handle_id);
							janus_dtls_srtp_create_sctp(stream->component->dtls);
						}
					}
				}
#endif
			}
			char *tmp = handle->remote_sdp;
			handle->remote_sdp = g_strdup(jsep_sdp);
			g_free(tmp);
			janus_mutex_unlock(&handle->mutex);
			/* Anonymize SDP */
			if(janus_sdp_anonymize(parsed_sdp) < 0) {
				/* Invalid SDP */
				ret = janus_process_error(request, session_id, transaction_text, JANUS_ERROR_JSEP_INVALID_SDP, "JSEP error: invalid SDP");
				janus_sdp_destroy(parsed_sdp);
				g_free(jsep_type);
				janus_flags_clear(&handle->webrtc_flags, JANUS_ICE_HANDLE_WEBRTC_PROCESSING_OFFER);
				goto jsondone;
			}
			jsep_sdp_stripped = janus_sdp_write(parsed_sdp);
			janus_sdp_destroy(parsed_sdp);
			sdp = NULL;
			janus_flags_clear(&handle->webrtc_flags, JANUS_ICE_HANDLE_WEBRTC_PROCESSING_OFFER);
		}

		/* Make sure the app handle is still valid */
		if(handle->app == NULL || handle->app_handle == NULL || !janus_plugin_session_is_alive(handle->app_handle)) {
			ret = janus_process_error(request, session_id, transaction_text, JANUS_ERROR_PLUGIN_MESSAGE, "No plugin to handle this message");
			g_free(jsep_type);
			g_free(jsep_sdp_stripped);
			janus_flags_clear(&handle->webrtc_flags, JANUS_ICE_HANDLE_WEBRTC_PROCESSING_OFFER);
			goto jsondone;
		}

		/* Send the message to the plugin (which must eventually free transaction_text and unref the two objects, body and jsep) */
		json_incref(body);
		json_t *body_jsep = NULL;
		if(jsep_sdp_stripped) {
			body_jsep = json_pack("{ssss}", "type", jsep_type, "sdp", jsep_sdp_stripped);
			/* Check if VP8 simulcasting is enabled */
			if(janus_flags_is_set(&handle->webrtc_flags, JANUS_ICE_HANDLE_WEBRTC_HAS_VIDEO)) {
				if(handle->stream && handle->stream->video_ssrc_peer[1]) {
					json_t *simulcast = json_object();
					json_object_set(simulcast, "ssrc-0", json_integer(handle->stream->video_ssrc_peer[0]));
					json_object_set(simulcast, "ssrc-1", json_integer(handle->stream->video_ssrc_peer[1]));
					if(handle->stream->video_ssrc_peer[2])
						json_object_set(simulcast, "ssrc-2", json_integer(handle->stream->video_ssrc_peer[2]));
					json_object_set(body_jsep, "simulcast", simulcast);
				}
			}
			/* Check if this is a renegotiation or update */
			if(renegotiation)
				json_object_set(body_jsep, "update", json_true());
		}
		janus_plugin_result *result = plugin_t->handle_message(handle->app_handle,
			g_strdup((char *)transaction_text), body, body_jsep);
		g_free(jsep_type);
		g_free(jsep_sdp_stripped);
		if(result == NULL) {
			/* Something went horribly wrong! */
			ret = janus_process_error(request, session_id, transaction_text, JANUS_ERROR_PLUGIN_MESSAGE, "Plugin didn't give a result");
			goto jsondone;
		}
		if(result->type == JANUS_PLUGIN_OK) {
			/* The plugin gave a result already (synchronous request/response) */
			if(result->content == NULL || !json_is_object(result->content)) {
				/* Missing content, or not a JSON object */
				ret = janus_process_error(request, session_id, transaction_text, JANUS_ERROR_PLUGIN_MESSAGE,
					result->content == NULL ?
						"Plugin didn't provide any content for this synchronous response" :
						"Plugin returned an invalid JSON response");
				janus_plugin_result_destroy(result);
				goto jsondone;
			}
			/* Reference the content, as destroying the result instance will decref it */
			json_incref(result->content);
			/* Prepare JSON response */
			json_t *reply = janus_create_message("success", session->session_id, transaction_text);
			json_object_set_new(reply, "sender", json_integer(handle->handle_id));
			json_t *plugin_data = json_object();
			json_object_set_new(plugin_data, "plugin", json_string(plugin_t->get_package()));
			json_object_set_new(plugin_data, "data", result->content);
			json_object_set_new(reply, "plugindata", plugin_data);
			/* Send the success reply */
			ret = janus_process_success(request, reply);
		} else if(result->type == JANUS_PLUGIN_OK_WAIT) {
			/* The plugin received the request but didn't process it yet, send an ack (asynchronous notifications may follow) */
			json_t *reply = janus_create_message("ack", session_id, transaction_text);
			if(result->text)
				json_object_set_new(reply, "hint", json_string(result->text));
			/* Send the success reply */
			ret = janus_process_success(request, reply);
		} else {
			/* Something went horribly wrong! */
			ret = janus_process_error_string(request, session_id, transaction_text, JANUS_ERROR_PLUGIN_MESSAGE,
				(char *)(result->text ? result->text : "Plugin returned a severe (unknown) error"));
			janus_plugin_result_destroy(result);
			goto jsondone;
		}
		janus_plugin_result_destroy(result);
	} else if(!strcasecmp(message_text, "trickle")) {
		if(handle == NULL) {
			/* Trickle is an handle-level command */
			ret = janus_process_error(request, session_id, transaction_text, JANUS_ERROR_INVALID_REQUEST_PATH, "Unhandled request '%s' at this path", message_text);
			goto jsondone;
		}
		if(handle->app == NULL || handle->app_handle == NULL || !janus_plugin_session_is_alive(handle->app_handle)) {
			ret = janus_process_error(request, session_id, transaction_text, JANUS_ERROR_PLUGIN_MESSAGE, "No plugin to handle this trickle candidate");
			goto jsondone;
		}
		json_t *candidate = json_object_get(root, "candidate");
		json_t *candidates = json_object_get(root, "candidates");
		if(candidate == NULL && candidates == NULL) {
			ret = janus_process_error(request, session_id, transaction_text, JANUS_ERROR_MISSING_MANDATORY_ELEMENT, "Missing mandatory element (candidate|candidates)");
			goto jsondone;
		}
		if(candidate != NULL && candidates != NULL) {
			ret = janus_process_error(request, session_id, transaction_text, JANUS_ERROR_INVALID_JSON, "Can't have both candidate and candidates");
			goto jsondone;
		}
		if(janus_flags_is_set(&handle->webrtc_flags,JANUS_ICE_HANDLE_WEBRTC_CLEANING)) {
			JANUS_LOG(LOG_ERR, "[%"SCNu64"] Received a trickle, but still cleaning a previous session\n", handle->handle_id);
			ret = janus_process_error(request, session_id, transaction_text, JANUS_ERROR_WEBRTC_STATE, "Still cleaning a previous session");
			goto jsondone;
		}
		janus_mutex_lock(&handle->mutex);
		if(!janus_flags_is_set(&handle->webrtc_flags, JANUS_ICE_HANDLE_WEBRTC_TRICKLE)) {
			/* It looks like this peer supports Trickle, after all */
			JANUS_LOG(LOG_VERB, "Handle %"SCNu64" supports trickle even if it didn't negotiate it...\n", handle->handle_id);
			janus_flags_set(&handle->webrtc_flags, JANUS_ICE_HANDLE_WEBRTC_TRICKLE);
		}
		/* Is there any stream ready? this trickle may get here before the SDP it relates to */
		if(handle->stream == NULL) {
			JANUS_LOG(LOG_WARN, "[%"SCNu64"] No stream, queueing this trickle as it got here before the SDP...\n", handle->handle_id);
			/* Enqueue this trickle candidate(s), we'll process this later */
			janus_ice_trickle *early_trickle = janus_ice_trickle_new(transaction_text, candidate ? candidate : candidates);
			handle->pending_trickles = g_list_append(handle->pending_trickles, early_trickle);
			/* Send the ack right away, an event will tell the application if the candidate(s) failed */
			goto trickledone;
		}
		/* Is the ICE stack ready already? */
		if(janus_flags_is_set(&handle->webrtc_flags, JANUS_ICE_HANDLE_WEBRTC_PROCESSING_OFFER) ||
				!janus_flags_is_set(&handle->webrtc_flags, JANUS_ICE_HANDLE_WEBRTC_GOT_OFFER) ||
				!janus_flags_is_set(&handle->webrtc_flags, JANUS_ICE_HANDLE_WEBRTC_GOT_ANSWER)) {
			const char *cause = NULL;
			if(janus_flags_is_set(&handle->webrtc_flags, JANUS_ICE_HANDLE_WEBRTC_PROCESSING_OFFER))
				cause = "processing the offer";
			else if(!janus_flags_is_set(&handle->webrtc_flags, JANUS_ICE_HANDLE_WEBRTC_GOT_ANSWER))
				cause = "waiting for the answer";
			else if(!janus_flags_is_set(&handle->webrtc_flags, JANUS_ICE_HANDLE_WEBRTC_GOT_OFFER))
				cause = "waiting for the offer";
			JANUS_LOG(LOG_VERB, "[%"SCNu64"] Still %s, queueing this trickle to wait until we're done there...\n",
				handle->handle_id, cause);
			/* Enqueue this trickle candidate(s), we'll process this later */
			janus_ice_trickle *early_trickle = janus_ice_trickle_new(transaction_text, candidate ? candidate : candidates);
			handle->pending_trickles = g_list_append(handle->pending_trickles, early_trickle);
			/* Send the ack right away, an event will tell the application if the candidate(s) failed */
			goto trickledone;
		}
		if(candidate != NULL) {
			/* We got a single candidate */
			int error = 0;
			const char *error_string = NULL;
			if((error = janus_ice_trickle_parse(handle, candidate, &error_string)) != 0) {
				ret = janus_process_error(request, session_id, transaction_text, error, "%s", error_string);
				janus_mutex_unlock(&handle->mutex);
				goto jsondone;
			}
		} else {
			/* We got multiple candidates in an array */
			if(!json_is_array(candidates)) {
				ret = janus_process_error(request, session_id, transaction_text, JANUS_ERROR_INVALID_ELEMENT_TYPE, "candidates is not an array");
				janus_mutex_unlock(&handle->mutex);
				goto jsondone;
			}
			JANUS_LOG(LOG_VERB, "Got multiple candidates (%zu)\n", json_array_size(candidates));
			if(json_array_size(candidates) > 0) {
				/* Handle remote candidates */
				size_t i = 0;
				for(i=0; i<json_array_size(candidates); i++) {
					json_t *c = json_array_get(candidates, i);
					/* FIXME We don't care if any trickle fails to parse */
					janus_ice_trickle_parse(handle, c, NULL);
				}
			}
		}

trickledone:
		janus_mutex_unlock(&handle->mutex);
		/* We reply right away, not to block the web server... */
		json_t *reply = janus_create_message("ack", session_id, transaction_text);
		/* Send the success reply */
		ret = janus_process_success(request, reply);
	} else {
		ret = janus_process_error(request, session_id, transaction_text, JANUS_ERROR_UNKNOWN_REQUEST, "Unknown request '%s'", message_text);
	}

jsondone:
	/* Done processing */
	if(handle != NULL)
		janus_refcount_decrease(&handle->ref);
	if(session != NULL)
		janus_refcount_decrease(&session->ref);
	return ret;
}

static json_t *janus_json_token_plugin_array(const char *token_value) {
	json_t *plugins_list = json_array();
	GList *plugins = janus_auth_list_plugins(token_value);
	if(plugins != NULL) {
		GList *tmp = plugins;
		while(tmp) {
			janus_plugin *p = (janus_plugin *)tmp->data;
			if(p != NULL)
				json_array_append_new(plugins_list, json_string(p->get_package()));
			tmp = tmp->next;
		}
		g_list_free(plugins);
		plugins = NULL;
	}
	return plugins_list;
}

static json_t *janus_json_list_token_plugins(const char *token_value, const gchar *transaction_text) {
	json_t *plugins_list = janus_json_token_plugin_array(token_value);
	/* Prepare JSON reply */
	json_t *reply = janus_create_message("success", 0, transaction_text);
	json_t *data = json_object();
	json_object_set_new(data, "plugins", plugins_list);
	json_object_set_new(reply, "data", data);
	return reply;
}

static int janus_request_allow_token(janus_request *request, guint64 session_id, const gchar *transaction_text, gboolean allow, gboolean add) {
	/* Allow/disallow a valid token valid to access a plugin */
	int ret = -1;
	int error_code = 0;
	char error_cause[100];
	json_t *root = request->message;
	if(!janus_auth_is_enabled()) {
		ret = janus_process_error(request, session_id, transaction_text, JANUS_ERROR_UNKNOWN, "Token based authentication disabled");
		goto jsondone;
	}
	JANUS_VALIDATE_JSON_OBJECT(root, add_token_parameters,
		error_code, error_cause, FALSE,
		JANUS_ERROR_MISSING_MANDATORY_ELEMENT, JANUS_ERROR_INVALID_ELEMENT_TYPE);
	/* Any plugin this token should be limited to? */
	json_t *allowed = json_object_get(root, "plugins");
	if(error_code == 0 && !add && (!allowed || json_array_size(allowed) == 0)) {
		error_code = JANUS_ERROR_INVALID_ELEMENT_TYPE;
		g_strlcpy(error_cause, "Invalid element type (plugins should be a non-empty array)", sizeof(error_cause));
	}
	if(error_code != 0) {
		ret = janus_process_error_string(request, session_id, transaction_text, error_code, error_cause);
		goto jsondone;
	}
	json_t *token = json_object_get(root, "token");
	const char *token_value = json_string_value(token);
	if(add) {
		/* First of all, add the new token */
		if(!janus_auth_add_token(token_value)) {
			ret = janus_process_error(request, session_id, transaction_text, JANUS_ERROR_UNKNOWN, "Error adding token");
			goto jsondone;
		}
	} else {
		/* Check if the token is valid, first */
		if(!janus_auth_check_token(token_value)) {
			ret = janus_process_error(request, session_id, transaction_text, JANUS_ERROR_TOKEN_NOT_FOUND, "Token %s not found", token_value);
			goto jsondone;
		}
	}
	if(allowed && json_array_size(allowed) > 0) {
		/* Specify which plugins this token has access to */
		size_t i = 0;
		gboolean ok = TRUE;
		for(i=0; i<json_array_size(allowed); i++) {
			json_t *p = json_array_get(allowed, i);
			if(!p || !json_is_string(p)) {
				/* FIXME Should we fail here? */
				if(add){
					JANUS_LOG(LOG_WARN, "Invalid plugin passed to the new token request, skipping...\n");
					continue;
				} else {
					JANUS_LOG(LOG_ERR, "Invalid plugin passed to the new token request...\n");
					ok = FALSE;
					break;
				}
			}
			const gchar *plugin_text = json_string_value(p);
			janus_plugin *plugin_t = janus_plugin_find(plugin_text);
			if(plugin_t == NULL) {
				/* FIXME Should we fail here? */
				if(add) {
					JANUS_LOG(LOG_WARN, "No such plugin '%s' passed to the new token request, skipping...\n", plugin_text);
					continue;
				} else {
					JANUS_LOG(LOG_ERR, "No such plugin '%s' passed to the new token request...\n", plugin_text);
					ok = FALSE;
				}
				break;
			}
		}
		if(!ok) {
			ret = janus_process_error(request, session_id, transaction_text, JANUS_ERROR_INVALID_ELEMENT_TYPE, "Invalid element type (some of the provided plugins are invalid)");
			goto jsondone;
		}
		/* Take care of the plugins access limitations */
		i = 0;
		for(i=0; i<json_array_size(allowed); i++) {
			json_t *p = json_array_get(allowed, i);
			const gchar *plugin_text = json_string_value(p);
			janus_plugin *plugin_t = janus_plugin_find(plugin_text);
			if(!(allow ? janus_auth_allow_plugin(token_value, plugin_t) : janus_auth_disallow_plugin(token_value, plugin_t))) {
				/* FIXME Should we notify individual failures? */
				JANUS_LOG(LOG_WARN, "Error allowing access to '%s' to the new token, bad things may happen...\n", plugin_text);
			}
		}
	} else {
		/* No plugin limitation specified, allow all plugins */
		if(plugins && g_hash_table_size(plugins) > 0) {
			GHashTableIter iter;
			gpointer value;
			g_hash_table_iter_init(&iter, plugins);
			while (g_hash_table_iter_next(&iter, NULL, &value)) {
				janus_plugin *plugin_t = value;
				if(plugin_t == NULL)
					continue;
				if(!janus_auth_allow_plugin(token_value, plugin_t)) {
					JANUS_LOG(LOG_WARN, "Error allowing access to '%s' to the new token, bad things may happen...\n", plugin_t->get_package());
				}
			}
		}
	}
	/* Get the list of plugins this new token can now access */
	json_t *reply = janus_json_list_token_plugins(token_value, transaction_text);
	/* Send the success reply */
	ret = janus_process_success(request, reply);
jsondone:
	return ret;
}

/* Admin/monitor WebServer requests handler */
int janus_process_incoming_admin_request(janus_request *request) {
	int ret = -1;
	int error_code = 0;
	char error_cause[100];
	if(request == NULL) {
		JANUS_LOG(LOG_ERR, "Missing request or payload to process, giving up...\n");
		return ret;
	}
	json_t *root = request->message;
	/* Ok, let's start with the ids */
	guint64 session_id = 0, handle_id = 0;
	json_t *s = json_object_get(root, "session_id");
	if(s && json_is_integer(s))
		session_id = json_integer_value(s);
	json_t *h = json_object_get(root, "handle_id");
	if(h && json_is_integer(h))
		handle_id = json_integer_value(h);

	janus_session *session = NULL;
	janus_ice_handle *handle = NULL;

	/* Get transaction and message request */
	JANUS_VALIDATE_JSON_OBJECT(root, admin_parameters,
		error_code, error_cause, FALSE,
		JANUS_ERROR_MISSING_MANDATORY_ELEMENT, JANUS_ERROR_INVALID_ELEMENT_TYPE);
	if(error_code != 0) {
		ret = janus_process_error_string(request, session_id, NULL, error_code, error_cause);
		goto jsondone;
	}
	json_t *transaction = json_object_get(root, "transaction");
	const gchar *transaction_text = json_string_value(transaction);
	json_t *message = json_object_get(root, "janus");
	const gchar *message_text = json_string_value(message);

	if(session_id == 0 && handle_id == 0) {
		/* Can only be a 'Get all sessions' or some general setting manipulation request */
		if(!strcasecmp(message_text, "info")) {
			/* The generic info request */
			ret = janus_process_success(request, janus_info(transaction_text));
			goto jsondone;
		}
		if(admin_api_secret != NULL) {
			/* There's an admin/monitor secret, check that the client provided it */
			json_t *secret = json_object_get(root, "admin_secret");
			if(!secret || !json_is_string(secret) || !janus_strcmp_const_time(json_string_value(secret), admin_api_secret)) {
				ret = janus_process_error(request, session_id, transaction_text, JANUS_ERROR_UNAUTHORIZED, NULL);
				goto jsondone;
			}
		}
		if(!strcasecmp(message_text, "get_status")) {
			/* Return some info on the settings (mostly debug-related, at the moment) */
			json_t *reply = janus_create_message("success", 0, transaction_text);
			json_t *status = json_object();
			json_object_set_new(status, "token_auth", janus_auth_is_enabled() ? json_true() : json_false());
			json_object_set_new(status, "session_timeout", json_integer(session_timeout));
			json_object_set_new(status, "log_level", json_integer(janus_log_level));
			json_object_set_new(status, "log_timestamps", janus_log_timestamps ? json_true() : json_false());
			json_object_set_new(status, "log_colors", janus_log_colors ? json_true() : json_false());
			json_object_set_new(status, "locking_debug", lock_debug ? json_true() : json_false());
			json_object_set_new(status, "refcount_debug", refcount_debug ? json_true() : json_false());
			json_object_set_new(status, "libnice_debug", janus_ice_is_ice_debugging_enabled() ? json_true() : json_false());
			json_object_set_new(status, "max_nack_queue", json_integer(janus_get_max_nack_queue()));
			json_object_set_new(status, "no_media_timer", json_integer(janus_get_no_media_timer()));
			json_object_set_new(reply, "status", status);
			/* Send the success reply */
			ret = janus_process_success(request, reply);
			goto jsondone;
		} else if(!strcasecmp(message_text, "set_session_timeout")) {
			/* Change the session timeout value */
			JANUS_VALIDATE_JSON_OBJECT(root, timeout_parameters,
				error_code, error_cause, FALSE,
				JANUS_ERROR_MISSING_MANDATORY_ELEMENT, JANUS_ERROR_INVALID_ELEMENT_TYPE);
			if(error_code != 0) {
				ret = janus_process_error_string(request, session_id, transaction_text, error_code, error_cause);
				goto jsondone;
			}
			json_t *timeout = json_object_get(root, "timeout");
			int timeout_num = json_integer_value(timeout);
			if(timeout_num < 0) {
				ret = janus_process_error(request, session_id, transaction_text, JANUS_ERROR_INVALID_ELEMENT_TYPE, "Invalid element type (timeout should be a positive integer)");
				goto jsondone;
			}
			session_timeout = timeout_num;
			/* Prepare JSON reply */
			json_t *reply = json_object();
			json_object_set_new(reply, "janus", json_string("success"));
			json_object_set_new(reply, "transaction", json_string(transaction_text));
			json_object_set_new(reply, "timeout", json_integer(session_timeout));
			/* Send the success reply */
			ret = janus_process_success(request, reply);
			goto jsondone;
		} else if(!strcasecmp(message_text, "set_log_level")) {
			/* Change the debug logging level */
			JANUS_VALIDATE_JSON_OBJECT(root, level_parameters,
				error_code, error_cause, FALSE,
				JANUS_ERROR_MISSING_MANDATORY_ELEMENT, JANUS_ERROR_INVALID_ELEMENT_TYPE);
			if(error_code != 0) {
				ret = janus_process_error_string(request, session_id, transaction_text, error_code, error_cause);
				goto jsondone;
			}
			json_t *level = json_object_get(root, "level");
			int level_num = json_integer_value(level);
			if(level_num < LOG_NONE || level_num > LOG_MAX) {
				ret = janus_process_error(request, session_id, transaction_text, JANUS_ERROR_INVALID_ELEMENT_TYPE, "Invalid element type (level should be between %d and %d)", LOG_NONE, LOG_MAX);
				goto jsondone;
			}
			janus_log_level = level_num;
			/* Prepare JSON reply */
			json_t *reply = janus_create_message("success", 0, transaction_text);
			json_object_set_new(reply, "level", json_integer(janus_log_level));
			/* Send the success reply */
			ret = janus_process_success(request, reply);
			goto jsondone;
		} else if(!strcasecmp(message_text, "set_locking_debug")) {
			/* Enable/disable the locking debug (would show a message on the console for every lock attempt) */
			JANUS_VALIDATE_JSON_OBJECT(root, debug_parameters,
				error_code, error_cause, FALSE,
				JANUS_ERROR_MISSING_MANDATORY_ELEMENT, JANUS_ERROR_INVALID_ELEMENT_TYPE);
			if(error_code != 0) {
				ret = janus_process_error_string(request, session_id, transaction_text, error_code, error_cause);
				goto jsondone;
			}
			json_t *debug = json_object_get(root, "debug");
			lock_debug = json_is_true(debug);
			/* Prepare JSON reply */
			json_t *reply = janus_create_message("success", 0, transaction_text);
			json_object_set_new(reply, "locking_debug", lock_debug ? json_true() : json_false());
			/* Send the success reply */
			ret = janus_process_success(request, reply);
			goto jsondone;
		} else if(!strcasecmp(message_text, "set_refcount_debug")) {
			/* Enable/disable the reference counter debug (would show a message on the console for every increase/decrease) */
			JANUS_VALIDATE_JSON_OBJECT(root, debug_parameters,
				error_code, error_cause, FALSE,
				JANUS_ERROR_MISSING_MANDATORY_ELEMENT, JANUS_ERROR_INVALID_ELEMENT_TYPE);
			if(error_code != 0) {
				ret = janus_process_error_string(request, session_id, transaction_text, error_code, error_cause);
				goto jsondone;
			}
			json_t *debug = json_object_get(root, "debug");
			if(json_is_true(debug)) {
				refcount_debug = TRUE;
			} else {
				refcount_debug = FALSE;
			}
			/* Prepare JSON reply */
			json_t *reply = janus_create_message("success", 0, transaction_text);
			json_object_set_new(reply, "refcount_debug", refcount_debug ? json_true() : json_false());
			/* Send the success reply */
			ret = janus_process_success(request, reply);
			goto jsondone;
		} else if(!strcasecmp(message_text, "set_log_timestamps")) {
			/* Enable/disable the log timestamps */
			JANUS_VALIDATE_JSON_OBJECT(root, timestamps_parameters,
				error_code, error_cause, FALSE,
				JANUS_ERROR_MISSING_MANDATORY_ELEMENT, JANUS_ERROR_INVALID_ELEMENT_TYPE);
			if(error_code != 0) {
				ret = janus_process_error_string(request, session_id, transaction_text, error_code, error_cause);
				goto jsondone;
			}
			json_t *timestamps = json_object_get(root, "timestamps");
			janus_log_timestamps = json_is_true(timestamps);
			/* Prepare JSON reply */
			json_t *reply = janus_create_message("success", 0, transaction_text);
			json_object_set_new(reply, "log_timestamps", janus_log_timestamps ? json_true() : json_false());
			/* Send the success reply */
			ret = janus_process_success(request, reply);
			goto jsondone;
		} else if(!strcasecmp(message_text, "set_log_colors")) {
			/* Enable/disable the log colors */
			JANUS_VALIDATE_JSON_OBJECT(root, colors_parameters,
				error_code, error_cause, FALSE,
				JANUS_ERROR_MISSING_MANDATORY_ELEMENT, JANUS_ERROR_INVALID_ELEMENT_TYPE);
			if(error_code != 0) {
				ret = janus_process_error_string(request, session_id, transaction_text, error_code, error_cause);
				goto jsondone;
			}
			json_t *colors = json_object_get(root, "colors");
			janus_log_colors = json_is_true(colors);
			/* Prepare JSON reply */
			json_t *reply = janus_create_message("success", 0, transaction_text);
			json_object_set_new(reply, "log_colors", janus_log_colors ? json_true() : json_false());
			/* Send the success reply */
			ret = janus_process_success(request, reply);
			goto jsondone;
		} else if(!strcasecmp(message_text, "set_libnice_debug")) {
			/* Enable/disable the libnice debugging (http://nice.freedesktop.org/libnice/libnice-Debug-messages.html) */
			JANUS_VALIDATE_JSON_OBJECT(root, debug_parameters,
				error_code, error_cause, FALSE,
				JANUS_ERROR_MISSING_MANDATORY_ELEMENT, JANUS_ERROR_INVALID_ELEMENT_TYPE);
			if(error_code != 0) {
				ret = janus_process_error_string(request, session_id, transaction_text, error_code, error_cause);
				goto jsondone;
			}
			json_t *debug = json_object_get(root, "debug");
			if(json_is_true(debug)) {
				janus_ice_debugging_enable();
			} else {
				janus_ice_debugging_disable();
			}
			/* Prepare JSON reply */
			json_t *reply = janus_create_message("success", 0, transaction_text);
			json_object_set_new(reply, "libnice_debug", janus_ice_is_ice_debugging_enabled() ? json_true() : json_false());
			/* Send the success reply */
			ret = janus_process_success(request, reply);
			goto jsondone;
		} else if(!strcasecmp(message_text, "set_max_nack_queue")) {
			/* Change the current value for the max NACK queue */
			JANUS_VALIDATE_JSON_OBJECT(root, mnq_parameters,
				error_code, error_cause, FALSE,
				JANUS_ERROR_MISSING_MANDATORY_ELEMENT, JANUS_ERROR_INVALID_ELEMENT_TYPE);
			if(error_code != 0) {
				ret = janus_process_error_string(request, session_id, transaction_text, error_code, error_cause);
				goto jsondone;
			}
			json_t *mnq = json_object_get(root, "max_nack_queue");
			int mnq_num = json_integer_value(mnq);
			if(mnq_num < 0 || (mnq_num > 0 && mnq_num < 200)) {
				ret = janus_process_error(request, session_id, transaction_text, JANUS_ERROR_INVALID_ELEMENT_TYPE, "Invalid element type (max_nack_queue, if provided, should be greater than 200)");
				goto jsondone;
			}
			janus_set_max_nack_queue(mnq_num);
			/* Prepare JSON reply */
			json_t *reply = janus_create_message("success", 0, transaction_text);
			json_object_set_new(reply, "max_nack_queue", json_integer(janus_get_max_nack_queue()));
			/* Send the success reply */
			ret = janus_process_success(request, reply);
			goto jsondone;
		} else if(!strcasecmp(message_text, "set_no_media_timer")) {
			/* Change the current value for the no-media timer */
			JANUS_VALIDATE_JSON_OBJECT(root, nmt_parameters,
				error_code, error_cause, FALSE,
				JANUS_ERROR_MISSING_MANDATORY_ELEMENT, JANUS_ERROR_INVALID_ELEMENT_TYPE);
			if(error_code != 0) {
				ret = janus_process_error_string(request, session_id, transaction_text, error_code, error_cause);
				goto jsondone;
			}
			json_t *nmt = json_object_get(root, "no_media_timer");
			int nmt_num = json_integer_value(nmt);
			janus_set_no_media_timer(nmt_num);
			/* Prepare JSON reply */
			json_t *reply = json_object();
			json_object_set_new(reply, "janus", json_string("success"));
			json_object_set_new(reply, "transaction", json_string(transaction_text));
			json_object_set_new(reply, "no_media_timer", json_integer(janus_get_no_media_timer()));
			/* Send the success reply */
			ret = janus_process_success(request, reply);
			goto jsondone;
		} else if(!strcasecmp(message_text, "query_eventhandler")) {
			/* Contact an event handler and expect a response */
			JANUS_VALIDATE_JSON_OBJECT(root, queryhandler_parameters,
				error_code, error_cause, FALSE,
				JANUS_ERROR_MISSING_MANDATORY_ELEMENT, JANUS_ERROR_INVALID_ELEMENT_TYPE);
			if(error_code != 0) {
				ret = janus_process_error_string(request, session_id, transaction_text, error_code, error_cause);
				goto jsondone;
			}
			json_t *handler = json_object_get(root, "handler");
			const char *handler_value = json_string_value(handler);
			janus_eventhandler *evh = g_hash_table_lookup(eventhandlers, handler_value);
			if(evh == NULL) {
				/* No such handler... */
				g_snprintf(error_cause, sizeof(error_cause), "%s", "Invalid event handler");
				ret = janus_process_error_string(request, session_id, transaction_text, JANUS_ERROR_PLUGIN_NOT_FOUND, error_cause);
				goto jsondone;
			}
			if(evh->handle_request == NULL) {
				/* Handler doesn't implement the hook... */
				g_snprintf(error_cause, sizeof(error_cause), "%s", "Event handler doesn't support queries");
				ret = janus_process_error_string(request, session_id, transaction_text, JANUS_ERROR_UNKNOWN, error_cause);
				goto jsondone;
			}
			json_t *query = json_object_get(root, "request");
			json_t *response = evh->handle_request(query);
			/* Prepare JSON reply */
			json_t *reply = json_object();
			json_object_set_new(reply, "janus", json_string("success"));
			json_object_set_new(reply, "transaction", json_string(transaction_text));
			json_object_set_new(reply, "response", response ? response : json_object());
			/* Send the success reply */
			ret = janus_process_success(request, reply);
			goto jsondone;
		} else if(!strcasecmp(message_text, "list_sessions")) {
			/* List sessions */
			session_id = 0;
			json_t *list = json_array();
			if(sessions != NULL && g_hash_table_size(sessions) > 0) {
				janus_mutex_lock(&sessions_mutex);
				GHashTableIter iter;
				gpointer value;
				g_hash_table_iter_init(&iter, sessions);
				while (g_hash_table_iter_next(&iter, NULL, &value)) {
					janus_session *session = value;
					if(session == NULL) {
						continue;
					}
					json_array_append_new(list, json_integer(session->session_id));
				}
				janus_mutex_unlock(&sessions_mutex);
			}
			/* Prepare JSON reply */
			json_t *reply = janus_create_message("success", 0, transaction_text);
			json_object_set_new(reply, "sessions", list);
			/* Send the success reply */
			ret = janus_process_success(request, reply);
			goto jsondone;
		} else if(!strcasecmp(message_text, "add_token")) {
			/* Add a token valid for authentication */
<<<<<<< HEAD
			ret = janus_request_allow_token(request, session_id, transaction_text, TRUE, TRUE);
=======
			if(!janus_auth_is_stored_mode()) {
				ret = janus_process_error(request, session_id, transaction_text, JANUS_ERROR_UNKNOWN, "Stored-Token based authentication disabled");
				goto jsondone;
			}
			JANUS_VALIDATE_JSON_OBJECT(root, add_token_parameters,
				error_code, error_cause, FALSE,
				JANUS_ERROR_MISSING_MANDATORY_ELEMENT, JANUS_ERROR_INVALID_ELEMENT_TYPE);
			if(error_code != 0) {
				ret = janus_process_error_string(request, session_id, transaction_text, error_code, error_cause);
				goto jsondone;
			}
			json_t *token = json_object_get(root, "token");
			const char *token_value = json_string_value(token);
			/* Any plugin this token should be limited to? */
			json_t *allowed = json_object_get(root, "plugins");
			/* First of all, add the new token */
			if(!janus_auth_add_token(token_value)) {
				ret = janus_process_error(request, session_id, transaction_text, JANUS_ERROR_UNKNOWN, "Error adding token");
				goto jsondone;
			}
			/* Then take care of the plugins access limitations, if any */
			if(allowed && json_array_size(allowed) > 0) {
				/* Specify which plugins this token has access to */
				size_t i = 0;
				for(i=0; i<json_array_size(allowed); i++) {
					json_t *p = json_array_get(allowed, i);
					if(!p || !json_is_string(p)) {
						/* FIXME Should we fail here? */
						JANUS_LOG(LOG_WARN, "Invalid plugin passed to the new token request, skipping...\n");
						continue;
					}
					const gchar *plugin_text = json_string_value(p);
					janus_plugin *plugin_t = janus_plugin_find(plugin_text);
					if(plugin_t == NULL) {
						/* FIXME Should we fail here? */
						JANUS_LOG(LOG_WARN, "No such plugin '%s' passed to the new token request, skipping...\n", plugin_text);
						continue;
					}
					if(!janus_auth_allow_plugin(token_value, plugin_t)) {
						JANUS_LOG(LOG_WARN, "Error allowing access to '%s' to the new token, bad things may happen...\n", plugin_text);
					}
				}
			} else {
				/* No plugin limitation specified, allow all plugins */
				if(plugins && g_hash_table_size(plugins) > 0) {
					GHashTableIter iter;
					gpointer value;
					g_hash_table_iter_init(&iter, plugins);
					while (g_hash_table_iter_next(&iter, NULL, &value)) {
						janus_plugin *plugin_t = value;
						if(plugin_t == NULL)
							continue;
						if(!janus_auth_allow_plugin(token_value, plugin_t)) {
							JANUS_LOG(LOG_WARN, "Error allowing access to '%s' to the new token, bad things may happen...\n", plugin_t->get_package());
						}
					}
				}
			}
			/* Get the list of plugins this new token can access */
			json_t *plugins_list = json_array();
			GList *plugins = janus_auth_list_plugins(token_value);
			if(plugins != NULL) {
				GList *tmp = plugins;
				while(tmp) {
					janus_plugin *p = (janus_plugin *)tmp->data;
					if(p != NULL)
						json_array_append_new(plugins_list, json_string(p->get_package()));
					tmp = tmp->next;
				}
				g_list_free(plugins);
				plugins = NULL;
			}
			/* Prepare JSON reply */
			json_t *reply = json_object();
			json_object_set_new(reply, "janus", json_string("success"));
			json_object_set_new(reply, "transaction", json_string(transaction_text));
			json_t *data = json_object();
			json_object_set_new(data, "plugins", plugins_list);
			json_object_set_new(reply, "data", data);
			/* Send the success reply */
			ret = janus_process_success(request, reply);
>>>>>>> fa6c5fdb
			goto jsondone;
		} else if(!strcasecmp(message_text, "list_tokens")) {
			/* List all the valid tokens */
			if(!janus_auth_is_stored_mode()) {
				ret = janus_process_error(request, session_id, transaction_text, JANUS_ERROR_UNKNOWN, "Stored-Token based authentication disabled");
				goto jsondone;
			}
			json_t *tokens_list = json_array();
			GList *list = janus_auth_list_tokens();
			if(list != NULL) {
				GList *tmp = list;
				while(tmp) {
					char *token = (char *)tmp->data;
					if(token != NULL) {
						json_t *plugins_list = janus_json_token_plugin_array(token);
						if(json_array_size(plugins_list) > 0) {
							json_t *t = json_object();
							json_object_set_new(t, "token", json_string(token));
							json_object_set_new(t, "allowed_plugins", plugins_list);
							json_array_append_new(tokens_list, t);
						}
						else
							json_decref(plugins_list);
						tmp->data = NULL;
						g_free(token);
					}
					tmp = tmp->next;
				}
				g_list_free(list);
			}
			/* Prepare JSON reply */
			json_t *reply = janus_create_message("success", 0, transaction_text);
			json_t *data = json_object();
			json_object_set_new(data, "tokens", tokens_list);
			json_object_set_new(reply, "data", data);
			/* Send the success reply */
			ret = janus_process_success(request, reply);
			goto jsondone;
		} else if(!strcasecmp(message_text, "allow_token")) {
			/* Allow a valid token valid to access a plugin */
<<<<<<< HEAD
			ret = janus_request_allow_token(request, session_id, transaction_text, TRUE, FALSE);
			goto jsondone;
		} else if(!strcasecmp(message_text, "disallow_token")) {
			/* Disallow a valid token valid from accessing a plugin */
			ret = janus_request_allow_token(request, session_id, transaction_text, FALSE, FALSE);
=======
			if(!janus_auth_is_stored_mode()) {
				ret = janus_process_error(request, session_id, transaction_text, JANUS_ERROR_UNKNOWN, "Stored-Token based authentication disabled");
				goto jsondone;
			}
			JANUS_VALIDATE_JSON_OBJECT(root, allow_token_parameters,
				error_code, error_cause, FALSE,
				JANUS_ERROR_MISSING_MANDATORY_ELEMENT, JANUS_ERROR_INVALID_ELEMENT_TYPE);
			if(error_code != 0) {
				ret = janus_process_error_string(request, session_id, transaction_text, error_code, error_cause);
				goto jsondone;
			}
			json_t *token = json_object_get(root, "token");
			const char *token_value = json_string_value(token);
			/* Check if the token is valid, first */
			if(!janus_auth_check_token(token_value)) {
				ret = janus_process_error(request, session_id, transaction_text, JANUS_ERROR_TOKEN_NOT_FOUND, "Token %s not found", token_value);
				goto jsondone;
			}
			/* Any plugin this token should be limited to? */
			json_t *allowed = json_object_get(root, "plugins");
			/* Check the list first */
			size_t i = 0;
			gboolean ok = TRUE;
			for(i=0; i<json_array_size(allowed); i++) {
				json_t *p = json_array_get(allowed, i);
				if(!p || !json_is_string(p)) {
					/* FIXME Should we fail here? */
					JANUS_LOG(LOG_ERR, "Invalid plugin passed to the new token request...\n");
					ok = FALSE;
					break;
				}
				const gchar *plugin_text = json_string_value(p);
				janus_plugin *plugin_t = janus_plugin_find(plugin_text);
				if(plugin_t == NULL) {
					/* FIXME Should we fail here? */
					JANUS_LOG(LOG_ERR, "No such plugin '%s' passed to the new token request...\n", plugin_text);
					ok = FALSE;
					break;
				}
			}
			if(!ok) {
				ret = janus_process_error(request, session_id, transaction_text, JANUS_ERROR_INVALID_ELEMENT_TYPE, "Invalid element type (some of the provided plugins are invalid)");
				goto jsondone;
			}
			/* Take care of the plugins access limitations */
			i = 0;
			for(i=0; i<json_array_size(allowed); i++) {
				json_t *p = json_array_get(allowed, i);
				const gchar *plugin_text = json_string_value(p);
				janus_plugin *plugin_t = janus_plugin_find(plugin_text);
				if(!janus_auth_allow_plugin(token_value, plugin_t)) {
					/* FIXME Should we notify individual failures? */
					JANUS_LOG(LOG_WARN, "Error allowing access to '%s' to the new token, bad things may happen...\n", plugin_text);
				}
			}
			/* Get the list of plugins this new token can now access */
			json_t *plugins_list = json_array();
			GList *plugins = janus_auth_list_plugins(token_value);
			if(plugins != NULL) {
				GList *tmp = plugins;
				while(tmp) {
					janus_plugin *p = (janus_plugin *)tmp->data;
					if(p != NULL)
						json_array_append_new(plugins_list, json_string(p->get_package()));
					tmp = tmp->next;
				}
				g_list_free(plugins);
				plugins = NULL;
			}
			/* Prepare JSON reply */
			json_t *reply = json_object();
			json_object_set_new(reply, "janus", json_string("success"));
			json_object_set_new(reply, "transaction", json_string(transaction_text));
			json_t *data = json_object();
			json_object_set_new(data, "plugins", plugins_list);
			json_object_set_new(reply, "data", data);
			/* Send the success reply */
			ret = janus_process_success(request, reply);
			goto jsondone;
		} else if(!strcasecmp(message_text, "disallow_token")) {
			/* Disallow a valid token valid from accessing a plugin */
			if(!janus_auth_is_stored_mode()) {
				ret = janus_process_error(request, session_id, transaction_text, JANUS_ERROR_UNKNOWN, "Stored-Token based authentication disabled");
				goto jsondone;
			}
			JANUS_VALIDATE_JSON_OBJECT(root, allow_token_parameters,
				error_code, error_cause, FALSE,
				JANUS_ERROR_MISSING_MANDATORY_ELEMENT, JANUS_ERROR_INVALID_ELEMENT_TYPE);
			if(error_code != 0) {
				ret = janus_process_error_string(request, session_id, transaction_text, error_code, error_cause);
				goto jsondone;
			}
			json_t *token = json_object_get(root, "token");
			const char *token_value = json_string_value(token);
			/* Check if the token is valid, first */
			if(!janus_auth_check_token(token_value)) {
				ret = janus_process_error(request, session_id, transaction_text, JANUS_ERROR_TOKEN_NOT_FOUND, "Token %s not found", token_value);
				goto jsondone;
			}
			/* Any plugin this token should be prevented access to? */
			json_t *allowed = json_object_get(root, "plugins");
			/* Check the list first */
			size_t i = 0;
			gboolean ok = TRUE;
			for(i=0; i<json_array_size(allowed); i++) {
				json_t *p = json_array_get(allowed, i);
				if(!p || !json_is_string(p)) {
					/* FIXME Should we fail here? */
					JANUS_LOG(LOG_ERR, "Invalid plugin passed to the new token request...\n");
					ok = FALSE;
					break;
				}
				const gchar *plugin_text = json_string_value(p);
				janus_plugin *plugin_t = janus_plugin_find(plugin_text);
				if(plugin_t == NULL) {
					/* FIXME Should we fail here? */
					JANUS_LOG(LOG_ERR, "No such plugin '%s' passed to the new token request...\n", plugin_text);
					ok = FALSE;
					break;
				}
			}
			if(!ok) {
				ret = janus_process_error(request, session_id, transaction_text, JANUS_ERROR_INVALID_ELEMENT_TYPE, "Invalid element type (some of the provided plugins are invalid)");
				goto jsondone;
			}
			/* Take care of the plugins access limitations */
			i = 0;
			for(i=0; i<json_array_size(allowed); i++) {
				json_t *p = json_array_get(allowed, i);
				const gchar *plugin_text = json_string_value(p);
				janus_plugin *plugin_t = janus_plugin_find(plugin_text);
				if(!janus_auth_disallow_plugin(token_value, plugin_t)) {
					/* FIXME Should we notify individual failures? */
					JANUS_LOG(LOG_WARN, "Error allowing access to '%s' to the new token, bad things may happen...\n", plugin_text);
				}
			}
			/* Get the list of plugins this new token can now access */
			json_t *plugins_list = json_array();
			GList *plugins = janus_auth_list_plugins(token_value);
			if(plugins != NULL) {
				GList *tmp = plugins;
				while(tmp) {
					janus_plugin *p = (janus_plugin *)tmp->data;
					if(p != NULL)
						json_array_append_new(plugins_list, json_string(p->get_package()));
					tmp = tmp->next;
				}
				g_list_free(plugins);
				plugins = NULL;
			}
			/* Prepare JSON reply */
			json_t *reply = json_object();
			json_object_set_new(reply, "janus", json_string("success"));
			json_object_set_new(reply, "transaction", json_string(transaction_text));
			json_t *data = json_object();
			json_object_set_new(data, "plugins", plugins_list);
			json_object_set_new(reply, "data", data);
			/* Send the success reply */
			ret = janus_process_success(request, reply);
>>>>>>> fa6c5fdb
			goto jsondone;
		} else if(!strcasecmp(message_text, "remove_token")) {
			/* Invalidate a token for authentication purposes */
			if(!janus_auth_is_stored_mode()) {
				ret = janus_process_error(request, session_id, transaction_text, JANUS_ERROR_UNKNOWN, "Stored-Token based authentication disabled");
				goto jsondone;
			}
			JANUS_VALIDATE_JSON_OBJECT(root, token_parameters,
				error_code, error_cause, FALSE,
				JANUS_ERROR_MISSING_MANDATORY_ELEMENT, JANUS_ERROR_INVALID_ELEMENT_TYPE);
			if(error_code != 0) {
				ret = janus_process_error_string(request, session_id, transaction_text, error_code, error_cause);
				goto jsondone;
			}
			json_t *token = json_object_get(root, "token");
			const char *token_value = json_string_value(token);
			if(!janus_auth_remove_token(token_value)) {
				ret = janus_process_error(request, session_id, transaction_text, JANUS_ERROR_UNKNOWN, "Error removing token");
				goto jsondone;
			}
			/* Prepare JSON reply */
			json_t *reply = janus_create_message("success", 0, transaction_text);
			/* Send the success reply */
			ret = janus_process_success(request, reply);
			goto jsondone;
		} else {
			/* No message we know of */
			ret = janus_process_error(request, session_id, transaction_text, JANUS_ERROR_INVALID_REQUEST_PATH, "Unhandled request '%s' at this path", message_text);
			goto jsondone;
		}
	}
	if(session_id < 1) {
		JANUS_LOG(LOG_ERR, "Invalid session\n");
		ret = janus_process_error(request, session_id, transaction_text, JANUS_ERROR_SESSION_NOT_FOUND, NULL);
		goto jsondone;
	}
	if(h && handle_id < 1) {
		JANUS_LOG(LOG_ERR, "Invalid handle\n");
		ret = janus_process_error(request, session_id, transaction_text, JANUS_ERROR_SESSION_NOT_FOUND, NULL);
		goto jsondone;
	}

	/* Go on with the processing */
	if(admin_api_secret != NULL) {
		/* There's an API secret, check that the client provided it */
		json_t *secret = json_object_get(root, "admin_secret");
		if(!secret || !json_is_string(secret) || !janus_strcmp_const_time(json_string_value(secret), admin_api_secret)) {
			ret = janus_process_error(request, session_id, transaction_text, JANUS_ERROR_UNAUTHORIZED, NULL);
			goto jsondone;
		}
	}

	/* If we got here, make sure we have a session (and/or a handle) */
	session = janus_session_find(session_id);
	if(!session) {
		JANUS_LOG(LOG_ERR, "Couldn't find any session %"SCNu64"...\n", session_id);
		ret = janus_process_error(request, session_id, transaction_text, JANUS_ERROR_SESSION_NOT_FOUND, "No such session %"SCNu64"", session_id);
		goto jsondone;
	}
	handle = NULL;
	if(handle_id > 0) {
		handle = janus_session_handles_find(session, handle_id);
		if(!handle) {
			JANUS_LOG(LOG_ERR, "Couldn't find any handle %"SCNu64" in session %"SCNu64"...\n", handle_id, session_id);
			ret = janus_process_error(request, session_id, transaction_text, JANUS_ERROR_HANDLE_NOT_FOUND, "No such handle %"SCNu64" in session %"SCNu64"", handle_id, session_id);
			goto jsondone;
		}
	}

	/* What is this? */
	if(handle == NULL) {
		/* Session-related */
		if(strcasecmp(message_text, "list_handles")) {
			ret = janus_process_error(request, session_id, transaction_text, JANUS_ERROR_INVALID_REQUEST_PATH, "Unhandled request '%s' at this path", message_text);
			goto jsondone;
		}
		/* List handles */
		json_t *list = janus_session_handles_list_json(session);
		/* Prepare JSON reply */
		json_t *reply = janus_create_message("success", session_id, transaction_text);
		json_object_set_new(reply, "handles", list);
		/* Send the success reply */
		ret = janus_process_success(request, reply);
		goto jsondone;
	} else {
		/* Handle-related */
		if(!strcasecmp(message_text, "start_text2pcap")) {
			/* Start dumping RTP and RTCP packets to a text2pcap file */
			JANUS_VALIDATE_JSON_OBJECT(root, text2pcap_parameters,
				error_code, error_cause, FALSE,
				JANUS_ERROR_MISSING_MANDATORY_ELEMENT, JANUS_ERROR_INVALID_ELEMENT_TYPE);
			if(error_code != 0) {
				ret = janus_process_error_string(request, session_id, transaction_text, error_code, error_cause);
				goto jsondone;
			}
			const char *folder = json_string_value(json_object_get(root, "folder"));
			const char *filename = json_string_value(json_object_get(root, "filename"));
			int truncate = json_integer_value(json_object_get(root, "truncate"));
			if(handle->text2pcap != NULL) {
				ret = janus_process_error(request, session_id, transaction_text, JANUS_ERROR_UNKNOWN, "text2pcap already started");
				goto jsondone;
			}
			handle->text2pcap = janus_text2pcap_create(folder, filename, truncate);
			if(handle->text2pcap == NULL) {
				ret = janus_process_error(request, session_id, transaction_text, JANUS_ERROR_UNKNOWN, "Error starting text2pcap dump");
				goto jsondone;
			}
			g_atomic_int_set(&handle->dump_packets, 1);
			/* Prepare JSON reply */
			json_t *reply = json_object();
			json_object_set_new(reply, "janus", json_string("success"));
			json_object_set_new(reply, "transaction", json_string(transaction_text));
			/* Send the success reply */
			ret = janus_process_success(request, reply);
			goto jsondone;
		} else if(!strcasecmp(message_text, "stop_text2pcap")) {
			/* Stop dumping RTP and RTCP packets to a text2pcap file */
			if(handle->text2pcap == NULL) {
				ret = janus_process_error(request, session_id, transaction_text, JANUS_ERROR_UNKNOWN, "text2pcap not started");
				goto jsondone;
			}
			if(g_atomic_int_compare_and_exchange(&handle->dump_packets, 1, 0)) {
				janus_text2pcap_close(handle->text2pcap);
				g_clear_pointer(&handle->text2pcap, janus_text2pcap_free);
			}
			/* Prepare JSON reply */
			json_t *reply = json_object();
			json_object_set_new(reply, "janus", json_string("success"));
			json_object_set_new(reply, "transaction", json_string(transaction_text));
			/* Send the success reply */
			ret = janus_process_success(request, reply);
			goto jsondone;
		}
		/* If this is not a request to start/stop debugging to text2pcap, it must be a handle_info */
		if(strcasecmp(message_text, "handle_info")) {
			ret = janus_process_error(request, session_id, transaction_text, JANUS_ERROR_INVALID_REQUEST_PATH, "Unhandled request '%s' at this path", message_text);
			goto jsondone;
		}
		/* Prepare info */
		janus_mutex_lock(&handle->mutex);
		json_t *info = json_object();
		json_object_set_new(info, "session_id", json_integer(session_id));
		json_object_set_new(info, "session_last_activity", json_integer(session->last_activity));
		if(session->source && session->source->transport)
			json_object_set_new(info, "session_transport", json_string(session->source->transport->get_package()));
		json_object_set_new(info, "handle_id", json_integer(handle_id));
		if(handle->opaque_id)
			json_object_set_new(info, "opaque_id", json_string(handle->opaque_id));
		json_object_set_new(info, "created", json_integer(handle->created));
		json_object_set_new(info, "send_thread_created", g_atomic_int_get(&handle->send_thread_created) ? json_true() : json_false());
		json_object_set_new(info, "current_time", json_integer(janus_get_monotonic_time()));
		if(handle->app && handle->app_handle && janus_plugin_session_is_alive(handle->app_handle)) {
			janus_plugin *plugin = (janus_plugin *)handle->app;
			json_object_set_new(info, "plugin", json_string(plugin->get_package()));
			if(plugin->query_session) {
				/* FIXME This check will NOT work with legacy plugins that were compiled BEFORE the method was specified in plugin.h */
				json_t *query = plugin->query_session(handle->app_handle);
				if(query != NULL) {
					/* Make sure this is a JSON object */
					if(!json_is_object(query)) {
						JANUS_LOG(LOG_WARN, "Ignoring invalid query response from the plugin (not an object)\n");
						json_decref(query);
					} else {
						json_object_set_new(info, "plugin_specific", query);
					}
					query = NULL;
				}
			}
		}
		json_t *flags = json_object();
		json_object_set_new(flags, "got-offer", janus_flags_is_set(&handle->webrtc_flags, JANUS_ICE_HANDLE_WEBRTC_GOT_OFFER) ? json_true() : json_false());
		json_object_set_new(flags, "got-answer", janus_flags_is_set(&handle->webrtc_flags, JANUS_ICE_HANDLE_WEBRTC_GOT_ANSWER) ? json_true() : json_false());
		json_object_set_new(flags, "processing-offer", janus_flags_is_set(&handle->webrtc_flags, JANUS_ICE_HANDLE_WEBRTC_PROCESSING_OFFER) ? json_true() : json_false());
		json_object_set_new(flags, "starting", janus_flags_is_set(&handle->webrtc_flags, JANUS_ICE_HANDLE_WEBRTC_START) ? json_true() : json_false());
		json_object_set_new(flags, "ice-restart", janus_flags_is_set(&handle->webrtc_flags, JANUS_ICE_HANDLE_WEBRTC_ICE_RESTART) ? json_true() : json_false());
		json_object_set_new(flags, "ready", janus_flags_is_set(&handle->webrtc_flags, JANUS_ICE_HANDLE_WEBRTC_READY) ? json_true() : json_false());
		json_object_set_new(flags, "stopped", janus_flags_is_set(&handle->webrtc_flags, JANUS_ICE_HANDLE_WEBRTC_STOP) ? json_true() : json_false());
		json_object_set_new(flags, "alert", janus_flags_is_set(&handle->webrtc_flags, JANUS_ICE_HANDLE_WEBRTC_ALERT) ? json_true() : json_false());
		json_object_set_new(flags, "trickle", janus_flags_is_set(&handle->webrtc_flags, JANUS_ICE_HANDLE_WEBRTC_TRICKLE) ? json_true() : json_false());
		json_object_set_new(flags, "all-trickles", janus_flags_is_set(&handle->webrtc_flags, JANUS_ICE_HANDLE_WEBRTC_ALL_TRICKLES) ? json_true() : json_false());
		json_object_set_new(flags, "resend-trickles", janus_flags_is_set(&handle->webrtc_flags, JANUS_ICE_HANDLE_WEBRTC_RESEND_TRICKLES) ? json_true() : json_false());
		json_object_set_new(flags, "trickle-synced", janus_flags_is_set(&handle->webrtc_flags, JANUS_ICE_HANDLE_WEBRTC_TRICKLE_SYNCED) ? json_true() : json_false());
		json_object_set_new(flags, "data-channels", janus_flags_is_set(&handle->webrtc_flags, JANUS_ICE_HANDLE_WEBRTC_DATA_CHANNELS) ? json_true() : json_false());
		json_object_set_new(flags, "has-audio", janus_flags_is_set(&handle->webrtc_flags, JANUS_ICE_HANDLE_WEBRTC_HAS_AUDIO) ? json_true() : json_false());
		json_object_set_new(flags, "has-video", janus_flags_is_set(&handle->webrtc_flags, JANUS_ICE_HANDLE_WEBRTC_HAS_VIDEO) ? json_true() : json_false());
		json_object_set_new(flags, "rfc4588-rtx", janus_flags_is_set(&handle->webrtc_flags, JANUS_ICE_HANDLE_WEBRTC_RFC4588_RTX) ? json_true() : json_false());
		json_object_set_new(flags, "cleaning", janus_flags_is_set(&handle->webrtc_flags, JANUS_ICE_HANDLE_WEBRTC_CLEANING) ? json_true() : json_false());
		json_object_set_new(info, "flags", flags);
		if(handle->agent) {
			json_object_set_new(info, "agent-created", json_integer(handle->agent_created));
			json_object_set_new(info, "ice-mode", json_string(janus_ice_is_ice_lite_enabled() ? "lite" : "full"));
			json_object_set_new(info, "ice-role", json_string(handle->controlling ? "controlling" : "controlled"));
		}
		json_t *sdps = json_object();
		if(handle->rtp_profile)
			json_object_set_new(sdps, "profile", json_string(handle->rtp_profile));
		if(handle->local_sdp)
			json_object_set_new(sdps, "local", json_string(handle->local_sdp));
		if(handle->remote_sdp)
			json_object_set_new(sdps, "remote", json_string(handle->remote_sdp));
		json_object_set_new(info, "sdps", sdps);
		if(handle->pending_trickles)
			json_object_set_new(info, "pending-trickles", json_integer(g_list_length(handle->pending_trickles)));
		if(handle->queued_packets)
			json_object_set_new(info, "queued-packets", json_integer(g_async_queue_length(handle->queued_packets)));
		if(g_atomic_int_get(&handle->dump_packets)) {
			json_object_set_new(info, "dump-to-text2pcap", json_true());
			if(handle->text2pcap && handle->text2pcap->filename)
			json_object_set_new(info, "text2pcap-file", json_string(handle->text2pcap->filename));
		}
		json_t *streams = json_array();
		if(handle->stream) {
			json_t *s = janus_admin_stream_summary(handle->stream);
			if(s)
				json_array_append_new(streams, s);
		}
		json_object_set_new(info, "streams", streams);
		janus_mutex_unlock(&handle->mutex);
		/* Prepare JSON reply */
		json_t *reply = janus_create_message("success", session_id, transaction_text);
		json_object_set_new(reply, "handle_id", json_integer(handle_id));
		json_object_set_new(reply, "info", info);
		/* Send the success reply */
		ret = janus_process_success(request, reply);
		goto jsondone;
	}

jsondone:
	/* Done processing */
	if(handle != NULL)
		janus_refcount_decrease(&handle->ref);
	if(session != NULL)
		janus_refcount_decrease(&session->ref);
	return ret;
}

int janus_process_success(janus_request *request, json_t *payload)
{
	if(!request || !payload)
		return -1;
	/* Pass to the right transport plugin */
	JANUS_LOG(LOG_HUGE, "Sending %s API response to %s (%p)\n", request->admin ? "admin" : "Janus", request->transport->get_package(), request->instance);
	return request->transport->send_message(request->instance, request->request_id, request->admin, payload);
}

static int janus_process_error_string(janus_request *request, uint64_t session_id, const char *transaction, gint error, gchar *error_string)
{
	if(!request)
		return -1;
	/* Done preparing error */
	JANUS_LOG(LOG_VERB, "[%s] Returning %s API error %d (%s)\n", transaction, request->admin ? "admin" : "Janus", error, error_string);
	/* Prepare JSON error */
	json_t *reply = janus_create_message("error", session_id, transaction);
	json_t *error_data = json_object();
	json_object_set_new(error_data, "code", json_integer(error));
	json_object_set_new(error_data, "reason", json_string(error_string));
	json_object_set_new(reply, "error", error_data);
	/* Pass to the right transport plugin */
	return request->transport->send_message(request->instance, request->request_id, request->admin, reply);
}

int janus_process_error(janus_request *request, uint64_t session_id, const char *transaction, gint error, const char *format, ...)
{
	if(!request)
		return -1;
	gchar *error_string = NULL;
	gchar error_buf[512];
	if(format == NULL) {
		/* No error string provided, use the default one */
		error_string = (gchar *)janus_get_api_error(error);
	} else {
		/* This callback has variable arguments (error string) */
		va_list ap;
		va_start(ap, format);
		g_vsnprintf(error_buf, sizeof(error_buf), format, ap);
		va_end(ap);
		error_string = error_buf;
	}
	return janus_process_error_string(request, session_id, transaction, error, error_string);
}

/* Admin/monitor helpers */
json_t *janus_admin_stream_summary(janus_ice_stream *stream) {
	if(stream == NULL)
		return NULL;
	json_t *s = json_object();
	json_object_set_new(s, "id", json_integer(stream->stream_id));
	json_object_set_new(s, "ready", json_integer(stream->cdone));
	json_t *ss = json_object();
	if(stream->audio_ssrc)
		json_object_set_new(ss, "audio", json_integer(stream->audio_ssrc));
	if(stream->video_ssrc)
		json_object_set_new(ss, "video", json_integer(stream->video_ssrc));
	if(stream->video_ssrc_rtx)
		json_object_set_new(ss, "video-rtx", json_integer(stream->video_ssrc_rtx));
	if(stream->audio_ssrc_peer)
		json_object_set_new(ss, "audio-peer", json_integer(stream->audio_ssrc_peer));
	if(stream->video_ssrc_peer[0])
		json_object_set_new(ss, "video-peer", json_integer(stream->video_ssrc_peer[0]));
	if(stream->video_ssrc_peer[1])
		json_object_set_new(ss, "video-peer-sim-1", json_integer(stream->video_ssrc_peer[1]));
	if(stream->video_ssrc_peer[2])
		json_object_set_new(ss, "video-peer-sim-2", json_integer(stream->video_ssrc_peer[2]));
	if(stream->video_ssrc_peer_rtx[0])
		json_object_set_new(ss, "video-peer-rtx", json_integer(stream->video_ssrc_peer_rtx[0]));
	if(stream->video_ssrc_peer_rtx[1])
		json_object_set_new(ss, "video-peer-sim-1-rtx", json_integer(stream->video_ssrc_peer_rtx[1]));
	if(stream->video_ssrc_peer_rtx[2])
		json_object_set_new(ss, "video-peer-sim-2-rtx", json_integer(stream->video_ssrc_peer_rtx[2]));
	if(stream->rid[0]) {
		json_t *rid = json_array();
		json_array_append_new(rid, json_string(stream->rid[0]));
		if(stream->rid[1])
			json_array_append_new(rid, json_string(stream->rid[1]));
		if(stream->rid[1])
			json_array_append_new(rid, json_string(stream->rid[2]));
		json_object_set_new(ss, "rid", rid);
	}
	json_object_set_new(s, "ssrc", ss);
	json_t *sd = json_object();
	json_object_set_new(sd, "audio-send", stream->audio_send ? json_true() : json_false());
	json_object_set_new(sd, "audio-recv", stream->audio_recv ? json_true() : json_false());
	json_object_set_new(sd, "video-send", stream->video_send ? json_true() : json_false());
	json_object_set_new(sd, "video-recv", stream->video_recv ? json_true() : json_false());
	json_object_set_new(s, "direction", sd);
	if(stream->audio_payload_type > -1 || stream->video_payload_type > -1) {
		json_t *sc = json_object();
		if(stream->audio_payload_type > -1)
			json_object_set_new(sc, "audio-pt", json_integer(stream->audio_payload_type));
		if(stream->audio_codec != NULL)
			json_object_set_new(sc, "audio-codec", json_string(stream->audio_codec));
		if(stream->video_payload_type > -1)
			json_object_set_new(sc, "video-pt", json_integer(stream->video_payload_type));
		if(stream->video_rtx_payload_type > -1)
			json_object_set_new(sc, "video-rtx-pt", json_integer(stream->video_rtx_payload_type));
		if(stream->video_codec != NULL)
			json_object_set_new(sc, "video-codec", json_string(stream->video_codec));
		json_object_set_new(s, "codecs", sc);
	}
	json_t *components = json_array();
	if(stream->component) {
		json_t *c = janus_admin_component_summary(stream->component);
		if(c)
			json_array_append_new(components, c);
	}
	json_t *rtcp_stats = NULL;
	if(stream->audio_rtcp_ctx != NULL) {
		rtcp_stats = json_object();
		json_t *audio_rtcp_stats = json_object();
		json_object_set_new(audio_rtcp_stats, "base", json_integer(stream->audio_rtcp_ctx->tb));
		json_object_set_new(audio_rtcp_stats, "rtt", json_integer(janus_rtcp_context_get_rtt(stream->audio_rtcp_ctx)));
		json_object_set_new(audio_rtcp_stats, "lost", json_integer(janus_rtcp_context_get_lost_all(stream->audio_rtcp_ctx, FALSE)));
		json_object_set_new(audio_rtcp_stats, "lost-by-remote", json_integer(janus_rtcp_context_get_lost_all(stream->audio_rtcp_ctx, TRUE)));
		json_object_set_new(audio_rtcp_stats, "jitter-local", json_integer(janus_rtcp_context_get_jitter(stream->audio_rtcp_ctx, FALSE)));
		json_object_set_new(audio_rtcp_stats, "jitter-remote", json_integer(janus_rtcp_context_get_jitter(stream->audio_rtcp_ctx, TRUE)));
		json_object_set_new(audio_rtcp_stats, "in-link-quality", json_integer(janus_rtcp_context_get_in_link_quality(stream->audio_rtcp_ctx)));
		json_object_set_new(audio_rtcp_stats, "in-media-link-quality", json_integer(janus_rtcp_context_get_in_media_link_quality(stream->audio_rtcp_ctx)));
		json_object_set_new(audio_rtcp_stats, "out-link-quality", json_integer(janus_rtcp_context_get_out_link_quality(stream->audio_rtcp_ctx)));
		json_object_set_new(audio_rtcp_stats, "out-media-link-quality", json_integer(janus_rtcp_context_get_out_media_link_quality(stream->audio_rtcp_ctx)));
		json_object_set_new(rtcp_stats, "audio", audio_rtcp_stats);
	}
	int vindex=0;
	for(vindex=0; vindex<3; vindex++) {
		if(stream->video_rtcp_ctx[vindex] != NULL) {
			if(rtcp_stats == NULL)
				rtcp_stats = json_object();
			json_t *video_rtcp_stats = json_object();
			json_object_set_new(video_rtcp_stats, "base", json_integer(stream->video_rtcp_ctx[vindex]->tb));
			if(vindex == 0)
				json_object_set_new(video_rtcp_stats, "rtt", json_integer(janus_rtcp_context_get_rtt(stream->video_rtcp_ctx[vindex])));
			json_object_set_new(video_rtcp_stats, "lost", json_integer(janus_rtcp_context_get_lost_all(stream->video_rtcp_ctx[vindex], FALSE)));
			json_object_set_new(video_rtcp_stats, "lost-by-remote", json_integer(janus_rtcp_context_get_lost_all(stream->video_rtcp_ctx[vindex], TRUE)));
			json_object_set_new(video_rtcp_stats, "jitter-local", json_integer(janus_rtcp_context_get_jitter(stream->video_rtcp_ctx[vindex], FALSE)));
			json_object_set_new(video_rtcp_stats, "jitter-remote", json_integer(janus_rtcp_context_get_jitter(stream->video_rtcp_ctx[vindex], TRUE)));
			json_object_set_new(video_rtcp_stats, "in-link-quality", json_integer(janus_rtcp_context_get_in_link_quality(stream->video_rtcp_ctx[vindex])));
			json_object_set_new(video_rtcp_stats, "in-media-link-quality", json_integer(janus_rtcp_context_get_in_media_link_quality(stream->video_rtcp_ctx[vindex])));
			json_object_set_new(video_rtcp_stats, "out-link-quality", json_integer(janus_rtcp_context_get_out_link_quality(stream->video_rtcp_ctx[vindex])));
			json_object_set_new(video_rtcp_stats, "out-media-link-quality", json_integer(janus_rtcp_context_get_out_media_link_quality(stream->video_rtcp_ctx[vindex])));
			if(vindex == 0)
				json_object_set_new(rtcp_stats, "video", video_rtcp_stats);
			else if(vindex == 1)
				json_object_set_new(rtcp_stats, "video-sim1", video_rtcp_stats);
			else
				json_object_set_new(rtcp_stats, "video-sim2", video_rtcp_stats);
		}
	}
	if(rtcp_stats != NULL)
		json_object_set_new(s, "rtcp_stats", rtcp_stats);
	json_object_set_new(s, "components", components);
	return s;
}

json_t *janus_admin_component_summary(janus_ice_component *component) {
	if(component == NULL)
		return NULL;
	janus_ice_handle *handle = component->stream ? component->stream->handle : NULL;
	json_t *c = json_object();
	json_object_set_new(c, "id", json_integer(component->component_id));
	json_object_set_new(c, "state", json_string(janus_get_ice_state_name(component->state)));
	if(component->icefailed_detected) {
		json_object_set_new(c, "failed-detected", json_integer(component->icefailed_detected));
		json_object_set_new(c, "icetimer-started", component->icestate_source ? json_true() : json_false());
	}
	if(component->component_connected > 0)
		json_object_set_new(c, "connected", json_integer(component->component_connected));
	if(component->local_candidates) {
		json_t *cs = json_array();
		GSList *candidates = component->local_candidates, *i = NULL;
		for (i = candidates; i; i = i->next) {
			gchar *lc = (gchar *) i->data;
			if(lc)
				json_array_append_new(cs, json_string(lc));
		}
		json_object_set_new(c, "local-candidates", cs);
	}
	if(component->remote_candidates) {
		json_t *cs = json_array();
		GSList *candidates = component->remote_candidates, *i = NULL;
		for (i = candidates; i; i = i->next) {
			gchar *rc = (gchar *) i->data;
			if(rc)
				json_array_append_new(cs, json_string(rc));
		}
		json_object_set_new(c, "remote-candidates", cs);
	}
	if(component->selected_pair) {
		json_object_set_new(c, "selected-pair", json_string(component->selected_pair));
	}
	json_t *d = json_object();
	json_t *in_stats = json_object();
	json_t *out_stats = json_object();
	if(component->dtls) {
		janus_dtls_srtp *dtls = component->dtls;
		json_object_set_new(d, "fingerprint", json_string(janus_dtls_get_local_fingerprint()));
		if(component->stream) {
			if(component->stream->remote_fingerprint)
				json_object_set_new(d, "remote-fingerprint", json_string(component->stream->remote_fingerprint));
			if(component->stream->remote_hashing)
				json_object_set_new(d, "remote-fingerprint-hash", json_string(component->stream->remote_hashing));
			json_object_set_new(d, "dtls-role", json_string(janus_get_dtls_srtp_role(component->stream->dtls_role)));
		}
		json_object_set_new(d, "dtls-state", json_string(janus_get_dtls_srtp_state(dtls->dtls_state)));
		json_object_set_new(d, "retransmissions", json_integer(dtls->retransmissions));
		json_object_set_new(d, "valid", dtls->srtp_valid ? json_true() : json_false());
		json_object_set_new(d, "ready", dtls->ready ? json_true() : json_false());
		if(dtls->dtls_started > 0)
			json_object_set_new(d, "handshake-started", json_integer(dtls->dtls_started));
		if(dtls->dtls_connected > 0)
			json_object_set_new(d, "connected", json_integer(dtls->dtls_connected));
		if(handle && janus_flags_is_set(&handle->webrtc_flags, JANUS_ICE_HANDLE_WEBRTC_HAS_AUDIO)) {
			json_object_set_new(in_stats, "audio_packets", json_integer(component->in_stats.audio.packets));
			json_object_set_new(in_stats, "audio_bytes", json_integer(component->in_stats.audio.bytes));
			json_object_set_new(in_stats, "audio_bytes_lastsec", json_integer(component->in_stats.audio.bytes_lastsec));
			json_object_set_new(in_stats, "do_audio_nacks", component->do_audio_nacks ? json_true() : json_false());
			if(component->do_audio_nacks)
				json_object_set_new(in_stats, "audio_nacks", json_integer(component->in_stats.audio.nacks));
		}
		if(handle && janus_flags_is_set(&handle->webrtc_flags, JANUS_ICE_HANDLE_WEBRTC_HAS_VIDEO)) {
			int vindex=0;
			for(vindex=0; vindex<3; vindex++) {
				if(vindex > 0 && component->stream->video_ssrc_peer[vindex] == 0)
					continue;
				json_t *container = (vindex == 0 ? in_stats : json_object());
				json_object_set_new(container, "video_packets", json_integer(component->in_stats.video[vindex].packets));
				json_object_set_new(container, "video_bytes", json_integer(component->in_stats.video[vindex].bytes));
				json_object_set_new(container, "video_bytes_lastsec", json_integer(component->in_stats.video[vindex].bytes_lastsec));
				if(vindex == 0)
					json_object_set_new(container, "do_video_nacks", component->do_video_nacks ? json_true() : json_false());
				if(component->do_video_nacks)
					json_object_set_new(container, "video_nacks", json_integer(component->in_stats.video[vindex].nacks));
				if(vindex == 1)
					json_object_set_new(in_stats, "video-simulcast-1", container);
				else if(vindex == 2)
					json_object_set_new(in_stats, "video-simulcast-2", container);
			}
		}
		json_object_set_new(in_stats, "data_packets", json_integer(component->in_stats.data.packets));
		json_object_set_new(in_stats, "data_bytes", json_integer(component->in_stats.data.bytes));
		if(handle && janus_flags_is_set(&handle->webrtc_flags, JANUS_ICE_HANDLE_WEBRTC_HAS_AUDIO)) {
			json_object_set_new(out_stats, "audio_packets", json_integer(component->out_stats.audio.packets));
			json_object_set_new(out_stats, "audio_bytes", json_integer(component->out_stats.audio.bytes));
			json_object_set_new(out_stats, "audio_bytes_lastsec", json_integer(component->out_stats.audio.bytes_lastsec));
			json_object_set_new(out_stats, "audio_nacks", json_integer(component->out_stats.audio.nacks));
		}
		if(handle && janus_flags_is_set(&handle->webrtc_flags, JANUS_ICE_HANDLE_WEBRTC_HAS_VIDEO)) {
			json_object_set_new(out_stats, "video_packets", json_integer(component->out_stats.video[0].packets));
			json_object_set_new(out_stats, "video_bytes", json_integer(component->out_stats.video[0].bytes));
			json_object_set_new(out_stats, "video_bytes_lastsec", json_integer(component->out_stats.video[0].bytes_lastsec));
			json_object_set_new(out_stats, "video_nacks", json_integer(component->out_stats.video[0].nacks));
		}
		json_object_set_new(out_stats, "data_packets", json_integer(component->out_stats.data.packets));
		json_object_set_new(out_stats, "data_bytes", json_integer(component->out_stats.data.bytes));
#ifdef HAVE_SCTP
		/* FIXME Actually check if this succeeded? */
		json_object_set_new(d, "sctp-association", dtls->sctp ? json_true() : json_false());
#endif
	}
	json_object_set_new(c, "dtls", d);
	json_object_set_new(c, "in_stats", in_stats);
	json_object_set_new(c, "out_stats", out_stats);
	return c;
}


/* Transports */
void janus_transport_close(gpointer key, gpointer value, gpointer user_data) {
	janus_transport *transport = (janus_transport *)value;
	if(!transport)
		return;
	transport->destroy();
}

void janus_transportso_close(gpointer key, gpointer value, gpointer user_data) {
	void *transport = value;
	if(!transport)
		return;
	/* FIXME We don't dlclose transports to be sure we can detect leaks */
	//~ dlclose(transport);
}

/* Transport callback interface */
void janus_transport_incoming_request(janus_transport *plugin, janus_transport_session *transport, void *request_id, gboolean admin, json_t *message, json_error_t *error) {
	JANUS_LOG(LOG_VERB, "Got %s API request from %s (%p)\n", admin ? "an admin" : "a Janus", plugin->get_package(), transport);
	/* Create a janus_request instance to handle the request */
	janus_request *request = janus_request_new(plugin, transport, request_id, admin, message);
	/* Enqueue the request, the thread will pick it up */
	g_async_queue_push(requests, request);
}

void janus_transport_gone(janus_transport *plugin, janus_transport_session *transport) {
	/* Get rid of sessions this transport was handling */
	JANUS_LOG(LOG_VERB, "A %s transport instance has gone away (%p)\n", plugin->get_package(), transport);
	janus_mutex_lock(&sessions_mutex);
	if(sessions && g_hash_table_size(sessions) > 0) {
		GHashTableIter iter;
		gpointer value;
		g_hash_table_iter_init(&iter, sessions);
		while(g_hash_table_iter_next(&iter, NULL, &value)) {
			janus_session *session = (janus_session *) value;
			if(!session || g_atomic_int_get(&session->destroyed) || g_atomic_int_get(&session->timeout) || session->last_activity == 0)
				continue;
			if(session->source && session->source->instance == transport) {
				JANUS_LOG(LOG_VERB, "  -- Marking Session %"SCNu64" as over\n", session->session_id);
				/* Mark the session as destroyed */
				janus_session_destroy(session);
				g_hash_table_iter_remove(&iter);
			}
		}
	}
	janus_mutex_unlock(&sessions_mutex);
}

gboolean janus_transport_is_api_secret_needed(janus_transport *plugin) {
	return api_secret != NULL;
}

gboolean janus_transport_is_api_secret_valid(janus_transport *plugin, const char *apisecret) {
	if(api_secret == NULL)
		return TRUE;
	return apisecret && janus_strcmp_const_time(apisecret, api_secret);
}

gboolean janus_transport_is_auth_token_needed(janus_transport *plugin) {
	return janus_auth_is_enabled();
}

gboolean janus_transport_is_auth_token_valid(janus_transport *plugin, const char *token) {
	if(!janus_auth_is_enabled())
		return TRUE;
	return token && janus_auth_check_token(token);
}

void janus_transport_notify_event(janus_transport *plugin, void *transport, json_t *event) {
	/* A plugin asked to notify an event to the handlers */
	if(!plugin || !event || !json_is_object(event))
		return;
	/* Notify event handlers */
	if(janus_events_is_enabled()) {
		janus_events_notify_handlers(JANUS_EVENT_TYPE_TRANSPORT,
			0, plugin->get_package(), transport, event);
	} else {
		json_decref(event);
	}
}

void janus_transport_task(gpointer data, gpointer user_data) {
	JANUS_LOG(LOG_VERB, "Transport task pool, serving request\n");
	janus_request *request = (janus_request *)data;
	if(request == NULL) {
		JANUS_LOG(LOG_ERR, "Missing request\n");
		return;
	}
	if(!request->admin)
		janus_process_incoming_request(request);
	else
		janus_process_incoming_admin_request(request);
	/* Done */
	janus_request_destroy(request);
}


/* Thread to handle incoming requests: may involve an asynchronous task for plugin messaging */
static void *janus_transport_requests(void *data) {
	JANUS_LOG(LOG_INFO, "Joining Janus requests handler thread\n");
	janus_request *request = NULL;
	gboolean destroy = FALSE;
	while(!g_atomic_int_get(&stop)) {
		request = g_async_queue_pop(requests);
		if(request == &exit_message)
			break;
		/* Should we process the request synchronously or with a task from the thread pool? */
		destroy = TRUE;
		if(!request->admin) {
			/* Process the request synchronously only it's not a message for a plugin */
			json_t *message = json_object_get(request->message, "janus");
			const gchar *message_text = json_string_value(message);
			if(message_text && !strcasecmp(message_text, "message")) {
				/* Spawn a task thread */
				GError *tperror = NULL;
				g_thread_pool_push(tasks, request, &tperror);
				if(tperror != NULL) {
					/* Something went wrong... */
					JANUS_LOG(LOG_ERR, "Got error %d (%s) trying to push task in thread pool...\n", tperror->code, tperror->message ? tperror->message : "??");
					json_t *transaction = json_object_get(message, "transaction");
					const char *transaction_text = json_is_string(transaction) ? json_string_value(transaction) : NULL;
					janus_process_error(request, 0, transaction_text, JANUS_ERROR_UNKNOWN, "Thread pool error");
				} else {
					/* Don't destroy the request now, the task will take care of that */
					destroy = FALSE;
				}
			} else {
				janus_process_incoming_request(request);
			}
		} else {
			/* Admin requests are always handled synchronously */
			janus_process_incoming_admin_request(request);
		}
		/* Done */
		if(destroy)
			janus_request_destroy(request);
	}
	JANUS_LOG(LOG_INFO, "Leaving Janus requests handler thread\n");
	return NULL;
}


/* Event handlers */
void janus_eventhandler_close(gpointer key, gpointer value, gpointer user_data) {
	janus_eventhandler *eventhandler = (janus_eventhandler *)value;
	if(!eventhandler)
		return;
	eventhandler->destroy();
}

void janus_eventhandlerso_close(gpointer key, gpointer value, gpointer user_data) {
	void *eventhandler = (janus_eventhandler *)value;
	if(!eventhandler)
		return;
	//~ dlclose(eventhandler);
}


/* Plugins */
void janus_plugin_close(gpointer key, gpointer value, gpointer user_data) {
	janus_plugin *plugin = (janus_plugin *)value;
	if(!plugin)
		return;
	plugin->destroy();
}

void janus_pluginso_close(gpointer key, gpointer value, gpointer user_data) {
	void *plugin = value;
	if(!plugin)
		return;
	/* FIXME We don't dlclose plugins to be sure we can detect leaks */
	//~ dlclose(plugin);
}

janus_plugin *janus_plugin_find(const gchar *package) {
	if(package != NULL && plugins != NULL)	/* FIXME Do we need to fix the key pointer? */
		return g_hash_table_lookup(plugins, package);
	return NULL;
}


/* Plugin callback interface */
int janus_plugin_push_event(janus_plugin_session *plugin_session, janus_plugin *plugin, const char *transaction, json_t *message, json_t *jsep) {
	if(!plugin || !message)
		return -1;
	if(!plugin_session || plugin_session < (janus_plugin_session *)0x1000 ||
			!janus_plugin_session_is_alive(plugin_session) || g_atomic_int_get(&plugin_session->stopped))
		return -2;
	janus_refcount_increase(&plugin_session->ref);
	janus_ice_handle *ice_handle = (janus_ice_handle *)plugin_session->gateway_handle;
	if(!ice_handle || janus_flags_is_set(&ice_handle->webrtc_flags, JANUS_ICE_HANDLE_WEBRTC_STOP)) {
		janus_refcount_decrease(&plugin_session->ref);
		return JANUS_ERROR_SESSION_NOT_FOUND;
	}
	janus_refcount_increase(&ice_handle->ref);
	janus_session *session = ice_handle->session;
	if(!session || g_atomic_int_get(&session->destroyed)) {
		janus_refcount_decrease(&plugin_session->ref);
		janus_refcount_decrease(&ice_handle->ref);
		return JANUS_ERROR_SESSION_NOT_FOUND;
	}
	/* Make sure this is a JSON object */
	if(!json_is_object(message)) {
		JANUS_LOG(LOG_ERR, "[%"SCNu64"] Cannot push event (JSON error: not an object)\n", ice_handle->handle_id);
		janus_refcount_decrease(&plugin_session->ref);
		janus_refcount_decrease(&ice_handle->ref);
		return JANUS_ERROR_INVALID_JSON_OBJECT;
	}
	/* Attach JSEP if possible? */
	const char *sdp_type = json_string_value(json_object_get(jsep, "type"));
	const char *sdp = json_string_value(json_object_get(jsep, "sdp"));
	gboolean restart = json_object_get(jsep, "sdp") ? json_is_true(json_object_get(jsep, "restart")) : FALSE;
	json_t *merged_jsep = NULL;
	if(sdp_type != NULL && sdp != NULL) {
		merged_jsep = janus_plugin_handle_sdp(plugin_session, plugin, sdp_type, sdp, restart);
		if(merged_jsep == NULL) {
			if(ice_handle == NULL || janus_flags_is_set(&ice_handle->webrtc_flags, JANUS_ICE_HANDLE_WEBRTC_STOP)
					|| janus_flags_is_set(&ice_handle->webrtc_flags, JANUS_ICE_HANDLE_WEBRTC_ALERT)) {
				JANUS_LOG(LOG_ERR, "[%"SCNu64"] Cannot push event (handle not available anymore or negotiation stopped)\n", ice_handle->handle_id);
				janus_refcount_decrease(&plugin_session->ref);
				janus_refcount_decrease(&ice_handle->ref);
				return JANUS_ERROR_HANDLE_NOT_FOUND;
			} else {
				JANUS_LOG(LOG_ERR, "[%"SCNu64"] Cannot push event (JSON error: problem with the SDP)\n", ice_handle->handle_id);
				janus_refcount_decrease(&plugin_session->ref);
				janus_refcount_decrease(&ice_handle->ref);
				return JANUS_ERROR_JSEP_INVALID_SDP;
			}
		}
	}
	/* Reference the payload, as the plugin may still need it and will do a decref itself */
	json_incref(message);
	/* Prepare JSON event */
	json_t *event = janus_create_message("event", session->session_id, transaction);
	json_object_set_new(event, "sender", json_integer(ice_handle->handle_id));
	json_t *plugin_data = json_object();
	json_object_set_new(plugin_data, "plugin", json_string(plugin->get_package()));
	json_object_set_new(plugin_data, "data", message);
	json_object_set_new(event, "plugindata", plugin_data);
	if(merged_jsep != NULL)
		json_object_set_new(event, "jsep", merged_jsep);
	/* Send the event */
	JANUS_LOG(LOG_VERB, "[%"SCNu64"] Sending event to transport...\n", ice_handle->handle_id);
	janus_session_notify_event(session, event);

	if((restart || janus_flags_is_set(&ice_handle->webrtc_flags, JANUS_ICE_HANDLE_WEBRTC_RESEND_TRICKLES))
			&& janus_ice_is_full_trickle_enabled()) {
		/* We're restarting ICE, send our trickle candidates again */
		janus_ice_resend_trickles(ice_handle);
	}

	if(jsep != NULL && janus_events_is_enabled()) {
		/* Notify event handlers as well */
		janus_events_notify_handlers(JANUS_EVENT_TYPE_JSEP,
			session->session_id, ice_handle->handle_id, ice_handle->opaque_id, "local", sdp_type, sdp);
	}

	janus_refcount_decrease(&plugin_session->ref);
	janus_refcount_decrease(&ice_handle->ref);
	return JANUS_OK;
}

json_t *janus_plugin_handle_sdp(janus_plugin_session *plugin_session, janus_plugin *plugin, const char *sdp_type, const char *sdp, gboolean restart) {
	if(!plugin_session || plugin_session < (janus_plugin_session *)0x1000 ||
			!janus_plugin_session_is_alive(plugin_session) || g_atomic_int_get(&plugin_session->stopped) ||
			plugin == NULL || sdp_type == NULL || sdp == NULL) {
		JANUS_LOG(LOG_ERR, "Invalid arguments\n");
		return NULL;
	}
	janus_ice_handle *ice_handle = (janus_ice_handle *)plugin_session->gateway_handle;
	//~ if(ice_handle == NULL || janus_flags_is_set(&ice_handle->webrtc_flags, JANUS_ICE_HANDLE_WEBRTC_READY)) {
	if(ice_handle == NULL) {
		JANUS_LOG(LOG_ERR, "Invalid ICE handle\n");
		return NULL;
	}
	int offer = 0;
	if(!strcasecmp(sdp_type, "offer")) {
		/* This is an offer from a plugin */
		offer = 1;
		janus_flags_set(&ice_handle->webrtc_flags, JANUS_ICE_HANDLE_WEBRTC_GOT_OFFER);
		janus_flags_clear(&ice_handle->webrtc_flags, JANUS_ICE_HANDLE_WEBRTC_GOT_ANSWER);
	} else if(!strcasecmp(sdp_type, "answer")) {
		/* This is an answer from a plugin */
		janus_flags_set(&ice_handle->webrtc_flags, JANUS_ICE_HANDLE_WEBRTC_GOT_ANSWER);
	} else {
		/* TODO Handle other messages */
		JANUS_LOG(LOG_ERR, "Unknown type '%s'\n", sdp_type);
		return NULL;
	}
	/* Is this valid SDP? */
	char error_str[512];
	int audio = 0, video = 0, data = 0;
	janus_sdp *parsed_sdp = janus_sdp_preparse(sdp, error_str, sizeof(error_str), &audio, &video, &data);
	if(parsed_sdp == NULL) {
		JANUS_LOG(LOG_ERR, "[%"SCNu64"] Couldn't parse SDP... %s\n", ice_handle->handle_id, error_str);
		return NULL;
	}
	gboolean updating = FALSE;
	if(offer) {
		/* We may still not have a local ICE setup */
		JANUS_LOG(LOG_VERB, "[%"SCNu64"] Audio %s been negotiated\n", ice_handle->handle_id, audio ? "has" : "has NOT");
		if(audio > 1) {
			JANUS_LOG(LOG_ERR, "[%"SCNu64"] More than one audio line? only going to negotiate one...\n", ice_handle->handle_id);
		}
		JANUS_LOG(LOG_VERB, "[%"SCNu64"] Video %s been negotiated\n", ice_handle->handle_id, video ? "has" : "has NOT");
		if(video > 1) {
			JANUS_LOG(LOG_ERR, "[%"SCNu64"] More than one video line? only going to negotiate one...\n", ice_handle->handle_id);
		}
		JANUS_LOG(LOG_VERB, "[%"SCNu64"] SCTP/DataChannels %s been negotiated\n", ice_handle->handle_id, data ? "have" : "have NOT");
		if(data > 1) {
			JANUS_LOG(LOG_ERR, "[%"SCNu64"] More than one data line? only going to negotiate one...\n", ice_handle->handle_id);
		}
#ifndef HAVE_SCTP
		if(data) {
			JANUS_LOG(LOG_WARN, "[%"SCNu64"]   -- DataChannels have been negotiated, but support for them has not been compiled...\n", ice_handle->handle_id);
		}
#endif
		/* Are we still cleaning up from a previous media session? */
		if(janus_flags_is_set(&ice_handle->webrtc_flags, JANUS_ICE_HANDLE_WEBRTC_CLEANING)) {
			JANUS_LOG(LOG_VERB, "[%"SCNu64"] Still cleaning up from a previous media session, let's wait a bit...\n", ice_handle->handle_id);
			gint64 waited = 0;
			while(janus_flags_is_set(&ice_handle->webrtc_flags, JANUS_ICE_HANDLE_WEBRTC_CLEANING)) {
				JANUS_LOG(LOG_VERB, "[%"SCNu64"] Still cleaning up from a previous media session, let's wait a bit...\n", ice_handle->handle_id);
				g_usleep(100000);
				waited += 100000;
				if(waited >= 3*G_USEC_PER_SEC) {
					JANUS_LOG(LOG_VERB, "[%"SCNu64"]   -- Waited 3 seconds, that's enough!\n", ice_handle->handle_id);
					JANUS_LOG(LOG_ERR, "[%"SCNu64"] Still cleaning a previous session\n", ice_handle->handle_id);
					janus_sdp_destroy(parsed_sdp);
					return NULL;
				}
			}
		}
		if(ice_handle->agent == NULL) {
			if(janus_is_rfc4588_enabled()) {
				/* We still need to configure the WebRTC stuff: negotiate RFC4588 by default */
				janus_flags_set(&ice_handle->webrtc_flags, JANUS_ICE_HANDLE_WEBRTC_RFC4588_RTX);
			}
			/* Process SDP in order to setup ICE locally (this is going to result in an answer from the browser) */
			if(janus_ice_setup_local(ice_handle, 0, audio, video, data, 1) < 0) {
				JANUS_LOG(LOG_ERR, "[%"SCNu64"] Error setting ICE locally\n", ice_handle->handle_id);
				janus_sdp_destroy(parsed_sdp);
				return NULL;
			}
		} else {
			updating = TRUE;
			JANUS_LOG(LOG_INFO, "[%"SCNu64"] Updating existing session\n", ice_handle->handle_id);
		}
	} else {
		/* Check if transport wide CC is supported */
		int transport_wide_cc_ext_id = janus_rtp_header_extension_get_id(sdp, JANUS_RTP_EXTMAP_TRANSPORT_WIDE_CC);
		ice_handle->stream->do_transport_wide_cc = TRUE;
		ice_handle->stream->transport_wide_cc_ext_id = transport_wide_cc_ext_id;
	}
	if(!updating) {
		/* Wait for candidates-done callback */
		while(ice_handle->cdone < 1) {
			if(ice_handle == NULL || janus_flags_is_set(&ice_handle->webrtc_flags, JANUS_ICE_HANDLE_WEBRTC_STOP)
					|| janus_flags_is_set(&ice_handle->webrtc_flags, JANUS_ICE_HANDLE_WEBRTC_ALERT)) {
				JANUS_LOG(LOG_WARN, "[%"SCNu64"] Handle detached or PC closed, giving up...!\n", ice_handle ? ice_handle->handle_id : 0);
				janus_sdp_destroy(parsed_sdp);
				return NULL;
			}
			JANUS_LOG(LOG_VERB, "[%"SCNu64"] Waiting for candidates-done callback...\n", ice_handle->handle_id);
			g_usleep(100000);
			if(ice_handle->cdone < 0) {
				JANUS_LOG(LOG_ERR, "[%"SCNu64"] Error gathering candidates!\n", ice_handle->handle_id);
				janus_sdp_destroy(parsed_sdp);
				return NULL;
			}
		}
	}
	/* Anonymize SDP */
	if(janus_sdp_anonymize(parsed_sdp) < 0) {
		/* Invalid SDP */
		JANUS_LOG(LOG_ERR, "[%"SCNu64"] Invalid SDP\n", ice_handle->handle_id);
		janus_sdp_destroy(parsed_sdp);
		return NULL;
	}
	/* Check if this is a renegotiation and we need an ICE restart */
	if(offer && restart)
		janus_ice_restart(ice_handle);
	/* Add our details */
	janus_ice_stream *stream = ice_handle->stream;
	if(janus_flags_is_set(&ice_handle->webrtc_flags, JANUS_ICE_HANDLE_WEBRTC_RFC4588_RTX) &&
			stream && stream->rtx_payload_types == NULL) {
		/* Make sure we have a list of rtx payload types to generate, if needed */
		janus_sdp_mline *m = janus_sdp_mline_find(parsed_sdp, JANUS_SDP_VIDEO);
		if(m && m->ptypes) {
			stream->rtx_payload_types = g_hash_table_new(NULL, NULL);
			GList *ptypes = g_list_copy(m->ptypes), *tempP = ptypes;
			GList *rtx_ptypes = g_hash_table_get_values(stream->rtx_payload_types);
			while(tempP) {
				int ptype = GPOINTER_TO_INT(tempP->data);
				int rtx_ptype = ptype+1;
				while(g_list_find(m->ptypes, GINT_TO_POINTER(rtx_ptype))
						|| g_list_find(rtx_ptypes, GINT_TO_POINTER(rtx_ptype))) {
					rtx_ptype++;
					if(rtx_ptype > 127)
						rtx_ptype = 96;
					if(rtx_ptype == ptype) {
						/* We did a whole round? should never happen... */
						rtx_ptype = -1;
						break;
					}
				}
				if(rtx_ptype > 0)
					g_hash_table_insert(stream->rtx_payload_types, GINT_TO_POINTER(ptype), GINT_TO_POINTER(rtx_ptype));
				g_list_free(rtx_ptypes);
				rtx_ptypes = g_hash_table_get_values(stream->rtx_payload_types);
				tempP = tempP->next;
			}
			g_list_free(ptypes);
			g_list_free(rtx_ptypes);
		}
	}
	/* Enrich the SDP the plugin gave us with all the WebRTC related stuff */
	char *sdp_merged = janus_sdp_merge(ice_handle, parsed_sdp, offer ? TRUE : FALSE);
	if(sdp_merged == NULL) {
		/* Couldn't merge SDP */
		JANUS_LOG(LOG_ERR, "[%"SCNu64"] Error merging SDP\n", ice_handle->handle_id);
		janus_sdp_destroy(parsed_sdp);
		return NULL;
	}
	janus_sdp_destroy(parsed_sdp);

	if(!updating) {
		if(offer) {
			/* We set the flag to wait for an answer before handling trickle candidates */
			janus_flags_set(&ice_handle->webrtc_flags, JANUS_ICE_HANDLE_WEBRTC_PROCESSING_OFFER);
		} else {
			JANUS_LOG(LOG_VERB, "[%"SCNu64"] Done! Ready to setup remote candidates and send connectivity checks...\n", ice_handle->handle_id);
			janus_mutex_lock(&ice_handle->mutex);
			janus_request_ice_handle_answer(ice_handle, audio, video, data, NULL);
			janus_mutex_unlock(&ice_handle->mutex);
		}
	}
#ifdef HAVE_SCTP
	if(!offer && janus_flags_is_set(&ice_handle->webrtc_flags, JANUS_ICE_HANDLE_WEBRTC_READY)) {
		/* Renegotiation: check if datachannels were just added on an existing PeerConnection */
		if(janus_flags_is_set(&ice_handle->webrtc_flags, JANUS_ICE_HANDLE_WEBRTC_DATA_CHANNELS)) {
			janus_ice_stream *stream = ice_handle->stream;
			if(stream != NULL && stream->component != NULL &&
					stream->component->dtls != NULL && stream->component->dtls->sctp == NULL) {
				/* Create SCTP association as well */
				JANUS_LOG(LOG_WARN, "[%"SCNu64"] Creating datachannels...\n", ice_handle->handle_id);
				janus_dtls_srtp_create_sctp(stream->component->dtls);
			}
		}
	}
#endif

	/* Prepare JSON event */
	json_t *jsep = json_object();
	json_object_set_new(jsep, "type", json_string(sdp_type));
	json_object_set_new(jsep, "sdp", json_string(sdp_merged));
	char *tmp = ice_handle->local_sdp;
	ice_handle->local_sdp = sdp_merged;
	g_free(tmp);
	return jsep;
}

void janus_plugin_relay_rtp(janus_plugin_session *plugin_session, int video, char *buf, int len) {
	if((plugin_session < (janus_plugin_session *)0x1000) || g_atomic_int_get(&plugin_session->stopped) || buf == NULL || len < 1)
		return;
	janus_ice_handle *handle = (janus_ice_handle *)plugin_session->gateway_handle;
	if(!handle || janus_flags_is_set(&handle->webrtc_flags, JANUS_ICE_HANDLE_WEBRTC_STOP)
			|| janus_flags_is_set(&handle->webrtc_flags, JANUS_ICE_HANDLE_WEBRTC_ALERT))
		return;
	janus_ice_relay_rtp(handle, video, buf, len);
}

void janus_plugin_relay_rtcp(janus_plugin_session *plugin_session, int video, char *buf, int len) {
	if((plugin_session < (janus_plugin_session *)0x1000) || g_atomic_int_get(&plugin_session->stopped) || buf == NULL || len < 1)
		return;
	janus_ice_handle *handle = (janus_ice_handle *)plugin_session->gateway_handle;
	if(!handle || janus_flags_is_set(&handle->webrtc_flags, JANUS_ICE_HANDLE_WEBRTC_STOP)
			|| janus_flags_is_set(&handle->webrtc_flags, JANUS_ICE_HANDLE_WEBRTC_ALERT))
		return;
	janus_ice_relay_rtcp(handle, video, buf, len);
}

void janus_plugin_relay_data(janus_plugin_session *plugin_session, char *buf, int len) {
	if((plugin_session < (janus_plugin_session *)0x1000) || g_atomic_int_get(&plugin_session->stopped) || buf == NULL || len < 1)
		return;
	janus_ice_handle *handle = (janus_ice_handle *)plugin_session->gateway_handle;
	if(!handle || janus_flags_is_set(&handle->webrtc_flags, JANUS_ICE_HANDLE_WEBRTC_STOP)
			|| janus_flags_is_set(&handle->webrtc_flags, JANUS_ICE_HANDLE_WEBRTC_ALERT))
		return;
#ifdef HAVE_SCTP
	janus_ice_relay_data(handle, buf, len);
#else
	JANUS_LOG(LOG_WARN, "Asked to relay data, but Data Channels support has not been compiled...\n");
#endif
}

static gboolean janus_plugin_close_pc_internal(gpointer user_data) {
	/* We actually enforce the close_pc here */
	janus_plugin_session *plugin_session = (janus_plugin_session *) user_data;
	janus_ice_handle *ice_handle = (janus_ice_handle *)plugin_session->gateway_handle;
	if(!ice_handle) {
		janus_refcount_decrease(&plugin_session->ref);
		return G_SOURCE_REMOVE;
	}
	janus_refcount_increase(&ice_handle->ref);
	if(janus_flags_is_set(&ice_handle->webrtc_flags, JANUS_ICE_HANDLE_WEBRTC_STOP)
			|| janus_flags_is_set(&ice_handle->webrtc_flags, JANUS_ICE_HANDLE_WEBRTC_ALERT)) {
		janus_refcount_decrease(&plugin_session->ref);
		janus_refcount_decrease(&ice_handle->ref);
		return G_SOURCE_REMOVE;
	}
	JANUS_LOG(LOG_VERB, "[%"SCNu64"] Plugin asked to hangup PeerConnection: sending alert\n", ice_handle->handle_id);
	/* Send an alert on all the DTLS connections */
	janus_ice_webrtc_hangup(ice_handle, "Close PC");
	janus_refcount_decrease(&plugin_session->ref);
	janus_refcount_decrease(&ice_handle->ref);

	return G_SOURCE_REMOVE;
}

void janus_plugin_close_pc(janus_plugin_session *plugin_session) {
	/* A plugin asked to get rid of a PeerConnection: enqueue it as a timed source */
	if((plugin_session < (janus_plugin_session *)0x1000) || !janus_plugin_session_is_alive(plugin_session) || g_atomic_int_get(&plugin_session->stopped))
		return;
	janus_refcount_increase(&plugin_session->ref);
	GSource *timeout_source = g_timeout_source_new_seconds(0);
	g_source_set_callback(timeout_source, janus_plugin_close_pc_internal, plugin_session, NULL);
	g_source_attach(timeout_source, sessions_watchdog_context);
	g_source_unref(timeout_source);
}

static gboolean janus_plugin_end_session_internal(gpointer user_data) {
	/* We actually enforce the end_session here */
	janus_plugin_session *plugin_session = (janus_plugin_session *) user_data;
	janus_ice_handle *ice_handle = (janus_ice_handle *)plugin_session->gateway_handle;
	if(!ice_handle) {
		janus_refcount_decrease(&plugin_session->ref);
		return G_SOURCE_REMOVE;
	}
	janus_refcount_increase(&ice_handle->ref);
	if(janus_flags_is_set(&ice_handle->webrtc_flags, JANUS_ICE_HANDLE_WEBRTC_STOP)
			|| janus_flags_is_set(&ice_handle->webrtc_flags, JANUS_ICE_HANDLE_WEBRTC_ALERT)) {
		janus_refcount_decrease(&plugin_session->ref);
		janus_refcount_decrease(&ice_handle->ref);
		return G_SOURCE_REMOVE;
	}
	janus_session *session = (janus_session *)ice_handle->session;
	if(!session) {
		janus_refcount_decrease(&plugin_session->ref);
		janus_refcount_decrease(&ice_handle->ref);
		return G_SOURCE_REMOVE;
	}
	/* Destroy the handle */
	janus_session_handles_remove(session, ice_handle);

	return G_SOURCE_REMOVE;
}

void janus_plugin_end_session(janus_plugin_session *plugin_session) {
	/* A plugin asked to get rid of a handle: enqueue it as a timed source */
	if((plugin_session < (janus_plugin_session *)0x1000) || !janus_plugin_session_is_alive(plugin_session) || g_atomic_int_get(&plugin_session->stopped))
		return;
	GSource *timeout_source = g_timeout_source_new_seconds(0);
	g_source_set_callback(timeout_source, janus_plugin_end_session_internal, plugin_session, NULL);
	g_source_attach(timeout_source, sessions_watchdog_context);
	g_source_unref(timeout_source);
}

void janus_plugin_notify_event(janus_plugin *plugin, janus_plugin_session *plugin_session, json_t *event) {
	/* A plugin asked to notify an event to the handlers */
	if(!plugin || !event || !json_is_object(event))
		return;
	guint64 session_id = 0, handle_id = 0;
	char *opaque_id = NULL;
	if(plugin_session != NULL) {
		if((plugin_session < (janus_plugin_session *)0x1000) || !janus_plugin_session_is_alive(plugin_session) || plugin_session->stopped) {
			json_decref(event);
			return;
		}
		janus_ice_handle *ice_handle = (janus_ice_handle *)plugin_session->gateway_handle;
		if(!ice_handle) {
			json_decref(event);
			return;
		}
		handle_id = ice_handle->handle_id;
		opaque_id = ice_handle->opaque_id;
		janus_session *session = (janus_session *)ice_handle->session;
		if(!session) {
			json_decref(event);
			return;
		}
		session_id = session->session_id;
	}
	/* Notify event handlers */
	if(janus_events_is_enabled()) {
		janus_events_notify_handlers(JANUS_EVENT_TYPE_PLUGIN,
			session_id, handle_id, opaque_id, plugin->get_package(), event);
	} else {
		json_decref(event);
	}
}

gboolean janus_plugin_auth_is_signature_valid(janus_plugin *plugin, const char *token) {
	return janus_auth_check_signature(token, plugin->get_package());
}

gboolean janus_plugin_auth_signature_contains(janus_plugin *plugin, const char *token, const char *descriptor) {
	return janus_auth_check_signature_contains(token, plugin->get_package(), descriptor);
}


/* Main */
gint main(int argc, char *argv[])
{
	/* Core dumps may be disallowed by parent of this process; change that */
	struct rlimit core_limits;
	core_limits.rlim_cur = core_limits.rlim_max = RLIM_INFINITY;
	setrlimit(RLIMIT_CORE, &core_limits);

	g_print("Janus commit: %s\n", janus_build_git_sha);
	g_print("Compiled on:  %s\n\n", janus_build_git_time);

	struct gengetopt_args_info args_info;
	/* Let's call our cmdline parser */
	if(cmdline_parser(argc, argv, &args_info) != 0)
		exit(1);

	/* Any configuration to open? */
	if(args_info.config_given) {
		config_file = g_strdup(args_info.config_arg);
	}
	if(args_info.configs_folder_given) {
		configs_folder = g_strdup(args_info.configs_folder_arg);
	} else {
		configs_folder = g_strdup (CONFDIR);
	}
	if(config_file == NULL) {
		char file[255];
		g_snprintf(file, 255, "%s/janus.cfg", configs_folder);
		config_file = g_strdup(file);
	}
	if((config = janus_config_parse(config_file)) == NULL) {
		if(args_info.config_given) {
			/* We only give up if the configuration file was explicitly provided */
			g_print("Error reading configuration from %s\n", configs_folder);
			exit(1);
		}
		g_print("Error reading/parsing the configuration file in %s, going on with the defaults and the command line arguments\n",
			configs_folder);
		config = janus_config_create("janus.cfg");
		if(config == NULL) {
			/* If we can't even create an empty configuration, something's definitely wrong */
			exit(1);
		}
	}

	/* Check if we need to log to console and/or file */
	gboolean use_stdout = TRUE;
	if(args_info.disable_stdout_given) {
		use_stdout = FALSE;
		janus_config_add_item(config, "general", "log_to_stdout", "no");
	} else {
		/* Check if the configuration file is saying anything about this */
		janus_config_item *item = janus_config_get_item_drilldown(config, "general", "log_to_stdout");
		if(item && item->value && !janus_is_true(item->value))
			use_stdout = FALSE;
	}
	const char *logfile = NULL;
	if(args_info.log_file_given) {
		logfile = args_info.log_file_arg;
		janus_config_add_item(config, "general", "log_to_file", "no");
	} else {
		/* Check if the configuration file is saying anything about this */
		janus_config_item *item = janus_config_get_item_drilldown(config, "general", "log_to_file");
		if(item && item->value)
			logfile = item->value;
	}

	/* Check if we're going to daemonize Janus */
	if(args_info.daemon_given) {
		daemonize = TRUE;
		janus_config_add_item(config, "general", "daemonize", "yes");
	} else {
		/* Check if the configuration file is saying anything about this */
		janus_config_item *item = janus_config_get_item_drilldown(config, "general", "daemonize");
		if(item && item->value && janus_is_true(item->value))
			daemonize = TRUE;
	}
	/* If we're going to daemonize, make sure logging to stdout is disabled and a log file has been specified */
	if(daemonize && use_stdout) {
		use_stdout = FALSE;
	}
	if(daemonize && logfile == NULL) {
		g_print("Running Janus as a daemon but no log file provided, giving up...\n");
		exit(1);
	}
	/* Daemonize now, if we need to */
	if(daemonize) {
		g_print("Running Janus as a daemon\n");

		/* Create a pipe for parent<->child communication during the startup phase */
		if(pipe(pipefd) == -1) {
			g_print("pipe error!\n");
			exit(1);
		}

		/* Fork off the parent process */
		pid_t pid = fork();
		if(pid < 0) {
			g_print("Fork error!\n");
			exit(1);
		}
		if(pid > 0) {
			/* Ok, we're the parent: let's wait for the child to tell us everything started fine */
			close(pipefd[1]);
			int code = -1;
			struct pollfd pollfds;

			while(code < 0) {
				pollfds.fd = pipefd[0];
				pollfds.events = POLLIN;
				int res = poll(&pollfds, 1, -1);
				if(res < 0)
					break;
				if(res == 0)
					continue;
				if(pollfds.revents & POLLERR || pollfds.revents & POLLHUP)
					break;
				if(pollfds.revents & POLLIN) {
					res = read(pipefd[0], &code, sizeof(int));
					break;
				}
			}
			if(code < 0)
				code = 1;

			/* Leave the parent and return the exit code we received from the child */
			if(code)
				g_print("Error launching Janus (error code %d), check the logs for more details\n", code);
			exit(code);
		}
		/* Child here */
		close(pipefd[0]);

		/* Change the file mode mask */
		umask(0);

		/* Create a new SID for the child process */
		pid_t sid = setsid();
		if(sid < 0) {
			g_print("Error setting SID!\n");
			exit(1);
		}
		/* Change the current working directory */
		if((chdir("/")) < 0) {
			g_print("Error changing the current working directory!\n");
			exit(1);
		}
		/* We close stdin/stdout/stderr when initializing the logger */
	}

	/* Initialize logger */
	if(janus_log_init(daemonize, use_stdout, logfile) < 0)
		exit(1);

	JANUS_PRINT("---------------------------------------------------\n");
	JANUS_PRINT("  Starting Meetecho Janus (WebRTC Gateway) v%s\n", janus_version_string);
	JANUS_PRINT("---------------------------------------------------\n\n");

	/* Handle SIGINT (CTRL-C), SIGTERM (from service managers) */
	signal(SIGINT, janus_handle_signal);
	signal(SIGTERM, janus_handle_signal);
	atexit(janus_termination_handler);

	/* Setup Glib */
#if !GLIB_CHECK_VERSION(2, 36, 0)
	g_type_init();
#endif

	/* Logging level: default is info and no timestamps */
	janus_log_level = LOG_INFO;
	janus_log_timestamps = FALSE;
	janus_log_colors = TRUE;
	if(args_info.debug_level_given) {
		if(args_info.debug_level_arg < LOG_NONE)
			args_info.debug_level_arg = 0;
		else if(args_info.debug_level_arg > LOG_MAX)
			args_info.debug_level_arg = LOG_MAX;
		janus_log_level = args_info.debug_level_arg;
	}

	/* Any PID we need to create? */
	const char *pidfile = NULL;
	if(args_info.pid_file_given) {
		pidfile = args_info.pid_file_arg;
		janus_config_add_item(config, "general", "pid_file", pidfile);
	} else {
		/* Check if the configuration file is saying anything about this */
		janus_config_item *item = janus_config_get_item_drilldown(config, "general", "pid_file");
		if(item && item->value)
			pidfile = item->value;
	}
	if(janus_pidfile_create(pidfile) < 0)
		exit(1);

	/* Proceed with the rest of the configuration */
	janus_config_print(config);
	if(args_info.debug_level_given) {
		char debug[5];
		g_snprintf(debug, 5, "%d", args_info.debug_level_arg);
		janus_config_add_item(config, "general", "debug_level", debug);
	} else {
		/* No command line directive on logging, try the configuration file */
		janus_config_item *item = janus_config_get_item_drilldown(config, "general", "debug_level");
		if(item && item->value) {
			int temp_level = atoi(item->value);
			if(temp_level == 0 && strcmp(item->value, "0")) {
				JANUS_PRINT("Invalid debug level %s (configuration), using default (info=4)\n", item->value);
			} else {
				janus_log_level = temp_level;
				if(janus_log_level < LOG_NONE)
					janus_log_level = 0;
				else if(janus_log_level > LOG_MAX)
					janus_log_level = LOG_MAX;
			}
		}
	}
	/* Any command line argument that should overwrite the configuration? */
	JANUS_PRINT("Checking command line arguments...\n");
	if(args_info.debug_timestamps_given) {
		janus_config_add_item(config, "general", "debug_timestamps", "yes");
	}
	if(args_info.disable_colors_given) {
		janus_config_add_item(config, "general", "debug_colors", "no");
	}
	if(args_info.server_name_given) {
		janus_config_add_item(config, "general", "server_name", args_info.server_name_arg);
	}
	if(args_info.session_timeout_given) {
		char st[20];
		g_snprintf(st, 20, "%d", args_info.session_timeout_arg);
		janus_config_add_item(config, "general", "session_timeout", st);
	}
 	if(args_info.interface_given) {
		janus_config_add_item(config, "general", "interface", args_info.interface_arg);
	}
	if(args_info.configs_folder_given) {
		janus_config_add_item(config, "general", "configs_folder", args_info.configs_folder_arg);
	}
	if(args_info.plugins_folder_given) {
		janus_config_add_item(config, "general", "plugins_folder", args_info.plugins_folder_arg);
	}
	if(args_info.apisecret_given) {
		janus_config_add_item(config, "general", "api_secret", args_info.apisecret_arg);
	}
	if(args_info.token_auth_given) {
		janus_config_add_item(config, "general", "token_auth", "yes");
	}
	if(args_info.token_auth_secret_given) {
		janus_config_add_item(config, "general", "token_auth_secret", args_info.token_auth_secret_arg);
	}
	if(args_info.cert_pem_given) {
		janus_config_add_item(config, "certificates", "cert_pem", args_info.cert_pem_arg);
	}
	if(args_info.cert_key_given) {
		janus_config_add_item(config, "certificates", "cert_key", args_info.cert_key_arg);
	}
	if(args_info.stun_server_given) {
		/* Split in server and port (if port missing, use 3478 as default) */
		char *stunport = strrchr(args_info.stun_server_arg, ':');
		if(stunport != NULL) {
			*stunport = '\0';
			stunport++;
			janus_config_add_item(config, "nat", "stun_server", args_info.stun_server_arg);
			janus_config_add_item(config, "nat", "stun_port", stunport);
		} else {
			janus_config_add_item(config, "nat", "stun_server", args_info.stun_server_arg);
			janus_config_add_item(config, "nat", "stun_port", "3478");
		}
	}
	if(args_info.nat_1_1_given) {
		janus_config_add_item(config, "nat", "nat_1_1_mapping", args_info.nat_1_1_arg);
	}
	if(args_info.ice_enforce_list_given) {
		janus_config_add_item(config, "nat", "ice_enforce_list", args_info.ice_enforce_list_arg);
	}
	if(args_info.ice_ignore_list_given) {
		janus_config_add_item(config, "nat", "ice_ignore_list", args_info.ice_ignore_list_arg);
	}
	if(args_info.libnice_debug_given) {
		janus_config_add_item(config, "nat", "nice_debug", "true");
	}
	if(args_info.full_trickle_given) {
		janus_config_add_item(config, "nat", "full_trickle", "true");
	}
	if(args_info.ice_lite_given) {
		janus_config_add_item(config, "nat", "ice_lite", "true");
	}
	if(args_info.ice_tcp_given) {
		janus_config_add_item(config, "nat", "ice_tcp", "true");
	}
	if(args_info.ipv6_candidates_given) {
		janus_config_add_item(config, "media", "ipv6", "true");
	}
	if(args_info.max_nack_queue_given) {
		char mnq[20];
		g_snprintf(mnq, 20, "%d", args_info.max_nack_queue_arg);
		janus_config_add_item(config, "media", "max_nack_queue", mnq);
	}
	if(args_info.no_media_timer_given) {
		char nmt[20];
		g_snprintf(nmt, 20, "%d", args_info.no_media_timer_arg);
		janus_config_add_item(config, "media", "no_media_timer", nmt);
	}
	if(args_info.rfc_4588_given) {
		janus_config_add_item(config, "media", "rfc_4588", "yes");
	}
	if(args_info.rtp_port_range_given) {
		janus_config_add_item(config, "media", "rtp_port_range", args_info.rtp_port_range_arg);
	}
	if(args_info.event_handlers_given) {
		janus_config_add_item(config, "events", "broadcast", "yes");
	}
	janus_config_print(config);

	/* Logging/debugging */
	JANUS_PRINT("Debug/log level is %d\n", janus_log_level);
	janus_config_item *item = janus_config_get_item_drilldown(config, "general", "debug_timestamps");
	if(item && item->value)
		janus_log_timestamps = janus_is_true(item->value);
	JANUS_PRINT("Debug/log timestamps are %s\n", janus_log_timestamps ? "enabled" : "disabled");
	item = janus_config_get_item_drilldown(config, "general", "debug_colors");
	if(item && item->value)
		janus_log_colors = janus_is_true(item->value);
	JANUS_PRINT("Debug/log colors are %s\n", janus_log_colors ? "enabled" : "disabled");

	/* Any IP/interface to enforce/ignore? */
	item = janus_config_get_item_drilldown(config, "nat", "ice_enforce_list");
	if(item && item->value) {
		gchar **list = g_strsplit(item->value, ",", -1);
		gchar *index = list[0];
		if(index != NULL) {
			int i=0;
			while(index != NULL) {
				if(strlen(index) > 0) {
					JANUS_LOG(LOG_INFO, "Adding '%s' to the ICE enforce list...\n", index);
					janus_ice_enforce_interface(g_strdup(index));
				}
				i++;
				index = list[i];
			}
		}
		g_clear_pointer(&list, g_strfreev);
	}
	item = janus_config_get_item_drilldown(config, "nat", "ice_ignore_list");
	if(item && item->value) {
		gchar **list = g_strsplit(item->value, ",", -1);
		gchar *index = list[0];
		if(index != NULL) {
			int i=0;
			while(index != NULL) {
				if(strlen(index) > 0) {
					JANUS_LOG(LOG_INFO, "Adding '%s' to the ICE ignore list...\n", index);
					janus_ice_ignore_interface(g_strdup(index));
				}
				i++;
				index = list[i];
			}
		}
		g_clear_pointer(&list, g_strfreev);
	}
	/* What is the local IP? */
	JANUS_LOG(LOG_VERB, "Selecting local IP address...\n");
	item = janus_config_get_item_drilldown(config, "general", "interface");
	if(item && item->value) {
		JANUS_LOG(LOG_VERB, "  -- Will try to use %s\n", item->value);
		/* Verify that the address is valid */
		struct ifaddrs *ifas = NULL;
		janus_network_address iface;
		janus_network_address_string_buffer ibuf;
		if(getifaddrs(&ifas) || ifas == NULL) {
			JANUS_LOG(LOG_ERR, "Unable to acquire list of network devices/interfaces; some configurations may not work as expected...\n");
		} else {
			if(janus_network_lookup_interface(ifas, item->value, &iface) != 0) {
				JANUS_LOG(LOG_WARN, "Error setting local IP address to %s, falling back to detecting IP address...\n", item->value);
			} else {
				if(janus_network_address_to_string_buffer(&iface, &ibuf) != 0 || janus_network_address_string_buffer_is_null(&ibuf)) {
					JANUS_LOG(LOG_WARN, "Error getting local IP address from %s, falling back to detecting IP address...\n", item->value);
				} else {
					local_ip = g_strdup(janus_network_address_string_from_buffer(&ibuf));
				}
			}
		}
	}
	if(local_ip == NULL) {
		local_ip = janus_network_detect_local_ip_as_string(janus_network_query_options_any_ip);
		if(local_ip == NULL) {
			JANUS_LOG(LOG_WARN, "Couldn't find any address! using 127.0.0.1 as the local IP... (which is NOT going to work out of your machine)\n");
			local_ip = g_strdup("127.0.0.1");
		}
	}
	JANUS_LOG(LOG_INFO, "Using %s as local IP...\n", local_ip);

	/* Was a custom instance name provided? */
	item = janus_config_get_item_drilldown(config, "general", "server_name");
	if(item && item->value) {
		server_name = g_strdup(item->value);
	}

	/* Check if a custom session timeout value was specified */
	item = janus_config_get_item_drilldown(config, "general", "session_timeout");
	if(item && item->value) {
		int st = atoi(item->value);
		if(st < 0) {
			JANUS_LOG(LOG_WARN, "Ignoring session_timeout value as it's not a positive integer\n");
		} else {
			if(st == 0) {
				JANUS_LOG(LOG_WARN, "Session timeouts have been disabled (note, may result in orphaned sessions)\n");
			}
			session_timeout = st;
		}
	}

	/* Is there any API secret to consider? */
	api_secret = NULL;
	item = janus_config_get_item_drilldown(config, "general", "api_secret");
	if(item && item->value) {
		api_secret = g_strdup(item->value);
	}
	/* Is there any API secret to consider? */
	admin_api_secret = NULL;
	item = janus_config_get_item_drilldown(config, "general", "admin_secret");
	if(item && item->value) {
		admin_api_secret = g_strdup(item->value);
	}
	/* Also check if the token based authentication mechanism needs to be enabled */
	item = janus_config_get_item_drilldown(config, "general", "token_auth");
	gboolean auth_enabled = item && item->value && janus_is_true(item->value);
	item = janus_config_get_item_drilldown(config, "general", "token_auth_secret");
	const char *auth_secret = NULL;
	if (item && item->value)
		auth_secret = item->value;
	janus_auth_init(auth_enabled, auth_secret);

	/* Initialize the recorder code */
	item = janus_config_get_item_drilldown(config, "general", "recordings_tmp_ext");
	if(item && item->value) {
		janus_recorder_init(TRUE, item->value);
	} else {
		janus_recorder_init(FALSE, NULL);
	}

	/* Setup ICE stuff (e.g., checking if the provided STUN server is correct) */
	char *stun_server = NULL, *turn_server = NULL;
	uint16_t stun_port = 0, turn_port = 0;
	char *turn_type = NULL, *turn_user = NULL, *turn_pwd = NULL;
	char *turn_rest_api = NULL, *turn_rest_api_key = NULL;
#ifdef HAVE_LIBCURL
	char *turn_rest_api_method = NULL;
#endif
	const char *nat_1_1_mapping = NULL;
	uint16_t rtp_min_port = 0, rtp_max_port = 0;
	gboolean ice_lite = FALSE, ice_tcp = FALSE, full_trickle = FALSE, ipv6 = FALSE;
	item = janus_config_get_item_drilldown(config, "media", "ipv6");
	ipv6 = (item && item->value) ? janus_is_true(item->value) : FALSE;
	item = janus_config_get_item_drilldown(config, "media", "rtp_port_range");
	if(item && item->value) {
		/* Split in min and max port */
		char *maxport = strrchr(item->value, '-');
		if(maxport != NULL) {
			*maxport = '\0';
			maxport++;
			rtp_min_port = atoi(item->value);
			rtp_max_port = atoi(maxport);
			maxport--;
			*maxport = '-';
		}
		if(rtp_min_port > rtp_max_port) {
			uint16_t temp_port = rtp_min_port;
			rtp_min_port = rtp_max_port;
			rtp_max_port = temp_port;
		}
		if(rtp_max_port == 0)
			rtp_max_port = 65535;
		JANUS_LOG(LOG_INFO, "RTP port range: %u -- %u\n", rtp_min_port, rtp_max_port);
	}
	/* Check if we need to enable the ICE Lite mode */
	item = janus_config_get_item_drilldown(config, "nat", "ice_lite");
	ice_lite = (item && item->value) ? janus_is_true(item->value) : FALSE;
	/* Check if we need to enable ICE-TCP support (warning: still broken, for debugging only) */
	item = janus_config_get_item_drilldown(config, "nat", "ice_tcp");
	ice_tcp = (item && item->value) ? janus_is_true(item->value) : FALSE;
	/* Check if we need to do full-trickle instead of half-trickle */
	item = janus_config_get_item_drilldown(config, "nat", "full_trickle");
	full_trickle = (item && item->value) ? janus_is_true(item->value) : FALSE;
	/* Any STUN server to use in Janus? */
	item = janus_config_get_item_drilldown(config, "nat", "stun_server");
	if(item && item->value)
		stun_server = (char *)item->value;
	item = janus_config_get_item_drilldown(config, "nat", "stun_port");
	if(item && item->value)
		stun_port = atoi(item->value);
	/* Any 1:1 NAT mapping to take into account? */
	item = janus_config_get_item_drilldown(config, "nat", "nat_1_1_mapping");
	if(item && item->value) {
		JANUS_LOG(LOG_VERB, "Using nat_1_1_mapping for public ip - %s\n", item->value);
		if(!janus_network_string_is_valid_address(janus_network_query_options_any_ip, item->value)) {
			JANUS_LOG(LOG_WARN, "Invalid nat_1_1_mapping address %s, disabling...\n", item->value);
		} else {
			nat_1_1_mapping = item->value;
			janus_set_public_ip(item->value);
			janus_ice_enable_nat_1_1();
		}
	}
	/* Any TURN server to use in Janus? */
	item = janus_config_get_item_drilldown(config, "nat", "turn_server");
	if(item && item->value)
		turn_server = (char *)item->value;
	item = janus_config_get_item_drilldown(config, "nat", "turn_port");
	if(item && item->value)
		turn_port = atoi(item->value);
	item = janus_config_get_item_drilldown(config, "nat", "turn_type");
	if(item && item->value)
		turn_type = (char *)item->value;
	item = janus_config_get_item_drilldown(config, "nat", "turn_user");
	if(item && item->value)
		turn_user = (char *)item->value;
	item = janus_config_get_item_drilldown(config, "nat", "turn_pwd");
	if(item && item->value)
		turn_pwd = (char *)item->value;
	/* Check if there's any TURN REST API backend to use */
	item = janus_config_get_item_drilldown(config, "nat", "turn_rest_api");
	if(item && item->value)
		turn_rest_api = (char *)item->value;
	item = janus_config_get_item_drilldown(config, "nat", "turn_rest_api_key");
	if(item && item->value)
		turn_rest_api_key = (char *)item->value;
#ifdef HAVE_LIBCURL
	item = janus_config_get_item_drilldown(config, "nat", "turn_rest_api_method");
	if(item && item->value)
		turn_rest_api_method = (char *)item->value;
#endif
	/* Initialize the ICE stack now */
	janus_ice_init(ice_lite, ice_tcp, full_trickle, ipv6, rtp_min_port, rtp_max_port);
	if(janus_ice_set_stun_server(stun_server, stun_port) < 0) {
		JANUS_LOG(LOG_FATAL, "Invalid STUN address %s:%u\n", stun_server, stun_port);
		exit(1);
	}
	if(janus_ice_set_turn_server(turn_server, turn_port, turn_type, turn_user, turn_pwd) < 0) {
		JANUS_LOG(LOG_FATAL, "Invalid TURN address %s:%u\n", turn_server, turn_port);
		exit(1);
	}
#ifndef HAVE_LIBCURL
	if(turn_rest_api != NULL || turn_rest_api_key != NULL) {
		JANUS_LOG(LOG_WARN, "A TURN REST API backend specified in the settings, but libcurl support has not been built\n");
	}
#else
	if(janus_ice_set_turn_rest_api(turn_rest_api, turn_rest_api_key, turn_rest_api_method) < 0) {
		JANUS_LOG(LOG_FATAL, "Invalid TURN REST API configuration: %s (%s, %s)\n", turn_rest_api, turn_rest_api_key, turn_rest_api_method);
		exit(1);
	}
#endif
	item = janus_config_get_item_drilldown(config, "nat", "nice_debug");
	if(item && item->value && janus_is_true(item->value)) {
		/* Enable libnice debugging */
		janus_ice_debugging_enable();
	}
	if(stun_server == NULL && turn_server == NULL) {
		/* No STUN and TURN server provided for Janus: make sure it isn't on a private address */
		gboolean private_address = FALSE;
		const char *test_ip = nat_1_1_mapping ? nat_1_1_mapping : local_ip;
		janus_network_address addr;
		if(janus_network_string_to_address(janus_network_query_options_any_ip, test_ip, &addr) != 0) {
			JANUS_LOG(LOG_ERR, "Invalid address %s..?\n", test_ip);
		} else {
			if(addr.family == AF_INET) {
				unsigned short int ip[4];
				sscanf(test_ip, "%hu.%hu.%hu.%hu", &ip[0], &ip[1], &ip[2], &ip[3]);
				if(ip[0] == 10) {
					/* Class A private address */
					private_address = TRUE;
				} else if(ip[0] == 172 && (ip[1] >= 16 && ip[1] <= 31)) {
					/* Class B private address */
					private_address = TRUE;
				} else if(ip[0] == 192 && ip[1] == 168) {
					/* Class C private address */
					private_address = TRUE;
				}
			} else {
				/* TODO Similar check for IPv6... */
			}
		}
		if(private_address) {
			JANUS_LOG(LOG_WARN, "Janus is deployed on a private address (%s) but you didn't specify any STUN server!"
			                    " Expect trouble if this is supposed to work over the internet and not just in a LAN...\n", test_ip);
		}
	}
	/* NACK related stuff */
	item = janus_config_get_item_drilldown(config, "media", "max_nack_queue");
	if(item && item->value) {
		int mnq = atoi(item->value);
		if(mnq < 0) {
			JANUS_LOG(LOG_WARN, "Ignoring max_nack_queue value as it's not a positive integer\n");
		} else if(mnq > 0 && mnq < 200) {
			JANUS_LOG(LOG_WARN, "Ignoring max_nack_queue value as it's less than 200\n");
		} else {
			janus_set_max_nack_queue(mnq);
		}
	}
	/* no-media timer */
	item = janus_config_get_item_drilldown(config, "media", "no_media_timer");
	if(item && item->value) {
		int nmt = atoi(item->value);
		if(nmt < 0) {
			JANUS_LOG(LOG_WARN, "Ignoring no_media_timer value as it's not a positive integer\n");
		} else {
			janus_set_no_media_timer(nmt);
		}
	}
	/* RFC4588 support */
	item = janus_config_get_item_drilldown(config, "media", "rfc_4588");
	if(item && item->value) {
		janus_set_rfc4588_enabled(janus_is_true(item->value));
	}

	/* Setup OpenSSL stuff */
	const char* server_pem;
	item = janus_config_get_item_drilldown(config, "certificates", "cert_pem");
	if(!item || !item->value) {
		server_pem = NULL;
	} else {
		server_pem = item->value;
	}

	const char* server_key;
	item = janus_config_get_item_drilldown(config, "certificates", "cert_key");
	if(!item || !item->value) {
		server_key = NULL;
	} else {
		server_key = item->value;
	}
	JANUS_LOG(LOG_VERB, "Using certificates:\n\t%s\n\t%s\n", server_pem, server_key);

	SSL_library_init();
	SSL_load_error_strings();
	OpenSSL_add_all_algorithms();
	/* ... and DTLS-SRTP in particular */
	if(janus_dtls_srtp_init(server_pem, server_key) < 0) {
		exit(1);
	}
	/* Check if there's any custom value for the starting MTU to use in the BIO filter */
	item = janus_config_get_item_drilldown(config, "media", "dtls_mtu");
	if(item && item->value)
		janus_dtls_bio_filter_set_mtu(atoi(item->value));

#ifdef HAVE_SCTP
	/* Initialize SCTP for DataChannels */
	if(janus_sctp_init() < 0) {
		exit(1);
	}
#else
	JANUS_LOG(LOG_WARN, "Data Channels support not compiled\n");
#endif

	/* Sessions */
	sessions = g_hash_table_new_full(g_int64_hash, g_int64_equal, (GDestroyNotify)g_free, NULL);
	janus_mutex_init(&sessions_mutex);
	/* Start the sessions timeout watchdog */
	sessions_watchdog_context = g_main_context_new();
	GMainLoop *watchdog_loop = g_main_loop_new(sessions_watchdog_context, FALSE);
	GError *error = NULL;
	GThread *watchdog = g_thread_try_new("timeout watchdog", &janus_sessions_watchdog, watchdog_loop, &error);
	if(error != NULL) {
		JANUS_LOG(LOG_FATAL, "Got error %d (%s) trying to start sessions timeout watchdog...\n", error->code, error->message ? error->message : "??");
		exit(1);
	}
	/* Start the thread that will dispatch incoming requests */
	requests = g_async_queue_new_full((GDestroyNotify) janus_request_destroy);
	GThread *requests_thread = g_thread_try_new("sessions requests", &janus_transport_requests, NULL, &error);
	if(error != NULL) {
		JANUS_LOG(LOG_FATAL, "Got error %d (%s) trying to start requests thread...\n", error->code, error->message ? error->message : "??");
		exit(1);
	}
	/* Create a thread pool to handle asynchronous requests, no matter what the transport */
	error = NULL;
	tasks = g_thread_pool_new(janus_transport_task, NULL, -1, FALSE, &error);
	if(error != NULL) {
		/* Something went wrong... */
		JANUS_LOG(LOG_FATAL, "Got error %d (%s) trying to launch the request pool task thread...\n", error->code, error->message ? error->message : "??");
		exit(1);
	}
	/* Wait 120 seconds before stopping idle threads to avoid the creation of too many threads for AddressSanitizer. */
	g_thread_pool_set_max_idle_time(120 * 1000);

	/* Load event handlers */
	const char *path = NULL;
	DIR *dir = NULL;
	/* Event handlers are disabled by default, though: they need to be enabled in the configuration */
	item = janus_config_get_item_drilldown(config, "events", "broadcast");
	gboolean enable_events = FALSE;
	if(item && item->value)
		enable_events = janus_is_true(item->value);
	if(!enable_events) {
		JANUS_LOG(LOG_WARN, "Event handlers support disabled\n");
	} else {
		gchar **disabled_eventhandlers = NULL;
		path = EVENTDIR;
		item = janus_config_get_item_drilldown(config, "general", "events_folder");
		if(item && item->value)
			path = (char *)item->value;
		JANUS_LOG(LOG_INFO, "Event handler plugins folder: %s\n", path);
		dir = opendir(path);
		if(!dir) {
			/* Not really fatal, we don't care and go on anyway: event handlers are not fundamental */
			JANUS_LOG(LOG_FATAL, "\tCouldn't access event handler plugins folder...\n");
		} else {
			item = janus_config_get_item_drilldown(config, "events", "stats_period");
			if(item && item->value) {
				/* Check if we need to use a larger period for pushing statistics to event handlers */
				int period = atoi(item->value);
				if(period < 0) {
					JANUS_LOG(LOG_WARN, "Invalid event handlers statistics period, using default value (1 second)\n");
				} else if(period == 0) {
					janus_ice_set_event_stats_period(0);
					JANUS_LOG(LOG_WARN, "Disabling event handlers statistics period, no media statistics will be pushed to event handlers\n");
				} else {
					janus_ice_set_event_stats_period(period);
					JANUS_LOG(LOG_INFO, "Setting event handlers statistics period to %d seconds\n", period);
				}
			}
			/* Any event handlers to ignore? */
			item = janus_config_get_item_drilldown(config, "events", "disable");
			if(item && item->value)
				disabled_eventhandlers = g_strsplit(item->value, ",", -1);
			/* Open the shared objects */
			struct dirent *eventent = NULL;
			char eventpath[1024];
			while((eventent = readdir(dir))) {
				int len = strlen(eventent->d_name);
				if (len < 4) {
					continue;
				}
				if (strcasecmp(eventent->d_name+len-strlen(SHLIB_EXT), SHLIB_EXT)) {
					continue;
				}
				/* Check if this event handler has been disabled in the configuration file */
				if(disabled_eventhandlers != NULL) {
					gchar *index = disabled_eventhandlers[0];
					if(index != NULL) {
						int i=0;
						gboolean skip = FALSE;
						while(index != NULL) {
							while(isspace(*index))
								index++;
							if(strlen(index) && !strcmp(index, eventent->d_name)) {
								JANUS_LOG(LOG_WARN, "Event handler plugin '%s' has been disabled, skipping...\n", eventent->d_name);
								skip = TRUE;
								break;
							}
							i++;
							index = disabled_eventhandlers[i];
						}
						if(skip)
							continue;
					}
				}
				JANUS_LOG(LOG_INFO, "Loading event handler plugin '%s'...\n", eventent->d_name);
				memset(eventpath, 0, 1024);
				g_snprintf(eventpath, 1024, "%s/%s", path, eventent->d_name);
				void *event = dlopen(eventpath, RTLD_NOW | RTLD_GLOBAL);
				if (!event) {
					JANUS_LOG(LOG_ERR, "\tCouldn't load event handler plugin '%s': %s\n", eventent->d_name, dlerror());
				} else {
					create_e *create = (create_e*) dlsym(event, "create");
					const char *dlsym_error = dlerror();
					if (dlsym_error) {
						JANUS_LOG(LOG_ERR, "\tCouldn't load symbol 'create': %s\n", dlsym_error);
						continue;
					}
					janus_eventhandler *janus_eventhandler = create();
					if(!janus_eventhandler) {
						JANUS_LOG(LOG_ERR, "\tCouldn't use function 'create'...\n");
						continue;
					}
					/* Are all the mandatory methods and callbacks implemented? */
					if(!janus_eventhandler->init || !janus_eventhandler->destroy ||
							!janus_eventhandler->get_api_compatibility ||
							!janus_eventhandler->get_version ||
							!janus_eventhandler->get_version_string ||
							!janus_eventhandler->get_description ||
							!janus_eventhandler->get_package ||
							!janus_eventhandler->get_name ||
							!janus_eventhandler->incoming_event) {
						JANUS_LOG(LOG_ERR, "\tMissing some mandatory methods/callbacks, skipping this event handler plugin...\n");
						continue;
					}
					if(janus_eventhandler->get_api_compatibility() < JANUS_EVENTHANDLER_API_VERSION) {
						JANUS_LOG(LOG_ERR, "The '%s' event handler plugin was compiled against an older version of the API (%d < %d), skipping it: update it to enable it again\n",
							janus_eventhandler->get_package(), janus_eventhandler->get_api_compatibility(), JANUS_EVENTHANDLER_API_VERSION);
						continue;
					}
					janus_eventhandler->init(configs_folder);
					JANUS_LOG(LOG_VERB, "\tVersion: %d (%s)\n", janus_eventhandler->get_version(), janus_eventhandler->get_version_string());
					JANUS_LOG(LOG_VERB, "\t   [%s] %s\n", janus_eventhandler->get_package(), janus_eventhandler->get_name());
					JANUS_LOG(LOG_VERB, "\t   %s\n", janus_eventhandler->get_description());
					JANUS_LOG(LOG_VERB, "\t   Plugin API version: %d\n", janus_eventhandler->get_api_compatibility());
					JANUS_LOG(LOG_VERB, "\t   Subscriptions:");
					if(janus_eventhandler->events_mask == 0) {
						JANUS_LOG(LOG_VERB, " none");
					} else {
						if(janus_flags_is_set(&janus_eventhandler->events_mask, JANUS_EVENT_TYPE_SESSION))
							JANUS_LOG(LOG_VERB, " sessions");
						if(janus_flags_is_set(&janus_eventhandler->events_mask, JANUS_EVENT_TYPE_HANDLE))
							JANUS_LOG(LOG_VERB, " handles");
						if(janus_flags_is_set(&janus_eventhandler->events_mask, JANUS_EVENT_TYPE_JSEP))
							JANUS_LOG(LOG_VERB, " jsep");
						if(janus_flags_is_set(&janus_eventhandler->events_mask, JANUS_EVENT_TYPE_WEBRTC))
							JANUS_LOG(LOG_VERB, " webrtc");
						if(janus_flags_is_set(&janus_eventhandler->events_mask, JANUS_EVENT_TYPE_MEDIA))
							JANUS_LOG(LOG_VERB, " media");
						if(janus_flags_is_set(&janus_eventhandler->events_mask, JANUS_EVENT_TYPE_PLUGIN))
							JANUS_LOG(LOG_VERB, " plugins");
						if(janus_flags_is_set(&janus_eventhandler->events_mask, JANUS_EVENT_TYPE_TRANSPORT))
							JANUS_LOG(LOG_VERB, " transports");
					}
					JANUS_LOG(LOG_VERB, "\n");
					if(eventhandlers == NULL)
						eventhandlers = g_hash_table_new(g_str_hash, g_str_equal);
					g_hash_table_insert(eventhandlers, (gpointer)janus_eventhandler->get_package(), janus_eventhandler);
					if(eventhandlers_so == NULL)
						eventhandlers_so = g_hash_table_new(g_str_hash, g_str_equal);
					g_hash_table_insert(eventhandlers_so, (gpointer)janus_eventhandler->get_package(), event);
				}
			}
		}
		closedir(dir);
		if(disabled_eventhandlers != NULL)
			g_strfreev(disabled_eventhandlers);
		disabled_eventhandlers = NULL;
		/* Initialize the event broadcaster */
		if(janus_events_init(enable_events, (server_name ? server_name : (char *)JANUS_SERVER_NAME), eventhandlers) < 0) {
			JANUS_LOG(LOG_FATAL, "Error initializing the Event handlers mechanism...\n");
			exit(1);
		}
	}

	/* Load plugins */
	path = PLUGINDIR;
	item = janus_config_get_item_drilldown(config, "general", "plugins_folder");
	if(item && item->value)
		path = (char *)item->value;
	JANUS_LOG(LOG_INFO, "Plugins folder: %s\n", path);
	dir = opendir(path);
	if(!dir) {
		JANUS_LOG(LOG_FATAL, "\tCouldn't access plugins folder...\n");
		exit(1);
	}
	/* Any plugin to ignore? */
	gchar **disabled_plugins = NULL;
	item = janus_config_get_item_drilldown(config, "plugins", "disable");
	if(item && item->value)
		disabled_plugins = g_strsplit(item->value, ",", -1);
	/* Open the shared objects */
	struct dirent *pluginent = NULL;
	char pluginpath[1024];
	while((pluginent = readdir(dir))) {
		int len = strlen(pluginent->d_name);
		if (len < 4) {
			continue;
		}
		if (strcasecmp(pluginent->d_name+len-strlen(SHLIB_EXT), SHLIB_EXT)) {
			continue;
		}
		/* Check if this plugins has been disabled in the configuration file */
		if(disabled_plugins != NULL) {
			gchar *index = disabled_plugins[0];
			if(index != NULL) {
				int i=0;
				gboolean skip = FALSE;
				while(index != NULL) {
					while(isspace(*index))
						index++;
					if(strlen(index) && !strcmp(index, pluginent->d_name)) {
						JANUS_LOG(LOG_WARN, "Plugin '%s' has been disabled, skipping...\n", pluginent->d_name);
						skip = TRUE;
						break;
					}
					i++;
					index = disabled_plugins[i];
				}
				if(skip)
					continue;
			}
		}
		JANUS_LOG(LOG_INFO, "Loading plugin '%s'...\n", pluginent->d_name);
		memset(pluginpath, 0, 1024);
		g_snprintf(pluginpath, 1024, "%s/%s", path, pluginent->d_name);
		void *plugin = dlopen(pluginpath, RTLD_NOW | RTLD_GLOBAL);
		if (!plugin) {
			JANUS_LOG(LOG_ERR, "\tCouldn't load plugin '%s': %s\n", pluginent->d_name, dlerror());
		} else {
			create_p *create = (create_p*) dlsym(plugin, "create");
			const char *dlsym_error = dlerror();
			if (dlsym_error) {
				JANUS_LOG(LOG_ERR, "\tCouldn't load symbol 'create': %s\n", dlsym_error);
				continue;
			}
			janus_plugin *janus_plugin = create();
			if(!janus_plugin) {
				JANUS_LOG(LOG_ERR, "\tCouldn't use function 'create'...\n");
				continue;
			}
			/* Are all the mandatory methods and callbacks implemented? */
			if(!janus_plugin->init || !janus_plugin->destroy ||
					!janus_plugin->get_api_compatibility ||
					!janus_plugin->get_version ||
					!janus_plugin->get_version_string ||
					!janus_plugin->get_description ||
					!janus_plugin->get_package ||
					!janus_plugin->get_name ||
					!janus_plugin->create_session ||
					!janus_plugin->query_session ||
					!janus_plugin->destroy_session ||
					!janus_plugin->handle_message ||
					!janus_plugin->setup_media ||
					!janus_plugin->hangup_media) {
				JANUS_LOG(LOG_ERR, "\tMissing some mandatory methods/callbacks, skipping this plugin...\n");
				continue;
			}
			if(janus_plugin->get_api_compatibility() < JANUS_PLUGIN_API_VERSION) {
				JANUS_LOG(LOG_ERR, "The '%s' plugin was compiled against an older version of the API (%d < %d), skipping it: update it to enable it again\n",
					janus_plugin->get_package(), janus_plugin->get_api_compatibility(), JANUS_PLUGIN_API_VERSION);
				continue;
			}
			if(janus_plugin->init(&janus_handler_plugin, configs_folder) < 0) {
				JANUS_LOG(LOG_WARN, "The '%s' plugin could not be initialized\n", janus_plugin->get_package());
				dlclose(plugin);
				continue;
			}
			JANUS_LOG(LOG_VERB, "\tVersion: %d (%s)\n", janus_plugin->get_version(), janus_plugin->get_version_string());
			JANUS_LOG(LOG_VERB, "\t   [%s] %s\n", janus_plugin->get_package(), janus_plugin->get_name());
			JANUS_LOG(LOG_VERB, "\t   %s\n", janus_plugin->get_description());
			JANUS_LOG(LOG_VERB, "\t   Plugin API version: %d\n", janus_plugin->get_api_compatibility());
			if(!janus_plugin->incoming_rtp && !janus_plugin->incoming_rtcp && !janus_plugin->incoming_data) {
				JANUS_LOG(LOG_WARN, "The '%s' plugin doesn't implement any callback for RTP/RTCP/data... is this on purpose?\n",
					janus_plugin->get_package());
			}
			if(!janus_plugin->incoming_rtp && !janus_plugin->incoming_rtcp && janus_plugin->incoming_data) {
				JANUS_LOG(LOG_WARN, "The '%s' plugin will only handle data channels (no RTP/RTCP)... is this on purpose?\n",
					janus_plugin->get_package());
			}
			if(plugins == NULL)
				plugins = g_hash_table_new(g_str_hash, g_str_equal);
			g_hash_table_insert(plugins, (gpointer)janus_plugin->get_package(), janus_plugin);
			if(plugins_so == NULL)
				plugins_so = g_hash_table_new(g_str_hash, g_str_equal);
			g_hash_table_insert(plugins_so, (gpointer)janus_plugin->get_package(), plugin);
		}
	}
	closedir(dir);
	if(disabled_plugins != NULL)
		g_strfreev(disabled_plugins);
	disabled_plugins = NULL;

	/* Load transports */
	gboolean janus_api_enabled = FALSE, admin_api_enabled = FALSE;
	path = TRANSPORTDIR;
	item = janus_config_get_item_drilldown(config, "general", "transports_folder");
	if(item && item->value)
		path = (char *)item->value;
	JANUS_LOG(LOG_INFO, "Transport plugins folder: %s\n", path);
	dir = opendir(path);
	if(!dir) {
		JANUS_LOG(LOG_FATAL, "\tCouldn't access transport plugins folder...\n");
		exit(1);
	}
	/* Any transport to ignore? */
	gchar **disabled_transports = NULL;
	item = janus_config_get_item_drilldown(config, "transports", "disable");
	if(item && item->value)
		disabled_transports = g_strsplit(item->value, ",", -1);
	/* Open the shared objects */
	struct dirent *transportent = NULL;
	char transportpath[1024];
	while((transportent = readdir(dir))) {
		int len = strlen(transportent->d_name);
		if (len < 4) {
			continue;
		}
		if (strcasecmp(transportent->d_name+len-strlen(SHLIB_EXT), SHLIB_EXT)) {
			continue;
		}
		/* Check if this transports has been disabled in the configuration file */
		if(disabled_transports != NULL) {
			gchar *index = disabled_transports[0];
			if(index != NULL) {
				int i=0;
				gboolean skip = FALSE;
				while(index != NULL) {
					while(isspace(*index))
						index++;
					if(strlen(index) && !strcmp(index, transportent->d_name)) {
						JANUS_LOG(LOG_WARN, "Transport plugin '%s' has been disabled, skipping...\n", transportent->d_name);
						skip = TRUE;
						break;
					}
					i++;
					index = disabled_transports[i];
				}
				if(skip)
					continue;
			}
		}
		JANUS_LOG(LOG_INFO, "Loading transport plugin '%s'...\n", transportent->d_name);
		memset(transportpath, 0, 1024);
		g_snprintf(transportpath, 1024, "%s/%s", path, transportent->d_name);
		void *transport = dlopen(transportpath, RTLD_NOW | RTLD_GLOBAL);
		if (!transport) {
			JANUS_LOG(LOG_ERR, "\tCouldn't load transport plugin '%s': %s\n", transportent->d_name, dlerror());
		} else {
			create_t *create = (create_t*) dlsym(transport, "create");
			const char *dlsym_error = dlerror();
			if (dlsym_error) {
				JANUS_LOG(LOG_ERR, "\tCouldn't load symbol 'create': %s\n", dlsym_error);
				continue;
			}
			janus_transport *janus_transport = create();
			if(!janus_transport) {
				JANUS_LOG(LOG_ERR, "\tCouldn't use function 'create'...\n");
				continue;
			}
			/* Are all the mandatory methods and callbacks implemented? */
			if(!janus_transport->init || !janus_transport->destroy ||
					!janus_transport->get_api_compatibility ||
					!janus_transport->get_version ||
					!janus_transport->get_version_string ||
					!janus_transport->get_description ||
					!janus_transport->get_package ||
					!janus_transport->get_name ||
					!janus_transport->send_message ||
					!janus_transport->is_janus_api_enabled ||
					!janus_transport->is_admin_api_enabled ||
					!janus_transport->session_created ||
					!janus_transport->session_over) {
				JANUS_LOG(LOG_ERR, "\tMissing some mandatory methods/callbacks, skipping this transport plugin...\n");
				continue;
			}
			if(janus_transport->get_api_compatibility() < JANUS_TRANSPORT_API_VERSION) {
				JANUS_LOG(LOG_ERR, "The '%s' transport plugin was compiled against an older version of the API (%d < %d), skipping it: update it to enable it again\n",
					janus_transport->get_package(), janus_transport->get_api_compatibility(), JANUS_TRANSPORT_API_VERSION);
				continue;
			}
			if(janus_transport->init(&janus_handler_transport, configs_folder) < 0) {
				JANUS_LOG(LOG_WARN, "The '%s' plugin could not be initialized\n", janus_transport->get_package());
				dlclose(transport);
				continue;
			}
			JANUS_LOG(LOG_VERB, "\tVersion: %d (%s)\n", janus_transport->get_version(), janus_transport->get_version_string());
			JANUS_LOG(LOG_VERB, "\t   [%s] %s\n", janus_transport->get_package(), janus_transport->get_name());
			JANUS_LOG(LOG_VERB, "\t   %s\n", janus_transport->get_description());
			JANUS_LOG(LOG_VERB, "\t   Plugin API version: %d\n", janus_transport->get_api_compatibility());
			JANUS_LOG(LOG_VERB, "\t   Janus API: %s\n", janus_transport->is_janus_api_enabled() ? "enabled" : "disabled");
			JANUS_LOG(LOG_VERB, "\t   Admin API: %s\n", janus_transport->is_admin_api_enabled() ? "enabled" : "disabled");
			janus_api_enabled = janus_api_enabled || janus_transport->is_janus_api_enabled();
			admin_api_enabled = admin_api_enabled || janus_transport->is_admin_api_enabled();
			if(transports == NULL)
				transports = g_hash_table_new(g_str_hash, g_str_equal);
			g_hash_table_insert(transports, (gpointer)janus_transport->get_package(), janus_transport);
			if(transports_so == NULL)
				transports_so = g_hash_table_new(g_str_hash, g_str_equal);
			g_hash_table_insert(transports_so, (gpointer)janus_transport->get_package(), transport);
		}
	}
	closedir(dir);
	if(disabled_transports != NULL)
		g_strfreev(disabled_transports);
	disabled_transports = NULL;
	/* Make sure at least a Janus API transport is available */
	if(!janus_api_enabled) {
		JANUS_LOG(LOG_FATAL, "No Janus API transport is available... enable at least one and restart Janus\n");
		exit(1);	/* FIXME Should we really give up? */
	}
	/* Make sure at least an admin API transport is available, if the auth mechanism is enabled */
	if(!admin_api_enabled && janus_auth_is_stored_mode()) {
		JANUS_LOG(LOG_FATAL, "No Admin/monitor transport is available, but the stored token based authentication mechanism is enabled... this will cause all requests to fail, giving up! If you want to use tokens, enable the Admin/monitor API or set the token auth secret.\n");
		exit(1);	/* FIXME Should we really give up? */
	}

	/* Ok, Janus has started! Let the parent now about this if we're daemonizing */
	if(daemonize) {
		int code = 0;
		ssize_t res = 0;
		do {
			res = write(pipefd[1], &code, sizeof(int));
		} while(res == -1 && errno == EINTR);
	}

	/* If the Event Handlers mechanism is enabled, notify handlers that Janus just started */
	if(janus_events_is_enabled()) {
		json_t *info = json_object();
		json_object_set_new(info, "status", json_string("started"));
		json_object_set_new(info, "info", janus_info(NULL));
		janus_events_notify_handlers(JANUS_EVENT_TYPE_CORE, 0, info);
	}

	while(!g_atomic_int_get(&stop)) {
		/* Loop until we have to stop */
		usleep(250000); /* A signal will cancel usleep() but not g_usleep() */
	}

	/* If the Event Handlers mechanism is enabled, notify handlers that Janus is hanging up */
	if(janus_events_is_enabled()) {
		json_t *info = json_object();
		json_object_set_new(info, "status", json_string("shutdown"));
		json_object_set_new(info, "signum", json_integer(stop_signal));
		janus_events_notify_handlers(JANUS_EVENT_TYPE_CORE, 0, info);
	}

	/* Done */
	JANUS_LOG(LOG_INFO, "Ending sessions timeout watchdog...\n");
	g_main_loop_quit(watchdog_loop);
	g_thread_join(watchdog);
	watchdog = NULL;
	g_main_loop_unref(watchdog_loop);
	g_main_context_unref(sessions_watchdog_context);
	sessions_watchdog_context = NULL;

	if(config)
		janus_config_destroy(config);

	JANUS_LOG(LOG_INFO, "Closing transport plugins:\n");
	if(transports != NULL && g_hash_table_size(transports) > 0) {
		g_hash_table_foreach(transports, janus_transport_close, NULL);
		g_hash_table_destroy(transports);
	}
	if(transports_so != NULL && g_hash_table_size(transports_so) > 0) {
		g_hash_table_foreach(transports_so, janus_transportso_close, NULL);
		g_hash_table_destroy(transports_so);
	}
	/* Get rid of requests tasks and thread too */
	g_thread_pool_free(tasks, FALSE, FALSE);
	JANUS_LOG(LOG_INFO, "Ending requests thread...\n");
	g_async_queue_push(requests, &exit_message);
	g_thread_join(requests_thread);
	requests_thread = NULL;
	g_async_queue_unref(requests);

	JANUS_LOG(LOG_INFO, "Destroying sessions...\n");
	g_clear_pointer(&sessions, g_hash_table_destroy);
	janus_ice_deinit();
	JANUS_LOG(LOG_INFO, "Freeing crypto resources...\n");
	janus_dtls_srtp_cleanup();
	EVP_cleanup();
	ERR_free_strings();
#ifdef HAVE_SCTP
	JANUS_LOG(LOG_INFO, "De-initializing SCTP...\n");
	janus_sctp_deinit();
#endif
	janus_auth_deinit();

	JANUS_LOG(LOG_INFO, "Closing plugins:\n");
	if(plugins != NULL && g_hash_table_size(plugins) > 0) {
		g_hash_table_foreach(plugins, janus_plugin_close, NULL);
		g_hash_table_destroy(plugins);
	}
	if(plugins_so != NULL && g_hash_table_size(plugins_so) > 0) {
		g_hash_table_foreach(plugins_so, janus_pluginso_close, NULL);
		g_hash_table_destroy(plugins_so);
	}

	JANUS_LOG(LOG_INFO, "Closing event handlers:\n");
	janus_events_deinit();
	if(eventhandlers != NULL && g_hash_table_size(eventhandlers) > 0) {
		g_hash_table_foreach(eventhandlers, janus_eventhandler_close, NULL);
		g_hash_table_destroy(eventhandlers);
	}
	if(eventhandlers_so != NULL && g_hash_table_size(eventhandlers_so) > 0) {
		g_hash_table_foreach(eventhandlers_so, janus_eventhandlerso_close, NULL);
		g_hash_table_destroy(eventhandlers_so);
	}

	janus_recorder_deinit();
	g_free(local_ip);

#ifdef REFCOUNT_DEBUG
	/* Any reference counters that are still up while we're leaving? (debug-mode only) */
	janus_mutex_lock(&counters_mutex);
	if(counters && g_hash_table_size(counters) > 0) {
		JANUS_PRINT("Debugging reference counters: %d still allocated\n", g_hash_table_size(counters));
		GHashTableIter iter;
		gpointer value;
		g_hash_table_iter_init(&iter, counters);
		while(g_hash_table_iter_next(&iter, NULL, &value)) {
			JANUS_PRINT("  -- %p\n", value);
		}
	} else {
		JANUS_PRINT("Debugging reference counters: 0 still allocated\n");
	}
	janus_mutex_unlock(&counters_mutex);
#endif

	JANUS_PRINT("Bye!\n");

	exit(0);
}<|MERGE_RESOLUTION|>--- conflicted
+++ resolved
@@ -1460,8 +1460,8 @@
 	int error_code = 0;
 	char error_cause[100];
 	json_t *root = request->message;
-	if(!janus_auth_is_enabled()) {
-		ret = janus_process_error(request, session_id, transaction_text, JANUS_ERROR_UNKNOWN, "Token based authentication disabled");
+	if(!janus_auth_is_stored_mode()) {
+		ret = janus_process_error(request, session_id, transaction_text, JANUS_ERROR_UNKNOWN, "Stored-Token based authentication disabled");
 		goto jsondone;
 	}
 	JANUS_VALIDATE_JSON_OBJECT(root, add_token_parameters,
@@ -1871,91 +1871,7 @@
 			goto jsondone;
 		} else if(!strcasecmp(message_text, "add_token")) {
 			/* Add a token valid for authentication */
-<<<<<<< HEAD
 			ret = janus_request_allow_token(request, session_id, transaction_text, TRUE, TRUE);
-=======
-			if(!janus_auth_is_stored_mode()) {
-				ret = janus_process_error(request, session_id, transaction_text, JANUS_ERROR_UNKNOWN, "Stored-Token based authentication disabled");
-				goto jsondone;
-			}
-			JANUS_VALIDATE_JSON_OBJECT(root, add_token_parameters,
-				error_code, error_cause, FALSE,
-				JANUS_ERROR_MISSING_MANDATORY_ELEMENT, JANUS_ERROR_INVALID_ELEMENT_TYPE);
-			if(error_code != 0) {
-				ret = janus_process_error_string(request, session_id, transaction_text, error_code, error_cause);
-				goto jsondone;
-			}
-			json_t *token = json_object_get(root, "token");
-			const char *token_value = json_string_value(token);
-			/* Any plugin this token should be limited to? */
-			json_t *allowed = json_object_get(root, "plugins");
-			/* First of all, add the new token */
-			if(!janus_auth_add_token(token_value)) {
-				ret = janus_process_error(request, session_id, transaction_text, JANUS_ERROR_UNKNOWN, "Error adding token");
-				goto jsondone;
-			}
-			/* Then take care of the plugins access limitations, if any */
-			if(allowed && json_array_size(allowed) > 0) {
-				/* Specify which plugins this token has access to */
-				size_t i = 0;
-				for(i=0; i<json_array_size(allowed); i++) {
-					json_t *p = json_array_get(allowed, i);
-					if(!p || !json_is_string(p)) {
-						/* FIXME Should we fail here? */
-						JANUS_LOG(LOG_WARN, "Invalid plugin passed to the new token request, skipping...\n");
-						continue;
-					}
-					const gchar *plugin_text = json_string_value(p);
-					janus_plugin *plugin_t = janus_plugin_find(plugin_text);
-					if(plugin_t == NULL) {
-						/* FIXME Should we fail here? */
-						JANUS_LOG(LOG_WARN, "No such plugin '%s' passed to the new token request, skipping...\n", plugin_text);
-						continue;
-					}
-					if(!janus_auth_allow_plugin(token_value, plugin_t)) {
-						JANUS_LOG(LOG_WARN, "Error allowing access to '%s' to the new token, bad things may happen...\n", plugin_text);
-					}
-				}
-			} else {
-				/* No plugin limitation specified, allow all plugins */
-				if(plugins && g_hash_table_size(plugins) > 0) {
-					GHashTableIter iter;
-					gpointer value;
-					g_hash_table_iter_init(&iter, plugins);
-					while (g_hash_table_iter_next(&iter, NULL, &value)) {
-						janus_plugin *plugin_t = value;
-						if(plugin_t == NULL)
-							continue;
-						if(!janus_auth_allow_plugin(token_value, plugin_t)) {
-							JANUS_LOG(LOG_WARN, "Error allowing access to '%s' to the new token, bad things may happen...\n", plugin_t->get_package());
-						}
-					}
-				}
-			}
-			/* Get the list of plugins this new token can access */
-			json_t *plugins_list = json_array();
-			GList *plugins = janus_auth_list_plugins(token_value);
-			if(plugins != NULL) {
-				GList *tmp = plugins;
-				while(tmp) {
-					janus_plugin *p = (janus_plugin *)tmp->data;
-					if(p != NULL)
-						json_array_append_new(plugins_list, json_string(p->get_package()));
-					tmp = tmp->next;
-				}
-				g_list_free(plugins);
-				plugins = NULL;
-			}
-			/* Prepare JSON reply */
-			json_t *reply = json_object();
-			json_object_set_new(reply, "janus", json_string("success"));
-			json_object_set_new(reply, "transaction", json_string(transaction_text));
-			json_t *data = json_object();
-			json_object_set_new(data, "plugins", plugins_list);
-			json_object_set_new(reply, "data", data);
-			/* Send the success reply */
-			ret = janus_process_success(request, reply);
->>>>>>> fa6c5fdb
 			goto jsondone;
 		} else if(!strcasecmp(message_text, "list_tokens")) {
 			/* List all the valid tokens */
@@ -1996,173 +1912,11 @@
 			goto jsondone;
 		} else if(!strcasecmp(message_text, "allow_token")) {
 			/* Allow a valid token valid to access a plugin */
-<<<<<<< HEAD
 			ret = janus_request_allow_token(request, session_id, transaction_text, TRUE, FALSE);
 			goto jsondone;
 		} else if(!strcasecmp(message_text, "disallow_token")) {
 			/* Disallow a valid token valid from accessing a plugin */
 			ret = janus_request_allow_token(request, session_id, transaction_text, FALSE, FALSE);
-=======
-			if(!janus_auth_is_stored_mode()) {
-				ret = janus_process_error(request, session_id, transaction_text, JANUS_ERROR_UNKNOWN, "Stored-Token based authentication disabled");
-				goto jsondone;
-			}
-			JANUS_VALIDATE_JSON_OBJECT(root, allow_token_parameters,
-				error_code, error_cause, FALSE,
-				JANUS_ERROR_MISSING_MANDATORY_ELEMENT, JANUS_ERROR_INVALID_ELEMENT_TYPE);
-			if(error_code != 0) {
-				ret = janus_process_error_string(request, session_id, transaction_text, error_code, error_cause);
-				goto jsondone;
-			}
-			json_t *token = json_object_get(root, "token");
-			const char *token_value = json_string_value(token);
-			/* Check if the token is valid, first */
-			if(!janus_auth_check_token(token_value)) {
-				ret = janus_process_error(request, session_id, transaction_text, JANUS_ERROR_TOKEN_NOT_FOUND, "Token %s not found", token_value);
-				goto jsondone;
-			}
-			/* Any plugin this token should be limited to? */
-			json_t *allowed = json_object_get(root, "plugins");
-			/* Check the list first */
-			size_t i = 0;
-			gboolean ok = TRUE;
-			for(i=0; i<json_array_size(allowed); i++) {
-				json_t *p = json_array_get(allowed, i);
-				if(!p || !json_is_string(p)) {
-					/* FIXME Should we fail here? */
-					JANUS_LOG(LOG_ERR, "Invalid plugin passed to the new token request...\n");
-					ok = FALSE;
-					break;
-				}
-				const gchar *plugin_text = json_string_value(p);
-				janus_plugin *plugin_t = janus_plugin_find(plugin_text);
-				if(plugin_t == NULL) {
-					/* FIXME Should we fail here? */
-					JANUS_LOG(LOG_ERR, "No such plugin '%s' passed to the new token request...\n", plugin_text);
-					ok = FALSE;
-					break;
-				}
-			}
-			if(!ok) {
-				ret = janus_process_error(request, session_id, transaction_text, JANUS_ERROR_INVALID_ELEMENT_TYPE, "Invalid element type (some of the provided plugins are invalid)");
-				goto jsondone;
-			}
-			/* Take care of the plugins access limitations */
-			i = 0;
-			for(i=0; i<json_array_size(allowed); i++) {
-				json_t *p = json_array_get(allowed, i);
-				const gchar *plugin_text = json_string_value(p);
-				janus_plugin *plugin_t = janus_plugin_find(plugin_text);
-				if(!janus_auth_allow_plugin(token_value, plugin_t)) {
-					/* FIXME Should we notify individual failures? */
-					JANUS_LOG(LOG_WARN, "Error allowing access to '%s' to the new token, bad things may happen...\n", plugin_text);
-				}
-			}
-			/* Get the list of plugins this new token can now access */
-			json_t *plugins_list = json_array();
-			GList *plugins = janus_auth_list_plugins(token_value);
-			if(plugins != NULL) {
-				GList *tmp = plugins;
-				while(tmp) {
-					janus_plugin *p = (janus_plugin *)tmp->data;
-					if(p != NULL)
-						json_array_append_new(plugins_list, json_string(p->get_package()));
-					tmp = tmp->next;
-				}
-				g_list_free(plugins);
-				plugins = NULL;
-			}
-			/* Prepare JSON reply */
-			json_t *reply = json_object();
-			json_object_set_new(reply, "janus", json_string("success"));
-			json_object_set_new(reply, "transaction", json_string(transaction_text));
-			json_t *data = json_object();
-			json_object_set_new(data, "plugins", plugins_list);
-			json_object_set_new(reply, "data", data);
-			/* Send the success reply */
-			ret = janus_process_success(request, reply);
-			goto jsondone;
-		} else if(!strcasecmp(message_text, "disallow_token")) {
-			/* Disallow a valid token valid from accessing a plugin */
-			if(!janus_auth_is_stored_mode()) {
-				ret = janus_process_error(request, session_id, transaction_text, JANUS_ERROR_UNKNOWN, "Stored-Token based authentication disabled");
-				goto jsondone;
-			}
-			JANUS_VALIDATE_JSON_OBJECT(root, allow_token_parameters,
-				error_code, error_cause, FALSE,
-				JANUS_ERROR_MISSING_MANDATORY_ELEMENT, JANUS_ERROR_INVALID_ELEMENT_TYPE);
-			if(error_code != 0) {
-				ret = janus_process_error_string(request, session_id, transaction_text, error_code, error_cause);
-				goto jsondone;
-			}
-			json_t *token = json_object_get(root, "token");
-			const char *token_value = json_string_value(token);
-			/* Check if the token is valid, first */
-			if(!janus_auth_check_token(token_value)) {
-				ret = janus_process_error(request, session_id, transaction_text, JANUS_ERROR_TOKEN_NOT_FOUND, "Token %s not found", token_value);
-				goto jsondone;
-			}
-			/* Any plugin this token should be prevented access to? */
-			json_t *allowed = json_object_get(root, "plugins");
-			/* Check the list first */
-			size_t i = 0;
-			gboolean ok = TRUE;
-			for(i=0; i<json_array_size(allowed); i++) {
-				json_t *p = json_array_get(allowed, i);
-				if(!p || !json_is_string(p)) {
-					/* FIXME Should we fail here? */
-					JANUS_LOG(LOG_ERR, "Invalid plugin passed to the new token request...\n");
-					ok = FALSE;
-					break;
-				}
-				const gchar *plugin_text = json_string_value(p);
-				janus_plugin *plugin_t = janus_plugin_find(plugin_text);
-				if(plugin_t == NULL) {
-					/* FIXME Should we fail here? */
-					JANUS_LOG(LOG_ERR, "No such plugin '%s' passed to the new token request...\n", plugin_text);
-					ok = FALSE;
-					break;
-				}
-			}
-			if(!ok) {
-				ret = janus_process_error(request, session_id, transaction_text, JANUS_ERROR_INVALID_ELEMENT_TYPE, "Invalid element type (some of the provided plugins are invalid)");
-				goto jsondone;
-			}
-			/* Take care of the plugins access limitations */
-			i = 0;
-			for(i=0; i<json_array_size(allowed); i++) {
-				json_t *p = json_array_get(allowed, i);
-				const gchar *plugin_text = json_string_value(p);
-				janus_plugin *plugin_t = janus_plugin_find(plugin_text);
-				if(!janus_auth_disallow_plugin(token_value, plugin_t)) {
-					/* FIXME Should we notify individual failures? */
-					JANUS_LOG(LOG_WARN, "Error allowing access to '%s' to the new token, bad things may happen...\n", plugin_text);
-				}
-			}
-			/* Get the list of plugins this new token can now access */
-			json_t *plugins_list = json_array();
-			GList *plugins = janus_auth_list_plugins(token_value);
-			if(plugins != NULL) {
-				GList *tmp = plugins;
-				while(tmp) {
-					janus_plugin *p = (janus_plugin *)tmp->data;
-					if(p != NULL)
-						json_array_append_new(plugins_list, json_string(p->get_package()));
-					tmp = tmp->next;
-				}
-				g_list_free(plugins);
-				plugins = NULL;
-			}
-			/* Prepare JSON reply */
-			json_t *reply = json_object();
-			json_object_set_new(reply, "janus", json_string("success"));
-			json_object_set_new(reply, "transaction", json_string(transaction_text));
-			json_t *data = json_object();
-			json_object_set_new(data, "plugins", plugins_list);
-			json_object_set_new(reply, "data", data);
-			/* Send the success reply */
-			ret = janus_process_success(request, reply);
->>>>>>> fa6c5fdb
 			goto jsondone;
 		} else if(!strcasecmp(message_text, "remove_token")) {
 			/* Invalidate a token for authentication purposes */
